//===----------------------------------------------------------------------===//
//
// This file is distributed under the University of Illinois Open Source
// License. See LICENSE.TXT for details.
//
//===----------------------------------------------------------------------===//

/**
 * @file hc.hpp
 * Heterogeneous C++ (HC) API.
 */

#pragma once

#include "hc_defines.h"
#include "kalmar_exception.h"
#include "kalmar_runtime.h"

#include "hcc_features.hpp"

#ifndef __HC__
#   define __HC__ [[hc]]
#endif

#ifndef __CPU__
#   define __CPU__ [[cpu]]
#endif

typedef struct hsa_kernel_dispatch_packet_s hsa_kernel_dispatch_packet_t;

/**
 * @namespace hc
 * Heterogeneous  C++ (HC) namespace
 */
namespace Kalmar {
    class HSAQueue;
};

namespace hc {

class AmPointerInfo;

using namespace Kalmar::enums;
using namespace Kalmar::CLAMP;

// forward declaration
class accelerator;
class accelerator_view;
class completion_future;

using runtime_exception = Kalmar::runtime_exception;
using invalid_compute_domain = Kalmar::invalid_compute_domain;
using accelerator_view_removed = Kalmar::accelerator_view_removed;

// ------------------------------------------------------------------------
// global functions
// ------------------------------------------------------------------------

/**
 * Get the current tick count for the GPU platform.
 *
 * @return An implementation-defined tick count
 */
inline uint64_t get_system_ticks() {
    return Kalmar::getContext()->getSystemTicks();
}

/**
 * Get the frequency of ticks per second for the underlying asynchrnous operation.
 *
 * @return An implementation-defined frequency in Hz in case the instance is
 *         created by a kernel dispatch or a barrier packet. 0 otherwise.
 */
inline uint64_t get_tick_frequency() {
    return Kalmar::getContext()->getSystemTickFrequency();
}

#define GET_SYMBOL_ADDRESS(acc, symbol) \
    acc.get_symbol_address( #symbol );


// ------------------------------------------------------------------------
// accelerator_view
// ------------------------------------------------------------------------

/**
 * Represents a logical (isolated) accelerator view of a compute accelerator.
 * An object of this type can be obtained by calling the default_view property
 * or create_view member functions on an accelerator object.
 */
class accelerator_view {
public:
    /**
     * Copy-constructs an accelerator_view object. This function does a shallow
     * copy with the newly created accelerator_view object pointing to the same
     * underlying view as the "other" parameter.
     *
     * @param[in] other The accelerator_view object to be copied.
     */
    accelerator_view(const accelerator_view& other) :
        pQueue(other.pQueue) {}

    /**
     * Assigns an accelerator_view object to "this" accelerator_view object and
     * returns a reference to "this" object. This function does a shallow
     * assignment with the newly created accelerator_view object pointing to
     * the same underlying view as the passed accelerator_view parameter.
     *
     * @param[in] other The accelerator_view object to be assigned from.
     * @return A reference to "this" accelerator_view object.
     */
    accelerator_view& operator=(const accelerator_view& other) {
        pQueue = other.pQueue;
        return *this;
    }

    /**
     * Returns the queuing mode that this accelerator_view was created with.
     * See "Queuing Mode".
     *
     * @return The queuing mode.
     */
    queuing_mode get_queuing_mode() const { return pQueue->get_mode(); }

    /**
     * Returns the execution order of this accelerator_view.
     */
    execute_order get_execute_order() const { return pQueue->get_execute_order(); }

    /**
     * Returns the queue priority of this accelerator_view.
     */
    queue_priority get_queue_priority() const { return pQueue->get_queue_priority(); }

    /**
     * Returns a boolean value indicating whether the accelerator view when
     * passed to a parallel_for_each would result in automatic selection of an
     * appropriate execution target by the runtime. In other words, this is the
     * accelerator view that will be automatically selected if
     * parallel_for_each is invoked without explicitly specifying an
     * accelerator view.
     *
     * @return A boolean value indicating if the accelerator_view is the auto
     *         selection accelerator_view.
     */
    // FIXME: dummy implementation now
    bool get_is_auto_selection() { return false; }

    /**
     * Returns a 32-bit unsigned integer representing the version number of
     * this accelerator view. The format of the integer is major.minor, where
     * the major version number is in the high-order 16 bits, and the minor
     * version number is in the low-order bits.
     *
     * The version of the accelerator view is usually the same as that of the
     * parent accelerator.
     */
    unsigned int get_version() const;

    /**
     * Returns the accelerator that this accelerator_view has been created on.
     */
    accelerator get_accelerator() const;

    /**
     * Returns a boolean value indicating whether the accelerator_view supports
     * debugging through extensive error reporting.
     *
     * The is_debug property of the accelerator view is usually same as that of
     * the parent accelerator.
     */
    // FIXME: dummy implementation now
    bool get_is_debug() const { return 0; } 

    /**
     * Performs a blocking wait for completion of all commands submitted to the
     * accelerator view prior to calling wait().
     *
     * @param waitMode[in] An optional parameter to specify the wait mode. By
     *                     default it would be hcWaitModeBlocked.
     *                     hcWaitModeActive would be used to reduce latency with
     *                     the expense of using one CPU core for active waiting.
     */
    void wait(hcWaitMode waitMode = hcWaitModeBlocked) { 
      pQueue->wait(waitMode); 
      Kalmar::getContext()->flushPrintfBuffer();
    }

    /**
     * Sends the queued up commands in the accelerator_view to the device for
     * execution.
     *
     * An accelerator_view internally maintains a buffer of commands such as
     * data transfers between the host memory and device buffers, and kernel
     * invocations (parallel_for_each calls). This member function sends the
     * commands to the device for processing. Normally, these commands 
     * to the GPU automatically whenever the runtime determines that they need
     * to be, such as when the command buffer is full or when waiting for 
     * transfer of data from the device buffers to host memory. The flush 
     * member function will send the commands manually to the device.
     *
     * Calling this member function incurs an overhead and must be used with
     * discretion. A typical use of this member function would be when the CPU
     * waits for an arbitrary amount of time and would like to force the
     * execution of queued device commands in the meantime. It can also be used
     * to ensure that resources on the accelerator are reclaimed after all
     * references to them have been removed.
     *
     * Because flush operates asynchronously, it can return either before or
     * after the device finishes executing the buffered commandser, the
     * commands will eventually always complete.
     *
     * If the queuing_mode is queuing_mode_immediate, this function has no effect.
     *
     * @return None
     */
    void flush() { pQueue->flush(); }

    /**
     * This command inserts a marker event into the accelerator_view's command
     * queue. This marker is returned as a completion_future object. When all
     * commands that were submitted prior to the marker event creation have
     * completed, the future is ready.
     *
     * Regardless of the accelerator_view's execute_order (execute_any_order, execute_in_order), 
     * the marker always ensures older commands complete before the returned completion_future
     * is marked ready.   Thus, markers provide a mechanism to enforce order between
     * commands in an execute_any_order accelerator_view.
     *
     * fence_scope controls the scope of the acquire and release fences applied after the marker executes.  Options are:
     *   - no_scope : No fence operation is performed.
     *   - accelerator_scope: Memory is acquired from and released to the accelerator scope where the marker executes.
     *   - system_scope: Memory is acquired from and released to system scope (all accelerators including CPUs)
     *
     * @return A future which can be waited on, and will block until the
     *         current batch of commands has completed.
     */
    completion_future create_marker(memory_scope fence_scope=system_scope) const;

    /**
     * This command inserts a marker event into the accelerator_view's command
     * queue with a prior dependent asynchronous event.
     *
     * This marker is returned as a completion_future object. When its
     * dependent event and all commands submitted prior to the marker event
     * creation have been completed, the future is ready.
     *
     * Regardless of the accelerator_view's execute_order (execute_any_order, execute_in_order), 
     * the marker always ensures older commands complete before the returned completion_future
     * is marked ready.   Thus, markers provide a mechanism to enforce order between
     * commands in an execute_any_order accelerator_view.
     *
     * fence_scope controls the scope of the acquire and release fences applied after the marker executes.  Options are:
     *   - no_scope : No fence operation is performed.
     *   - accelerator_scope: Memory is acquired from and released to the accelerator scope where the marker executes.
     *   - system_scope: Memory is acquired from and released to system scope (all accelerators including CPUs)
     *
     * dependent_futures may be recorded in another queue or another accelerator.  If in another accelerator,
     * the runtime performs cross-accelerator sychronization.  
     *
     * @return A future which can be waited on, and will block until the
     *         current batch of commands, plus the dependent event have
     *         been completed.
     */
    completion_future create_blocking_marker(completion_future& dependent_future, memory_scope fence_scope=system_scope) const;

    /**
     * This command inserts a marker event into the accelerator_view's command
     * queue with arbitrary number of dependent asynchronous events.
     *
     * This marker is returned as a completion_future object. When its
     * dependent events and all commands submitted prior to the marker event
     * creation have been completed, the completion_future is ready.
     *
     * Regardless of the accelerator_view's execute_order (execute_any_order, execute_in_order), 
     * the marker always ensures older commands complete before the returned completion_future
     * is marked ready.   Thus, markers provide a mechanism to enforce order between
     * commands in an execute_any_order accelerator_view.
     *
     * fence_scope controls the scope of the acquire and release fences applied after the marker executes.  Options are:
     *   - no_scope : No fence operation is performed.
     *   - accelerator_scope: Memory is acquired from and released to the accelerator scope where the marker executes.
     *   - system_scope: Memory is acquired from and released to system scope (all accelerators including CPUs)
     *
     * @return A future which can be waited on, and will block until the
     *         current batch of commands, plus the dependent event have
     *         been completed.
     */
    completion_future create_blocking_marker(std::initializer_list<completion_future> dependent_future_list, memory_scope fence_scope=system_scope) const;


    /**
     * This command inserts a marker event into the accelerator_view's command
     * queue with arbitrary number of dependent asynchronous events.
     *
     * This marker is returned as a completion_future object. When its
     * dependent events and all commands submitted prior to the marker event
     * creation have been completed, the completion_future is ready.
     *
     * Regardless of the accelerator_view's execute_order (execute_any_order, execute_in_order), 
     * the marker always ensures older commands complete before the returned completion_future
     * is marked ready.   Thus, markers provide a mechanism to enforce order between
     * commands in an execute_any_order accelerator_view.
     *
     * @return A future which can be waited on, and will block until the
     *         current batch of commands, plus the dependent event have
     *         been completed.
     */
    template<typename InputIterator>
    completion_future create_blocking_marker(InputIterator first, InputIterator last, memory_scope scope) const;

    /**
     * Copies size_bytes bytes from src to dst.  
     * Src and dst must not overlap.  
     * Note the src is the first parameter and dst is second, following C++ convention.
     * The copy command will execute after any commands already inserted into the accelerator_view finish.
     * This is a synchronous copy command, and the copy operation complete before this call returns.
     */
    void copy(const void *src, void *dst, size_t size_bytes) {
        pQueue->copy(src, dst, size_bytes);
    }


    /**
     * Copies size_bytes bytes from src to dst.  
     * Src and dst must not overlap.  
     * Note the src is the first parameter and dst is second, following C++ convention.
     * The copy command will execute after any commands already inserted into the accelerator_view finish.
     * This is a synchronous copy command, and the copy operation complete before this call returns.
     * The copy_ext flavor allows caller to provide additional information about each pointer, which can improve performance by eliminating replicated lookups.
     * This interface is intended for language runtimes such as HIP.
    
     @p copyDir : Specify direction of copy.  Must be hcMemcpyHostToHost, hcMemcpyHostToDevice, hcMemcpyDeviceToHost, or hcMemcpyDeviceToDevice. 
     @p forceUnpinnedCopy : Force copy to be performed with host involvement rather than with accelerator copy engines.
     */
    void copy_ext(const void *src, void *dst, size_t size_bytes, hcCommandKind copyDir, const hc::AmPointerInfo &srcInfo, const hc::AmPointerInfo &dstInfo, const hc::accelerator *copyAcc, bool forceUnpinnedCopy);

    /**
     * Copies height rows of width bytes from src to dst.
     * Src and dst must not overlap.
     * Note the src is the first parameter and dst is second, following C++ convention.
     * The copy command will execute after any commands already inserted into the accelerator_view finish.
     * This is a synchronous copy command, and the copy operation complete before this call returns.
     * The copy2d_ext flavor allows caller to provide additional information about each pointer, which can improve performance by eliminating replicated lookups.
     * This interface is intended for language runtimes such as HIP.

     @p copyDir : Specify direction of copy.  Must be hcMemcpyHostToHost, hcMemcpyHostToDevice, hcMemcpyDeviceToHost, or hcMemcpyDeviceToDevice.
     @p forceUnpinnedCopy : Force copy to be performed with host involvement rather than with accelerator copy engines.
     */
    void copy2d_ext(const void *src, void *dst, size_t width, size_t height, size_t srcPitch, size_t dstPitch, hcCommandKind copyDir, const hc::AmPointerInfo &srcInfo, const hc::AmPointerInfo &dstInfo, const hc::accelerator *copyAcc, bool forceUnpinnedCopy);

    // TODO - this form is deprecated, provided for use with older HIP runtimes.
    void copy_ext(const void *src, void *dst, size_t size_bytes, hcCommandKind copyDir, const hc::AmPointerInfo &srcInfo, const hc::AmPointerInfo &dstInfo, bool forceUnpinnedCopy) ;

    /**
     * Copies size_bytes bytes from src to dst.  
     * Src and dst must not overlap.  
     * Note the src is the first parameter and dst is second, following C++ convention.  
     * This is an asynchronous copy command, and this call may return before the copy operation completes.
     * If the source or dest is host memory, the memory must be pinned or a runtime exception will be thrown.
     * Pinned memory can be created with am_alloc with flag=amHostPinned flag.
     *
     * The copy command will be implicitly ordered with respect to commands previously equeued to this accelerator_view:
     * - If the accelerator_view execute_order is execute_in_order (the default), then the copy will execute after all previously sent commands finish execution.
     * - If the accelerator_view execute_order is execute_any_order, then the copy will start after all previously send commands start but can execute in any order.
     *
     *
     */
    completion_future copy_async(const void *src, void *dst, size_t size_bytes);


    /**
     * Copies size_bytes bytes from src to dst.  
     * Src and dst must not overlap.  
     * Note the src is the first parameter and dst is second, following C++ convention.  
     * This is an asynchronous copy command, and this call may return before the copy operation completes.
     * If the source or dest is host memory, the memory must be pinned or a runtime exception will be thrown.
     * Pinned memory can be created with am_alloc with flag=amHostPinned flag.
     *
     * The copy command will be implicitly ordered with respect to commands previously enqueued to this accelerator_view:
     * - If the accelerator_view execute_order is execute_in_order (the default), then the copy will execute after all previously sent commands finish execution.
     * - If the accelerator_view execute_order is execute_any_order, then the copy will start after all previously send commands start but can execute in any order.
     *   The copyAcc determines where the copy is executed and does not affect the ordering.
     *
     * The copy_async_ext flavor allows caller to provide additional information about each pointer, which can improve performance by eliminating replicated lookups,
     * and also allow control over which device performs the copy.  
     * This interface is intended for language runtimes such as HIP.
     *
     *  @p copyDir : Specify direction of copy.  Must be hcMemcpyHostToHost, hcMemcpyHostToDevice, hcMemcpyDeviceToHost, or hcMemcpyDeviceToDevice. 
     *  @p copyAcc : Specify which accelerator performs the copy operation.  The specified accelerator must have access to the source and dest pointers - either
     *               because the memory is allocated on those devices or because the accelerator has peer access to the memory.
     *               If copyAcc is nullptr, then the copy will be performed by the host.  In this case, the host accelerator must have access to both pointers.
     *               The copy operation will be performed by the specified engine but is not synchronized with respect to any operations on that device.  
     *
     */
    completion_future copy_async_ext(const void *src, void *dst, size_t size_bytes, 
                                     hcCommandKind copyDir, const hc::AmPointerInfo &srcInfo, const hc::AmPointerInfo &dstInfo, 
                                     const hc::accelerator *copyAcc);
    /**
     * Copies height rows with width bytes from src to dst.
     * Src and dst must not overlap.
     * Note the src is the first parameter and dst is second, following C++ convention.
     * This is an asynchronous copy command, and this call may return before the copy operation completes.
     * If the source or dest is host memory, the memory must be pinned or a runtime exception will be thrown.
     *  @p copyDir : Specify direction of copy.  Must be hcMemcpyHostToHost, hcMemcpyHostToDevice, hcMemcpyDeviceToHost, or hcMemcpyDeviceToDevice.
     *  @p copyAcc : Specify which accelerator performs the copy operation.  The specified accelerator must have access to the source and dest pointers - either
     *               because the memory is allocated on those devices or because the accelerator has peer access to the memory.
     *               If copyAcc is nullptr, then the copy will be performed by the host.  In this case, the host accelerator must have access to both pointers.
     *               The copy operation will be performed by the specified engine but is not synchronized with respect to any operations on that device.
     *
     */
    completion_future copy2d_async_ext(const void *src, void *dst, size_t width, size_t height, size_t srcPith, size_t dstPitch,
                                     hcCommandKind copyDir, const hc::AmPointerInfo &srcInfo, const hc::AmPointerInfo &dstInfo,
                                     const hc::accelerator *copyAcc);
    /**
     * Compares "this" accelerator_view with the passed accelerator_view object
     * to determine if they represent the same underlying object.
     *
     * @param[in] other The accelerator_view object to be compared against.
     * @return A boolean value indicating whether the passed accelerator_view
     *         object is same as "this" accelerator_view.
     */
    bool operator==(const accelerator_view& other) const {
        return pQueue == other.pQueue;
    }

    /**
     * Compares "this" accelerator_view with the passed accelerator_view object
     * to determine if they represent different underlying objects.
     *
     * @param[in] other The accelerator_view object to be compared against.
     * @return A boolean value indicating whether the passed accelerator_view
     *         object is different from "this" accelerator_view.
     */
    bool operator!=(const accelerator_view& other) const { return !(*this == other); }

    /**
     * Returns the maximum size of tile static area available on this
     * accelerator view.
     */
    size_t get_max_tile_static_size() {
        return pQueue.get()->getDev()->GetMaxTileStaticSize();
    }

    /**
     * Returns the number of pending asynchronous operations on this
     * accelerator view.
     *
     * Care must be taken to use this API in a thread-safe manner,
     */
    int get_pending_async_ops() {
        return pQueue->getPendingAsyncOps();
    }

    /**
     * Returns true if the accelerator_view is currently empty.
     *
     * Care must be taken to use this API in a thread-safe manner.
     * As the accelerator completes work, the queue may become empty
     * after this function returns false;
     */
    bool get_is_empty() {
        return pQueue->isEmpty();
    }

    /**
     * Returns an opaque handle which points to the underlying HSA queue.
     *
     * @return An opaque handle of the underlying HSA queue, if the accelerator
     *         view is based on HSA.  NULL if otherwise.
     */
    void* get_hsa_queue() {
        return pQueue->getHSAQueue();
    }

    /**
     * Returns an opaque handle which points to the underlying HSA agent.
     *
     * @return An opaque handle of the underlying HSA agent, if the accelerator
     *         view is based on HSA.  NULL otherwise.
     */
    void* get_hsa_agent() {
        return pQueue->getHSAAgent();
    }

    /**
     * Returns an opaque handle which points to the AM region on the HSA agent.
     * This region can be used to allocate accelerator memory which is accessible from the 
     * specified accelerator.
     *
     * @return An opaque handle of the region, if the accelerator is based
     *         on HSA.  NULL otherwise.
     */
    void* get_hsa_am_region() {
        return pQueue->getHSAAMRegion();
    }


    /**
     * Returns an opaque handle which points to the AM system region on the HSA agent.
     * This region can be used to allocate system memory which is accessible from the 
     * specified accelerator.
     *
     * @return An opaque handle of the region, if the accelerator is based
     *         on HSA.  NULL otherwise.
     */
    void* get_hsa_am_system_region() {
        return pQueue->getHSAAMHostRegion();
    }

    /**
     * Returns an opaque handle which points to the AM system region on the HSA agent.
     * This region can be used to allocate finegrained system memory which is accessible from the 
     * specified accelerator.
     *
     * @return An opaque handle of the region, if the accelerator is based
     *         on HSA.  NULL otherwise.
     */
    void* get_hsa_am_finegrained_system_region() {
        return pQueue->getHSACoherentAMHostRegion();
    }

    /**
     * Returns an opaque handle which points to the Kernarg region on the HSA
     * agent.
     *
     * @return An opaque handle of the region, if the accelerator view is based
     *         on HSA.  NULL otherwise.
     */
    void* get_hsa_kernarg_region() {
        return pQueue->getHSAKernargRegion();
    }

    /**
     * Returns if the accelerator view is based on HSA.
     */
    bool is_hsa_accelerator() {
        return pQueue->hasHSAInterOp();
    }

    /**
     * Dispatch a kernel into the accelerator_view.
     *
     * This function is intended to provide a gateway to dispatch code objects, with 
     * some assistance from HCC.  Kernels are specified in the standard code object
     * format, and can be created from a varety of compiler tools including the 
     * assembler, offline cl compilers, or other tools.    The caller also
     * specifies the execution configuration and kernel arguments.    HCC 
     * will copy the kernel arguments into an appropriate segment and insert
     * the packet into the queue.   HCC will also automatically handle signal 
     * and kernarg allocation and deallocation for the command.
     *
     *  The kernel is dispatched asynchronously, and thus this API may return before the 
     *  kernel finishes executing.
     
     *  Kernels dispatched with this API may be interleaved with other copy and kernel
     *  commands generated from copy or parallel_for_each commands.  
     *  The kernel honors the execute_order associated with the accelerator_view.  
     *  Specifically, if execute_order is execute_in_order, then the kernel
     *  will wait for older data and kernel commands in the same queue before
     *  beginning execution.  If execute_order is execute_any_order, then the 
     *  kernel may begin executing without regards to the state of older kernels.  
     *  This call honors the packer barrier bit (1 << HSA_PACKET_HEADER_BARRIER) 
     *  if set in the aql.header field.  If set, this provides the same synchronization
     *  behaviora as execute_in_order for the command generated by this API.
     *
     * @p aql is an HSA-format "AQL" packet. The following fields must 
     * be set by the caller:
     *  aql.kernel_object 
     *  aql.group_segment_size : includes static + dynamic group size
     *  aql.private_segment_size 
     *  aql.grid_size_x, aql.grid_size_y, aql.grid_size_z
     *  aql.group_size_x, aql.group_size_y, aql.group_size_z
     *  aql.setup :  The 2 bits at HSA_KERNEL_DISPATCH_PACKET_SETUP_DIMENSIONS.
     *  aql.header :  Must specify the desired memory fence operations, and barrier bit (if desired.).  A typical conservative setting would be:
    aql.header = (HSA_FENCE_SCOPE_SYSTEM << HSA_PACKET_HEADER_ACQUIRE_FENCE_SCOPE) |
                 (HSA_FENCE_SCOPE_SYSTEM << HSA_PACKET_HEADER_RELEASE_FENCE_SCOPE) |
                 (1 << HSA_PACKET_HEADER_BARRIER);

     * The following fields are ignored.  The API will will set up these fields before dispatching the AQL packet:
     *  aql.completion_signal 
     *  aql.kernarg 
     * 
     * @p args : Pointer to kernel arguments with the size and aligment expected by the kernel.  The args are copied and then passed directly to the kernel.   After this function returns, the args memory may be deallocated.
     * @p argSz : Size of the arguments.
     * @p cf : Written with a completion_future that can be used to track the status
     *          of the dispatch.  May be NULL, in which case no completion_future is 
     *          returned and the caller must use other synchronization techniqueues 
     *          such as calling accelerator_view::wait() or waiting on a younger command
     *          in the same queue.
     * @p kernel_name : Optionally specify the name of the kernel for debug and profiling.  
     * May be null.  If specified, the caller is responsible for ensuring the memory for the name remains allocated until the kernel completes.
     *        
     *
     * The dispatch_hsa_kernel call will perform the following operations:
     *    - Efficiently allocate a kernarg region and copy the arguments.
     *    - Efficiently allocate a signal, if required.
     *    - Dispatch the command into the queue and flush it to the GPU.
     *    - Kernargs and signals are automatically reclaimed by the HCC runtime.
     */
    void dispatch_hsa_kernel(const hsa_kernel_dispatch_packet_t *aql, 
                           const void * args, size_t argsize,
                           hc::completion_future *cf=nullptr, const char *kernel_name = nullptr) 
    {
        pQueue->dispatch_hsa_kernel(aql, args, argsize, cf, kernel_name);
    }

    /**
     * Set a CU affinity to specific command queues. 
     * The setting is permanent until the queue is destroyed or CU affinity is
     * set again. This setting is "atomic", it won't affect the dispatch in flight. 
     *
     * @param cu_mask a bool vector to indicate what CUs you want to use. True
     *        represents using the cu. The first 32 elements represents the first
     *        32 CUs, and so on. If its size is greater than physical CU number,
     *        the extra elements are ignored.
     *        It is user's responsibility to make sure the input is meaningful.
     *
     * @return true if operations succeeds or false if not.
     *
     */
     bool set_cu_mask(const std::vector<bool>& cu_mask) {
        // If it is HSA based accelerator view, set cu mask, otherwise, return;
        if(is_hsa_accelerator()) {
            return pQueue->set_cu_mask(cu_mask);
        }
        return false;
     }

private:
    accelerator_view(std::shared_ptr<Kalmar::KalmarQueue> pQueue) : pQueue(pQueue) {}
    std::shared_ptr<Kalmar::KalmarQueue> pQueue;

    friend class accelerator;
};

// ------------------------------------------------------------------------
// accelerator
// ------------------------------------------------------------------------

/**
 * Represents a physical accelerated computing device. An object of
 * this type can be created by enumerating the available devices, or
 * getting the default device.
 */
class accelerator
{
public:
    /**
     * Constructs a new accelerator object that represents the default
     * accelerator. This is equivalent to calling the constructor 
     * @code{.cpp}
     * accelerator(accelerator::default_accelerator)
     * @endcode
     *
     * The actual accelerator chosen as the default can be affected by calling
     * accelerator::set_default().
     */
    accelerator() : accelerator(L"default") {}

    /**
     * Constructs a new accelerator object that represents the physical device
     * named by the "path" argument. If the path represents an unknown or
     * unsupported device, an exception will be thrown.
     *
     * The path can be one of the following:
     * 1. accelerator::default_accelerator (or L"default"), which represents the
     *    path of the fastest accelerator available, as chosen by the runtime.
     * 2. accelerator::cpu_accelerator (or L"cpu"), which represents the CPU.
     *    Note that parallel_for_each shall not be invoked over this accelerator.
     * 3. A valid device path that uniquely identifies a hardware accelerator
     *    available on the host system.
     *
     * @param[in] path The device path of this accelerator.
     */
    explicit accelerator(const std::wstring& path)
        : pDev(Kalmar::getContext()->getDevice(path)) {}

    /**
     * Copy constructs an accelerator object. This function does a shallow copy
     * with the newly created accelerator object pointing to the same underlying
     * device as the passed accelerator parameter.
     *
     * @param[in] other The accelerator object to be copied.
     */
    accelerator(const accelerator& other) : pDev(other.pDev) {}

    /**
     * Returns a std::vector of accelerator objects (in no specific
     * order) representing all accelerators that are available, including
     * reference accelerators and WARP accelerators if available.
     *
     * @return A vector of accelerators.
     */
    static std::vector<accelerator> get_all() {
        auto Devices = Kalmar::getContext()->getDevices();
        std::vector<accelerator> ret;
        for(auto&& i : Devices)
          ret.push_back(i);
        return ret;
    }

    /**
     * Sets the default accelerator to the device path identified by the "path"
     * argument. See the constructor accelerator(const std::wstring& path)
     * for a description of the allowable path strings.
     *
     * This establishes a process-wide default accelerator and influences all
     * subsequent operations that might use a default accelerator.
     *
     * @param[in] path The device path of the default accelerator.
     * @return A Boolean flag indicating whether the default was set. If the
     *         default has already been set for this process, this value will be
     *         false, and the function will have no effect.
     */
    static bool set_default(const std::wstring& path) {
        return Kalmar::getContext()->set_default(path);
    }

    /**
     * Returns an accelerator_view which when passed as the first argument to a
     * parallel_for_each call causes the runtime to automatically select the
     * target accelerator_view for executing the parallel_for_each kernel. In
     * other words, a parallel_for_each invocation with the accelerator_view
     * returned by get_auto_selection_view() is the same as a parallel_for_each
     * invocation without an accelerator_view argument.
     *
     * For all other purposes, the accelerator_view returned by
     * get_auto_selection_view() behaves the same as the default accelerator_view
     * of the default accelerator (aka accelerator().get_default_view() ).
     *
     * @return An accelerator_view than can be used to indicate auto selection
     *         of the target for a parallel_for_each execution.
     */
    static accelerator_view get_auto_selection_view() {
        return Kalmar::getContext()->auto_select();
    }

    /**
     * Assigns an accelerator object to "this" accelerator object and returns a
     * reference to "this" object. This function does a shallow assignment with
     * the newly created accelerator object pointing to the same underlying
     * device as the passed accelerator parameter.
     *
     * @param other The accelerator object to be assigned from.
     * @return A reference to "this" accelerator object.
     */
    accelerator& operator=(const accelerator& other) {
        pDev = other.pDev;
        return *this;
    }

    /**
     * Returns the default accelerator_view associated with the accelerator.
     * The queuing_mode of the default accelerator_view is queuing_mode_automatic.
     *
     * @return The default accelerator_view object associated with the accelerator.
     */
    accelerator_view get_default_view() const { return pDev->get_default_queue(); }

    /**
     * Creates and returns a new accelerator view on the accelerator with the
     * supplied queuing mode.
     *
     * @param[in] qmode The queuing mode of the accelerator_view to be created.
     *                  See "Queuing Mode". The default value would be
     *                  queueing_mdoe_automatic if not specified.
     */
    accelerator_view create_view(execute_order order = execute_in_order, queuing_mode mode = queuing_mode_automatic, queue_priority priority = priority_normal) {
        auto pQueue = pDev->createQueue(order, priority);
        pQueue->set_mode(mode);
        return pQueue;
    }
  
    /**
     * Compares "this" accelerator with the passed accelerator object to
     * determine if they represent the same underlying device.
     *
     * @param[in] other The accelerator object to be compared against.
     * @return A boolean value indicating whether the passed accelerator
     *         object is same as "this" accelerator.
     */
    bool operator==(const accelerator& other) const { return pDev == other.pDev; }

    /**
     * Compares "this" accelerator with the passed accelerator object to
     * determine if they represent different devices.
     *
     * @param[in] other The accelerator object to be compared against.
     * @return A boolean value indicating whether the passed accelerator
     *         object is different from "this" accelerator.
     */
    bool operator!=(const accelerator& other) const { return !(*this == other); }

    /**
     * Sets the default_cpu_access_type for this accelerator.
     *
     * The default_cpu_access_type is used for arrays created on this
     * accelerator or for implicit array_view memory allocations accessed on
     * this this accelerator.
     *
     * This method only succeeds if the default_cpu_access_type for the
     * accelerator has not already been overriden by a previous call to this 
     * method and the runtime selected default_cpu_access_type for this 
     * accelerator has not yet been used for allocating an array or for an 
     * implicit array_view memory allocation on this accelerator.
     *
     * @param[in] default_cpu_access_type The default cpu access_type to be used
     *            for array/array_view memory allocations on this accelerator.
     * @return A boolean value indicating if the default cpu access_type for the
     *         accelerator was successfully set.
     */
    bool set_default_cpu_access_type(access_type type) {
        pDev->set_access(type);
        return true;
    }

    /**
     * Returns a system-wide unique device instance path that matches the
     * "Device Instance Path" property for the device in Device Manager, or one
     * of the predefined path constants cpu_accelerator.
     */
    std::wstring get_device_path() const { return pDev->get_path(); }

    /**
     * Returns a short textual description of the accelerator device.
     */
    std::wstring get_description() const { return pDev->get_description(); }

    /**
     * Returns a 32-bit unsigned integer representing the version number of this
     * accelerator. The format of the integer is major.minor, where the major
     * version number is in the high-order 16 bits, and the minor version number
     * is in the low-order bits.
     */
    unsigned int get_version() const { return pDev->get_version(); }

    /**
     * This property indicates that the accelerator may be shared by (and thus
     * have interference from) the operating system or other system software
     * components for rendering purposes. A C++ AMP implementation may set this
     * property to false should such interference not be applicable for a
     * particular accelerator.
     */
    // FIXME: dummy implementation now
    bool get_has_display() const { return false; }

    /**
     * Returns the amount of dedicated memory (in KB) on an accelerator device.
     * There is no guarantee that this amount of memory is actually available to
     * use.
     */
    size_t get_dedicated_memory() const { return pDev->get_mem(); }

    /**
     * Returns a Boolean value indicating whether this accelerator supports
     * double-precision (double) computations. When this returns true,
     * supports_limited_double_precision also returns true.
     */
    bool get_supports_double_precision() const { return pDev->is_double(); }

    /**
     * Returns a boolean value indicating whether the accelerator has limited
     * double precision support (excludes double division, precise_math
     * functions, int to double, double to int conversions) for a
     * parallel_for_each kernel.
     */
    bool get_supports_limited_double_precision() const { return pDev->is_lim_double(); }

    /**
     * Returns a boolean value indicating whether the accelerator supports
     * debugging.
     */
    // FIXME: dummy implementation now
    bool get_is_debug() const { return false; }

    /**
     * Returns a boolean value indicating whether the accelerator is emulated.
     * This is true, for example, with the reference, WARP, and CPU accelerators.
     */
    bool get_is_emulated() const { return pDev->is_emulated(); }

    /**
     * Returns a boolean value indicating whether the accelerator supports memory
     * accessible both by the accelerator and the CPU.
     */
    bool get_supports_cpu_shared_memory() const { return pDev->is_unified(); }

    /**
     * Get the default cpu access_type for buffers created on this accelerator
     */
    access_type get_default_cpu_access_type() const { return pDev->get_access(); }
  
  
    /**
     * Returns the maximum size of tile static area available on this
     * accelerator.
     */
    size_t get_max_tile_static_size() {
      return get_default_view().get_max_tile_static_size();
    }
  
    /**
     * Returns a vector of all accelerator_view associated with this accelerator.
     */
    std::vector<accelerator_view> get_all_views() {
        std::vector<accelerator_view> result;
        std::vector< std::shared_ptr<Kalmar::KalmarQueue> > queues = pDev->get_all_queues();
        for (auto q : queues) {
            result.push_back(q);
        }
        return result;
    }

    /**
     * Returns an opaque handle which points to the AM region on the HSA agent.
     * This region can be used to allocate accelerator memory which is accessible from the 
     * specified accelerator.
     *
     * @return An opaque handle of the region, if the accelerator is based
     *         on HSA.  NULL otherwise.
     */
    void* get_hsa_am_region() const {
        return get_default_view().get_hsa_am_region();
    }

    /**
     * Returns an opaque handle which points to the AM system region on the HSA agent.
     * This region can be used to allocate system memory which is accessible from the 
     * specified accelerator.
     *
     * @return An opaque handle of the region, if the accelerator is based
     *         on HSA.  NULL otherwise.
     */
    void* get_hsa_am_system_region() const {
        return get_default_view().get_hsa_am_system_region();
    }

    /**
     * Returns an opaque handle which points to the AM system region on the HSA agent.
     * This region can be used to allocate finegrained system memory which is accessible from the 
     * specified accelerator.
     *
     * @return An opaque handle of the region, if the accelerator is based
     *         on HSA.  NULL otherwise.
     */
    void* get_hsa_am_finegrained_system_region() const {
        return get_default_view().get_hsa_am_finegrained_system_region();
    }

    /**
     * Returns an opaque handle which points to the Kernarg region on the HSA
     * agent.
     *
     * @return An opaque handle of the region, if the accelerator is based
     *         on HSA.  NULL otherwise.
     */
    void* get_hsa_kernarg_region() const {
        return get_default_view().get_hsa_kernarg_region();
    }

    /**
     * Returns if the accelerator is based on HSA.
     */
    bool is_hsa_accelerator() const {
        return get_default_view().is_hsa_accelerator();
    }

    /**
     * Returns the profile the accelerator.
     * - hcAgentProfileNone in case the accelerator is not based on HSA.
     * - hcAgentProfileBase in case the accelerator is of HSA Base Profile.
     * - hcAgentProfileFull in case the accelerator is of HSA Full Profile.
     */
    hcAgentProfile get_profile() const {
        return pDev->getProfile();
    }

    void memcpy_symbol(const char* symbolName, void* hostptr, size_t count, size_t offset = 0, hcCommandKind kind = hcMemcpyHostToDevice) {
        pDev->memcpySymbol(symbolName, hostptr, count, offset, kind);
    }

    void memcpy_symbol(void* symbolAddr, void* hostptr, size_t count, size_t offset = 0, hcCommandKind kind = hcMemcpyHostToDevice) {
        pDev->memcpySymbol(symbolAddr, hostptr, count, offset, kind);
    }

    void* get_symbol_address(const char* symbolName) {
        return pDev->getSymbolAddress(symbolName);
    }

    /**
     * Returns an opaque handle which points to the underlying HSA agent.
     *
     * @return An opaque handle of the underlying HSA agent, if the accelerator
     *         is based on HSA.  NULL otherwise.
     */
    void* get_hsa_agent() const {
        return pDev->getHSAAgent();
    }

    /**
     * Check if @p other is peer of this accelerator.
     *
     * @return true if other can access this accelerator's device memory pool or false if not.
     * The acceleratos is not its own peer.
     */
    bool get_is_peer(const accelerator& other) const {
        return pDev->is_peer(other.pDev);
    }
      
    /**
     * Return a std::vector of this accelerator's peers. peer is other accelerator which can access this 
     * accelerator's device memory using map_to_peer family of APIs.
     *
     */
    std::vector<accelerator> get_peers() const {
        std::vector<accelerator> peers;

        const auto &accs = get_all();

        for(auto iter = accs.begin(); iter != accs.end(); iter++)
        {
            if(this->get_is_peer(*iter))
                peers.push_back(*iter);
        }
        return peers;
    }

    /**
     * Return the compute unit count of the accelerator.
     *
     */
    unsigned int get_cu_count() const {
        return pDev->get_compute_unit_count();
    }

    /**
     * Return the unique integer sequence-number for the accelerator.
     * Sequence-numbers are assigned in monotonically increasing order starting with 0.
     */
    int get_seqnum() const {
        return pDev->get_seqnum();
    }


    /**
     * Return true if the accelerator's memory can be mapped into the CPU's address space,
     * and the CPU is allowed to access the memory directly with CPU memory operations.
     * Typically this is enabled with "large BAR" or "resizeable BAR" address mapping.
     *
     */
    bool has_cpu_accessible_am() {
        return pDev->has_cpu_accessible_am();
    };

    Kalmar::KalmarDevice *get_dev_ptr() const { return pDev; }; 

private:
    accelerator(Kalmar::KalmarDevice* pDev) : pDev(pDev) {}
    friend class accelerator_view;
    Kalmar::KalmarDevice* pDev;
};

// ------------------------------------------------------------------------
// completion_future
// ------------------------------------------------------------------------

/**
 * This class is the return type of all asynchronous APIs and has an interface
 * analogous to std::shared_future<void>. Similar to std::shared_future, this
 * type provides member methods such as wait and get to wait for asynchronous
 * operations to finish, and the type additionally provides a member method
 * then(), to specify a completion callback functor to be executed upon
 * completion of an asynchronous operation.
 */
class completion_future {
public:

    /**
     * Default constructor. Constructs an empty uninitialized completion_future
     * object which does not refer to any asynchronous operation. Default
     * constructed completion_future objects have valid() == false
     */
    completion_future() : __amp_future(), __thread_then(nullptr), __asyncOp(nullptr) {};

    /**
     * Copy constructor. Constructs a new completion_future object that referes
     * to the same asynchronous operation as the other completion_future object.
     *
     * @param[in] other An object of type completion_future from which to
     *                  initialize this.
     */
    completion_future(const completion_future& other)
        : __amp_future(other.__amp_future), __thread_then(other.__thread_then), __asyncOp(other.__asyncOp) {}

    /**
     * Move constructor. Move constructs a new completion_future object that
     * referes to the same asynchronous operation as originally refered by the
     * other completion_future object. After this constructor returns,
     * other.valid() == false
     *
     * @param[in] other An object of type completion_future which the new
     *                  completion_future
     */
    completion_future(completion_future&& other)
        : __amp_future(std::move(other.__amp_future)), __thread_then(other.__thread_then), __asyncOp(other.__asyncOp) {}

    /**
     * Copy assignment. Copy assigns the contents of other to this. This method
     * causes this to stop referring its current asynchronous operation and
     * start referring the same asynchronous operation as other.
     *
     * @param[in] other An object of type completion_future which is copy
     *                  assigned to this.
     */
    completion_future& operator=(const completion_future& _Other) {
        if (this != &_Other) {
           __amp_future = _Other.__amp_future;
           __thread_then = _Other.__thread_then;
           __asyncOp = _Other.__asyncOp;
        }
        return (*this);
    }

    /**
     * Move assignment. Move assigns the contents of other to this. This method
     * causes this to stop referring its current asynchronous operation and
     * start referring the same asynchronous operation as other. After this
     * method returns, other.valid() == false
     *
     * @param[in] other An object of type completion_future which is move
     *                  assigned to this.
     */
    completion_future& operator=(completion_future&& _Other) {
        if (this != &_Other) {
            __amp_future = std::move(_Other.__amp_future);
            __thread_then = _Other.__thread_then;
           __asyncOp = _Other.__asyncOp;
        }
        return (*this);
    }

    /**
     * This method is functionally identical to std::shared_future<void>::get.
     * This method waits for the associated asynchronous operation to finish
     * and returns only upon the completion of the asynchronous operation. If
     * an exception was encountered during the execution of the asynchronous
     * operation, this method throws that stored exception.
     */
    void get() const {
        __amp_future.get();
    }

    /**
     * This method is functionally identical to
     * std::shared_future<void>::valid. This returns true if this
     * completion_future is associated with an asynchronous operation.
     */
    bool valid() const {
        return __amp_future.valid();
    }

    /** @{ */
    /**
     * These methods are functionally identical to the corresponding
     * std::shared_future<void> methods.
     *
     * The wait method waits for the associated asynchronous operation to
     * finish and returns only upon completion of the associated asynchronous
     * operation or if an exception was encountered when executing the
     * asynchronous operation.
     *
     * The other variants are functionally identical to the
     * std::shared_future<void> member methods with same names.
     *
     * @param waitMode[in] An optional parameter to specify the wait mode. By
     *                     default it would be hcWaitModeBlocked.
     *                     hcWaitModeActive would be used to reduce latency with
     *                     the expense of using one CPU core for active waiting.
     */
    void wait(hcWaitMode mode = hcWaitModeBlocked) const {
        if (this->valid()) {
            if (__asyncOp != nullptr) {
                __asyncOp->setWaitMode(mode);
            }   
            //TODO-ASYNC - need to reclaim older AsyncOps here.
            __amp_future.wait();
        }

        Kalmar::getContext()->flushPrintfBuffer();
    }

    template <class _Rep, class _Period>
    std::future_status wait_for(const std::chrono::duration<_Rep, _Period>& _Rel_time) const {
        return __amp_future.wait_for(_Rel_time);
    }

    template <class _Clock, class _Duration>
    std::future_status wait_until(const std::chrono::time_point<_Clock, _Duration>& _Abs_time) const {
        return __amp_future.wait_until(_Abs_time);
    }

    /** @} */

    /**
     * Conversion operator to std::shared_future<void>. This method returns a
     * shared_future<void> object corresponding to this completion_future
     * object and refers to the same asynchronous operation.
     */
    operator std::shared_future<void>() const {
        return __amp_future;
    }

    /**
     * This method enables specification of a completion callback func which is
     * executed upon completion of the asynchronous operation associated with
     * this completion_future object. The completion callback func should have
     * an operator() that is valid when invoked with non arguments, i.e., "func()".
     */
    // FIXME: notice we removed const from the signature here
    //        the original signature in the specification should be
    //        template<typename functor>
    //        void then(const functor& func) const;
    template<typename functor>
    void then(const functor & func) {
#if __HCC_ACCELERATOR__ != 1
      // could only assign once
      if (__thread_then == nullptr) {
        // spawn a new thread to wait on the future and then execute the callback functor
        __thread_then = new std::thread([&]() __CPU__ {
          this->wait();
          if(this->valid())
            func();
        });
      }
#endif
    }

    /**
     * Get the native handle for the asynchronous operation encapsulated in
     * this completion_future object. The method is mostly used for debugging
     * purpose.
     * Applications should retain the parent completion_future to ensure
     * the native handle is not deallocated by the HCC runtime.  The completion_future
     * pointer to the native handle is reference counted, so a copy of 
     * the completion_future is sufficient to retain the native_handle.
     */
    void* get_native_handle() const {
      if (__asyncOp != nullptr) {
        return __asyncOp->getNativeHandle();
      } else {
        return nullptr;
      }
    }

    /**
     * Get the tick number when the underlying asynchronous operation begins.
     *
     * @return An implementation-defined tick number in case the instance is
     *         created by a kernel dispatch or a barrier packet. 0 otherwise.
     */
    uint64_t get_begin_tick() {
      if (__asyncOp != nullptr) {
        return __asyncOp->getBeginTimestamp();
      } else {
        return 0L;
      }
    }

    /**
     * Get the tick number when the underlying asynchronous operation ends.
     *
     * @return An implementation-defined tick number in case the instance is
     *         created by a kernel dispatch or a barrier packet. 0 otherwise.
     */
    uint64_t get_end_tick() {
      if (__asyncOp != nullptr) {
        return __asyncOp->getEndTimestamp();
      } else {
        return 0L;
      }
    }

    /**
     * Get the frequency of ticks per second for the underlying asynchrnous operation.
     *
     * @return An implementation-defined frequency in Hz in case the instance is
     *         created by a kernel dispatch or a barrier packet. 0 otherwise.
     */
    uint64_t get_tick_frequency() {
      if (__asyncOp != nullptr) {
        return __asyncOp->getTimestampFrequency();
      } else {
        return 0L;
      }
    }

    /**
     * Get if the async operations has been completed.
     *
     * @return True if the async operation has been completed, false if not.
     */
    bool is_ready() {
      if (__asyncOp != nullptr) {
        return __asyncOp->isReady();
      } else {
        return false;
      }
    }

    ~completion_future() {
      if (__thread_then != nullptr) {
        __thread_then->join();
      }
      delete __thread_then;
      __thread_then = nullptr;
      
      if (__asyncOp != nullptr) {
        __asyncOp = nullptr;
      }
    }


    /**
     * @return reference count for the completion future.  Primarily used for debug purposes.
     */
    int get_use_count() const { return __asyncOp.use_count(); };

private:
    std::shared_future<void> __amp_future;
    std::thread* __thread_then = nullptr;
    std::shared_ptr<Kalmar::KalmarAsyncOp> __asyncOp;

    completion_future(std::shared_ptr<Kalmar::KalmarAsyncOp> event) : __amp_future(*(event->getFuture())), __asyncOp(event) {}

    completion_future(const std::shared_future<void> &__future)
        : __amp_future(__future), __thread_then(nullptr), __asyncOp(nullptr) {}

    friend class Kalmar::HSAQueue;

    // accelerator_view
    friend class accelerator_view;
};

// ------------------------------------------------------------------------
// member function implementations
// ------------------------------------------------------------------------

inline accelerator
accelerator_view::get_accelerator() const { return pQueue->getDev(); }

inline completion_future
accelerator_view::create_marker(memory_scope scope) const {
    std::shared_ptr<Kalmar::KalmarAsyncOp> deps[1]; 
    // If necessary create an explicit dependency on previous command
    // This is necessary for example if copy command is followed by marker - we need the marker to wait for the copy to complete.
    std::shared_ptr<Kalmar::KalmarAsyncOp> depOp = pQueue->detectStreamDeps(hcCommandMarker, nullptr);

    int cnt = 0;
    if (depOp) {
        deps[cnt++] = depOp; // retrieve async op associated with completion_future
    }

    return completion_future(pQueue->EnqueueMarkerWithDependency(cnt, deps, scope));
}

inline unsigned int accelerator_view::get_version() const { return get_accelerator().get_version(); }

inline completion_future accelerator_view::create_blocking_marker(completion_future& dependent_future, memory_scope scope) const {
    std::shared_ptr<Kalmar::KalmarAsyncOp> deps[2]; 

    // If necessary create an explicit dependency on previous command
    // This is necessary for example if copy command is followed by marker - we need the marker to wait for the copy to complete.
    std::shared_ptr<Kalmar::KalmarAsyncOp> depOp = pQueue->detectStreamDeps(hcCommandMarker, nullptr);

    int cnt = 0;
    if (depOp) {
        deps[cnt++] = depOp; // retrieve async op associated with completion_future
    }

    if (dependent_future.__asyncOp) {
        deps[cnt++] = dependent_future.__asyncOp; // retrieve async op associated with completion_future
    } 
    
    return completion_future(pQueue->EnqueueMarkerWithDependency(cnt, deps, scope));
}

template<typename InputIterator>
inline completion_future
accelerator_view::create_blocking_marker(InputIterator first, InputIterator last, memory_scope scope) const {
    std::shared_ptr<Kalmar::KalmarAsyncOp> deps[5]; // array of 5 pointers to the native handle of async ops. 5 is the max supported by barrier packet
    hc::completion_future lastMarker;


    // If necessary create an explicit dependency on previous command
    // This is necessary for example if copy command is followed by marker - we need the marker to wait for the copy to complete.
    std::shared_ptr<Kalmar::KalmarAsyncOp> depOp = pQueue->detectStreamDeps(hcCommandMarker, nullptr);

    int cnt = 0;
    if (depOp) {
        deps[cnt++] = depOp; // retrieve async op associated with completion_future
    }


    // loop through signals and group into sections of 5
    // every 5 signals goes into one barrier packet
    // since HC sets the barrier bit in each AND barrier packet, we know
    // the barriers will execute in-order
    for (auto iter = first; iter != last; ++iter) {
        if (iter->__asyncOp) {
            deps[cnt++] = iter->__asyncOp; // retrieve async op associated with completion_future
            if (cnt == 5) {
                lastMarker = completion_future(pQueue->EnqueueMarkerWithDependency(cnt, deps, hc::no_scope));
                cnt = 0;
            }
        }
    }

    if (cnt) {
        lastMarker = completion_future(pQueue->EnqueueMarkerWithDependency(cnt, deps, scope));
    }

    return lastMarker;
}

inline completion_future
accelerator_view::create_blocking_marker(std::initializer_list<completion_future> dependent_future_list, memory_scope scope) const {
    return create_blocking_marker(dependent_future_list.begin(), dependent_future_list.end(), scope);
}


inline void accelerator_view::copy_ext(const void *src, void *dst, size_t size_bytes, hcCommandKind copyDir, const hc::AmPointerInfo &srcInfo, const hc::AmPointerInfo &dstInfo, const hc::accelerator *copyAcc, bool forceUnpinnedCopy) {
    pQueue->copy_ext(src, dst, size_bytes, copyDir, srcInfo, dstInfo, copyAcc ? copyAcc->pDev : nullptr, forceUnpinnedCopy);
};

inline void accelerator_view::copy_ext(const void *src, void *dst, size_t size_bytes, hcCommandKind copyDir, const hc::AmPointerInfo &srcInfo, const hc::AmPointerInfo &dstInfo, bool forceHostCopyEngine) {
    pQueue->copy_ext(src, dst, size_bytes, copyDir, srcInfo, dstInfo, forceHostCopyEngine);
};

inline void accelerator_view::copy2d_ext(const void *src, void *dst, size_t width, size_t height, size_t srcPitch, size_t dstPitch, hcCommandKind copyDir, const hc::AmPointerInfo &srcInfo, const hc::AmPointerInfo &dstInfo, const hc::accelerator *copyAcc, bool forceUnpinnedCopy) {
    pQueue->copy2d_ext(src, dst, width, height, srcPitch, dstPitch, copyDir, srcInfo, dstInfo, copyAcc ? copyAcc->pDev : nullptr, forceUnpinnedCopy);
};

inline completion_future
accelerator_view::copy_async(const void *src, void *dst, size_t size_bytes) {
    return completion_future(pQueue->EnqueueAsyncCopy(src, dst, size_bytes));
}

inline completion_future
accelerator_view::copy_async_ext(const void *src, void *dst, size_t size_bytes,
                             hcCommandKind copyDir, 
                             const hc::AmPointerInfo &srcInfo, const hc::AmPointerInfo &dstInfo, 
                             const hc::accelerator *copyAcc)
{
    return completion_future(pQueue->EnqueueAsyncCopyExt(src, dst, size_bytes, copyDir, srcInfo, dstInfo, copyAcc ? copyAcc->pDev : nullptr));
};

<<<<<<< HEAD
=======
inline completion_future
accelerator_view::copy2d_async_ext(const void *src, void *dst, size_t width, size_t height, size_t srcPitch, size_t dstPitch,
                             hcCommandKind copyDir,
                             const hc::AmPointerInfo &srcInfo, const hc::AmPointerInfo &dstInfo,
                             const hc::accelerator *copyAcc)
{
    return completion_future(pQueue->EnqueueAsyncCopy2dExt(src, dst, width, height, srcPitch, dstPitch, copyDir, srcInfo, dstInfo, copyAcc ? copyAcc->pDev : nullptr));
};

>>>>>>> 6a44f339
// ------------------------------------------------------------------------
// Intrinsic functions for HSAIL instructions
// ------------------------------------------------------------------------

/**
 * Fetch the size of a wavefront
 *
 * @return The size of a wavefront.
 */
#define __HSA_WAVEFRONT_SIZE__ (64)
extern "C" unsigned int __wavesize() __HC__; 


#if __hcc_backend__==HCC_BACKEND_AMDGPU
extern "C" inline unsigned int __wavesize() __HC__ {
  return __HSA_WAVEFRONT_SIZE__;
}
#endif

/**
 * Count number of 1 bits in the input
 *
 * @param[in] input An unsinged 32-bit integer.
 * @return Number of 1 bits in the input.
 */
extern "C" inline unsigned int __popcount_u32_b32(unsigned int input) __HC__ {
  return __builtin_popcount(input);
}

/**
 * Count number of 1 bits in the input
 *
 * @param[in] input An unsinged 64-bit integer.
 * @return Number of 1 bits in the input.
 */
extern "C" inline unsigned int __popcount_u32_b64(unsigned long long int input) __HC__ {
  return __builtin_popcountl(input);
}

/** @{ */
/**
 * Extract a range of bits
 *
 * Please refer to <a href="http://www.hsafoundation.com/html/Content/PRM/Topics/05_Arithmetic/bit_string.htm">HSA PRM 5.7</a> for more detailed specification of these functions.
 */
extern "C" inline unsigned int __bitextract_u32(unsigned int src0, unsigned int src1, unsigned int src2) __HC__ {
  uint32_t offset = src1 & 31;
  uint32_t width = src2 & 31;
  return width == 0 ? 0 : (src0 << (32 - offset - width)) >> (32 - width);
}

extern "C" inline uint64_t __bitextract_u64(uint64_t src0, unsigned int src1, unsigned int src2) __HC__ {
  uint64_t offset = src1 & 63;
  uint64_t width = src2 & 63;
  return width == 0 ? 0 : (src0 << (64 - offset - width)) >> (64 - width);
}

extern "C" int __bitextract_s32(int src0, unsigned int src1, unsigned int src2) __HC__;

extern "C" int64_t __bitextract_s64(int64_t src0, unsigned int src1, unsigned int src2) __HC__;
/** @} */

/** @{ */
/**
 * Replace a range of bits
 *
 * Please refer to <a href="http://www.hsafoundation.com/html/Content/PRM/Topics/05_Arithmetic/bit_string.htm">HSA PRM 5.7</a> for more detailed specification of these functions.
 */
extern "C" inline unsigned int __bitinsert_u32(unsigned int src0, unsigned int src1, unsigned int src2, unsigned int src3) __HC__ {
  uint32_t offset = src2 & 31;
  uint32_t width = src3 & 31;
  uint32_t mask = (1 << width) - 1;
  return ((src0 & ~(mask << offset)) | ((src1 & mask) << offset));
}

extern "C" inline uint64_t __bitinsert_u64(uint64_t src0, uint64_t src1, unsigned int src2, unsigned int src3) __HC__ {
  uint64_t offset = src2 & 63;
  uint64_t width = src3 & 63;
  uint64_t mask = (1 << width) - 1;
  return ((src0 & ~(mask << offset)) | ((src1 & mask) << offset));
}

extern "C" int __bitinsert_s32(int src0, int src1, unsigned int src2, unsigned int src3) __HC__;

extern "C" int64_t __bitinsert_s64(int64_t src0, int64_t src1, unsigned int src2, unsigned int src3) __HC__;
/** @} */

/** @{ */
/**
 * Create a bit mask that can be used with bitselect
 *
 * Please refer to <a href="http://www.hsafoundation.com/html/Content/PRM/Topics/05_Arithmetic/bit_string.htm">HSA PRM 5.7</a> for more detailed specification of these functions.
 */
extern "C" unsigned int __bitmask_b32(unsigned int src0, unsigned int src1) __HC__;

extern "C" uint64_t __bitmask_b64(unsigned int src0, unsigned int src1) __HC__;
/** @} */

/** @{ */
/**
 * Reverse the bits
 *
 * Please refer to <a href="http://www.hsafoundation.com/html/Content/PRM/Topics/05_Arithmetic/bit_string.htm">HSA PRM 5.7</a> for more detailed specification of these functions.
 */

unsigned int __bitrev_b32(unsigned int src0) [[hc]] __asm("llvm.bitreverse.i32");

uint64_t __bitrev_b64(uint64_t src0) [[hc]] __asm("llvm.bitreverse.i64");

/** @} */

/** @{ */
/**
 * Do bit field selection
 *
 * Please refer to <a href="http://www.hsafoundation.com/html/Content/PRM/Topics/05_Arithmetic/bit_string.htm">HSA PRM 5.7</a> for more detailed specification of these functions.
 */
extern "C" inline unsigned int __bitselect_b32(unsigned int src0, unsigned int src1, unsigned int src2) __HC__ {
  return (src1 & src0) | (src2 & ~src0);
}

extern "C" inline uint64_t __bitselect_b64(uint64_t src0, uint64_t src1, uint64_t src2) __HC__ {
  return (src1 & src0) | (src2 & ~src0);
}
/** @} */

/**
 * Count leading zero bits in the input
 *
 * @param[in] input An unsigned 32-bit integer.
 * @return Number of 0 bits until a 1 bit is found, counting start from the
 *         most significant bit. -1 if there is no 0 bit.
 */
extern "C" inline unsigned int __firstbit_u32_u32(unsigned int input) __HC__ {
  return input == 0 ? -1 : __builtin_clz(input);
}


/**
 * Count leading zero bits in the input
 *
 * @param[in] input An unsigned 64-bit integer.
 * @return Number of 0 bits until a 1 bit is found, counting start from the
 *         most significant bit. -1 if there is no 0 bit.
 */
extern "C" inline unsigned int __firstbit_u32_u64(unsigned long long int input) __HC__ {
  return input == 0 ? -1 : __builtin_clzl(input);
}

/**
 * Count leading zero bits in the input
 *
 * @param[in] input An signed 32-bit integer.
 * @return Finds the first bit set in a positive integer starting from the
 *         most significant bit, or finds the first bit clear in a negative
 *         integer from the most significant bit.
 *         If no bits in the input are set, then dest is set to -1.
 */
extern "C" inline unsigned int __firstbit_u32_s32(int input) __HC__ {
  if (input == 0) {
    return -1;
  }

  return input > 0 ? __firstbit_u32_u32(input) : __firstbit_u32_u32(~input);
}


/**
 * Count leading zero bits in the input
 *
 * @param[in] input An signed 64-bit integer.
 * @return Finds the first bit set in a positive integer starting from the
 *         most significant bit, or finds the first bit clear in a negative
 *         integer from the most significant bit.
 *         If no bits in the input are set, then dest is set to -1.
 */
extern "C" inline unsigned int __firstbit_u32_s64(long long int input) __HC__ {
  if (input == 0) {
    return -1;
  }

  return input > 0 ? __firstbit_u32_u64(input) : __firstbit_u32_u64(~input);
}

/** @{ */
/**
 * Find the first bit set to 1 in a number starting from the
 * least significant bit
 *
 * Please refer to <a href="http://www.hsafoundation.com/html/Content/PRM/Topics/05_Arithmetic/bit_string.htm">HSA PRM 5.7</a> for more detailed specification of these functions.
 */
extern "C" inline unsigned int __lastbit_u32_u32(unsigned int input) __HC__ {
  return input == 0 ? -1 : __builtin_ctz(input);
}

extern "C" inline unsigned int __lastbit_u32_u64(unsigned long long int input) __HC__ {
  return input == 0 ? -1 : __builtin_ctzl(input);
}

extern "C" inline unsigned int __lastbit_u32_s32(int input) __HC__ {
  return __lastbit_u32_u32(input);
}

extern "C" inline unsigned int __lastbit_u32_s64(unsigned long long input) __HC__ {
  return __lastbit_u32_u64(input);
}
/** @} */

/** @{ */
/**
 * Copy and interleave the lower half of the elements from
 * each source into the desitionation
 *
 * Please refer to <a href="http://www.hsafoundation.com/html/Content/PRM/Topics/05_Arithmetic/packed_data.htm">HSA PRM 5.9</a> for more detailed specification of these functions.
 */
extern "C" unsigned int __unpacklo_u8x4(unsigned int src0, unsigned int src1) __HC__;

extern "C" uint64_t __unpacklo_u8x8(uint64_t src0, uint64_t src1) __HC__;

extern "C" unsigned int __unpacklo_u16x2(unsigned int src0, unsigned int src1) __HC__;

extern "C" uint64_t __unpacklo_u16x4(uint64_t src0, uint64_t src1) __HC__;

extern "C" uint64_t __unpacklo_u32x2(uint64_t src0, uint64_t src1) __HC__;

extern "C" int __unpacklo_s8x4(int src0, int src1) __HC__;

extern "C" int64_t __unpacklo_s8x8(int64_t src0, int64_t src1) __HC__;

extern "C" int __unpacklo_s16x2(int src0, int src1) __HC__;

extern "C" int64_t __unpacklo_s16x4(int64_t src0, int64_t src1) __HC__;

extern "C" int64_t __unpacklo_s32x2(int64_t src0, int64_t src1) __HC__;
/** @} */

/** @{ */
/**
 * Copy and interleave the upper half of the elements from
 * each source into the desitionation
 *
 * Please refer to <a href="http://www.hsafoundation.com/html/Content/PRM/Topics/05_Arithmetic/packed_data.htm">HSA PRM 5.9</a> for more detailed specification of these functions.
 */
extern "C" unsigned int __unpackhi_u8x4(unsigned int src0, unsigned int src1) __HC__;

extern "C" uint64_t __unpackhi_u8x8(uint64_t src0, uint64_t src1) __HC__;

extern "C" unsigned int __unpackhi_u16x2(unsigned int src0, unsigned int src1) __HC__;

extern "C" uint64_t __unpackhi_u16x4(uint64_t src0, uint64_t src1) __HC__;

extern "C" uint64_t __unpackhi_u32x2(uint64_t src0, uint64_t src1) __HC__;

extern "C" int __unpackhi_s8x4(int src0, int src1) __HC__;

extern "C" int64_t __unpackhi_s8x8(int64_t src0, int64_t src1) __HC__;

extern "C" int __unpackhi_s16x2(int src0, int src1) __HC__;

extern "C" int64_t __unpackhi_s16x4(int64_t src0, int64_t src1) __HC__;

extern "C" int64_t __unpackhi_s32x2(int64_t src0, int64_t src1) __HC__;
/** @} */

/** @{ */
/**
 * Assign the elements of the packed value in src0, replacing
 * the element specified by src2 with the value from src1
 *
 * Please refer to <a href="http://www.hsafoundation.com/html/Content/PRM/Topics/05_Arithmetic/packed_data.htm">HSA PRM 5.9</a> for more detailed specification of these functions.
 */
extern "C" unsigned int __pack_u8x4_u32(unsigned int src0, unsigned int src1, unsigned int src2) __HC__;

extern "C" uint64_t __pack_u8x8_u32(uint64_t src0, unsigned int src1, unsigned int src2) __HC__;

extern "C" unsigned __pack_u16x2_u32(unsigned int src0, unsigned int src1, unsigned int src2) __HC__;

extern "C" uint64_t __pack_u16x4_u32(uint64_t src0, unsigned int src1, unsigned int src2) __HC__;

extern "C" uint64_t __pack_u32x2_u32(uint64_t src0, unsigned int src1, unsigned int src2) __HC__;

extern "C" int __pack_s8x4_s32(int src0, int src1, unsigned int src2) __HC__;

extern "C" int64_t __pack_s8x8_s32(int64_t src0, int src1, unsigned int src2) __HC__;

extern "C" int __pack_s16x2_s32(int src0, int src1, unsigned int src2) __HC__;

extern "C" int64_t __pack_s16x4_s32(int64_t src0, int src1, unsigned int src2) __HC__;

extern "C" int64_t __pack_s32x2_s32(int64_t src0, int src1, unsigned int src2) __HC__;

extern "C" double __pack_f32x2_f32(double src0, float src1, unsigned int src2) __HC__;
/** @} */

/** @{ */
/**
 * Assign the elements specified by src1 from the packed value in src0
 *
 * Please refer to <a href="http://www.hsafoundation.com/html/Content/PRM/Topics/05_Arithmetic/packed_data.htm">HSA PRM 5.9</a> for more detailed specification of these functions.
 */
extern "C" unsigned int __unpack_u32_u8x4(unsigned int src0, unsigned int src1) __HC__;

extern "C" unsigned int __unpack_u32_u8x8(uint64_t src0, unsigned int src1) __HC__;

extern "C" unsigned int __unpack_u32_u16x2(unsigned int src0, unsigned int src1) __HC__;

extern "C" unsigned int __unpack_u32_u16x4(uint64_t src0, unsigned int src1) __HC__;

extern "C" unsigned int __unpack_u32_u32x2(uint64_t src0, unsigned int src1) __HC__;

extern "C" int __unpack_s32_s8x4(int src0, unsigned int src1) __HC__;

extern "C" int __unpack_s32_s8x8(int64_t src0, unsigned int src1) __HC__;

extern "C" int __unpack_s32_s16x2(int src0, unsigned int src1) __HC__;

extern "C" int __unpack_s32_s16x4(int64_t src0, unsigned int src1) __HC__;

extern "C" int __unpack_s32_s3x2(int64_t src0, unsigned int src1) __HC__;

extern "C" float __unpack_f32_f32x2(double src0, unsigned int src1) __HC__;
/** @} */

/**
 * Align 32 bits within 64 bits of data on an arbitrary bit boundary
 *
 * Please refer to <a href="http://www.hsafoundation.com/html/Content/PRM/Topics/05_Arithmetic/multimedia.htm">HSA PRM 5.15</a> for more detailed specification.
 */
extern "C" unsigned int __bitalign_b32(unsigned int src0, unsigned int src1, unsigned int src2) __HC__;

/**
 * Align 32 bits within 64 bis of data on an arbitrary byte boundary
 *
 * Please refer to <a href="http://www.hsafoundation.com/html/Content/PRM/Topics/05_Arithmetic/multimedia.htm">HSA PRM 5.15</a> for more detailed specification.
 */
extern "C" unsigned int __bytealign_b32(unsigned int src0, unsigned int src1, unsigned int src2) __HC__;

/**
 * Do linear interpolation and computes the unsigned 8-bit average of packed
 * data
 *
 * Please refer to <a href="http://www.hsafoundation.com/html/Content/PRM/Topics/05_Arithmetic/multimedia.htm">HSA PRM 5.15</a> for more detailed specification.
 */
extern "C" unsigned int __lerp_u8x4(unsigned int src0, unsigned int src1, unsigned int src2) __HC__;

/**
 * Takes four floating-point number, convers them to
 * unsigned integer values, and packs them into a packed u8x4 value
 *
 * Please refer to <a href="http://www.hsafoundation.com/html/Content/PRM/Topics/05_Arithmetic/multimedia.htm">HSA PRM 5.15</a> for more detailed specification.
 */
extern "C" unsigned int __packcvt_u8x4_f32(float src0, float src1, float src2, float src3) __HC__;

/**
 * Unpacks a single element from a packed u8x4 value and converts it to an f32.
 *
 * Please refer to <a href="http://www.hsafoundation.com/html/Content/PRM/Topics/05_Arithmetic/multimedia.htm">HSA PRM 5.15</a> for more detailed specification.
 */
extern "C" float __unpackcvt_f32_u8x4(unsigned int src0, unsigned int src1) __HC__;

/** @{ */
/**
 * Computes the sum of the absolute differences of src0 and
 * src1 and then adds src2 to the result
 *
 * Please refer to <a href="http://www.hsafoundation.com/html/Content/PRM/Topics/05_Arithmetic/multimedia.htm">HSA PRM 5.15</a> for more detailed specification.
 */
extern "C" unsigned int __sad_u32_u32(unsigned int src0, unsigned int src1, unsigned int src2) __HC__;

extern "C" unsigned int __sad_u32_u16x2(unsigned int src0, unsigned int src1, unsigned int src2) __HC__;

extern "C" unsigned int __sad_u32_u8x4(unsigned int src0, unsigned int src1, unsigned int src2) __HC__;
/** @} */

/**
 * This function is mostly the same as sad except the sum of absolute
 * differences is added to the most significant 16 bits of the result
 *
 * Please refer to <a href="http://www.hsafoundation.com/html/Content/PRM/Topics/05_Arithmetic/multimedia.htm">HSA PRM 5.15</a> for more detailed specification.
 */
extern "C" unsigned int __sadhi_u16x2_u8x4(unsigned int src0, unsigned int src1, unsigned int src2) __HC__;

/**
 * Get system timestamp
 */
extern "C" uint64_t __clock_u64() __HC__;

/**
 * Get hardware cycle count
 *
 * Notice the return value of this function is implementation defined.
 */
extern "C" uint64_t __cycle_u64() __HC__;

/**
 * Get the count of the number of earlier (in flattened
 * work-item order) active work-items within the same wavefront.
 *
 * @return The result will be in the range 0 to WAVESIZE - 1.
 */
extern "C" unsigned int __activelaneid_u32() __HC__;

/**
 * Return a bit mask shows which active work-items in the
 * wavefront have a non-zero input. The affected bit position within the
 * registers of dest corresponds to each work-item's lane ID.
 *
 * The HSAIL instruction would return 4 64-bit registers but the current
 * implementation would only return the 1st one and ignore the other 3 as
 * right now all HSA agents have wavefront of size 64.
 *
 * @param[in] input An unsigned 32-bit integer.
 * @return The bitmask calculated.
 */
extern "C" uint64_t __activelanemask_v4_b64_b1(unsigned int input) __HC__;

/**
 * Count the number of active work-items in the current
 * wavefront that have a non-zero input.
 *
 * @param[in] input An unsigned 32-bit integer.
 * @return The number of active work-items in the current wavefront that have
 *         a non-zero input.
 */
extern "C" inline unsigned int __activelanecount_u32_b1(unsigned int input) __HC__ {
 return  __popcount_u32_b64(__activelanemask_v4_b64_b1(input));
}

// ------------------------------------------------------------------------
// Wavefront Vote Functions
// ------------------------------------------------------------------------

/**
 * Evaluate predicate for all active work-items in the
 * wavefront and return non-zero if and only if predicate evaluates to non-zero
 * for any of them.
 */
extern "C" bool __ockl_wfany_i32(int) __HC__;
extern "C" inline int __any(int predicate) __HC__ {
    return __ockl_wfany_i32(predicate);
}

/**
 * Evaluate predicate for all active work-items in the
 * wavefront and return non-zero if and only if predicate evaluates to non-zero
 * for all of them.
 */
extern "C" bool __ockl_wfall_i32(int) __HC__;
extern "C" inline int __all(int predicate) __HC__ {
    return __ockl_wfall_i32(predicate);
}

/**
 * Evaluate predicate for all active work-items in the
 * wavefront and return an integer whose Nth bit is set if and only if
 * predicate evaluates to non-zero for the Nth work-item of the wavefront and
 * the Nth work-item is active.
 */

// XXX from llvm/include/llvm/IR/InstrTypes.h
#define ICMP_NE 33
__attribute__((convergent))
unsigned long long __llvm_amdgcn_icmp_i32(uint x, uint y, uint z) [[hc]] __asm("llvm.amdgcn.icmp.i32");
extern "C" inline uint64_t __ballot(int predicate) __HC__ {
    return __llvm_amdgcn_icmp_i32(predicate, 0, ICMP_NE);
}

// ------------------------------------------------------------------------
// Wavefront Shuffle Functions
// ------------------------------------------------------------------------

// utility union type
union __u {
    int i;
    unsigned int u;
    float f;
};

/** @{ */
/**
 * Direct copy from indexed active work-item within a wavefront.
 *
 * Work-items may only read data from another work-item which is active in the
 * current wavefront. If the target work-item is inactive, the retrieved value
 * is fixed as 0.
 *
 * The function returns the value of var held by the work-item whose ID is given
 * by srcLane. If width is less than __HSA_WAVEFRONT_SIZE__ then each
 * subsection of the wavefront behaves as a separate entity with a starting
 * logical work-item ID of 0. If srcLane is outside the range [0:width-1], the
 * value returned corresponds to the value of var held by:
 * srcLane modulo width (i.e. within the same subsection).
 *
 * The optional width parameter must have a value which is a power of 2;
 * results are undefined if it is not a power of 2, or is number greater than
 * __HSA_WAVEFRONT_SIZE__.
 */
<<<<<<< HEAD
=======
extern "C" unsigned int __unpacklo_u8x4(unsigned int src0, unsigned int src1) __HC__;

extern "C" uint64_t __unpacklo_u8x8(uint64_t src0, uint64_t src1) __HC__;

extern "C" unsigned int __unpacklo_u16x2(unsigned int src0, unsigned int src1) __HC__;

extern "C" uint64_t __unpacklo_u16x4(uint64_t src0, uint64_t src1) __HC__;

extern "C" uint64_t __unpacklo_u32x2(uint64_t src0, uint64_t src1) __HC__;

extern "C" int __unpacklo_s8x4(int src0, int src1) __HC__;

extern "C" int64_t __unpacklo_s8x8(int64_t src0, int64_t src1) __HC__;

extern "C" int __unpacklo_s16x2(int src0, int src1) __HC__;

extern "C" int64_t __unpacklo_s16x4(int64_t src0, int64_t src1) __HC__;

extern "C" int64_t __unpacklo_s32x2(int64_t src0, int64_t src1) __HC__;
/** @} */

/** @{ */
/**
 * Copy and interleave the upper half of the elements from
 * each source into the desitionation
 *
 * Please refer to <a href="http://www.hsafoundation.com/html/Content/PRM/Topics/05_Arithmetic/packed_data.htm">HSA PRM 5.9</a> for more detailed specification of these functions.
 */
extern "C" unsigned int __unpackhi_u8x4(unsigned int src0, unsigned int src1) __HC__;

extern "C" uint64_t __unpackhi_u8x8(uint64_t src0, uint64_t src1) __HC__;

extern "C" unsigned int __unpackhi_u16x2(unsigned int src0, unsigned int src1) __HC__;

extern "C" uint64_t __unpackhi_u16x4(uint64_t src0, uint64_t src1) __HC__;

extern "C" uint64_t __unpackhi_u32x2(uint64_t src0, uint64_t src1) __HC__;

extern "C" int __unpackhi_s8x4(int src0, int src1) __HC__;

extern "C" int64_t __unpackhi_s8x8(int64_t src0, int64_t src1) __HC__;

extern "C" int __unpackhi_s16x2(int src0, int src1) __HC__;

extern "C" int64_t __unpackhi_s16x4(int64_t src0, int64_t src1) __HC__;

extern "C" int64_t __unpackhi_s32x2(int64_t src0, int64_t src1) __HC__;
/** @} */

/** @{ */
/**
 * Assign the elements of the packed value in src0, replacing
 * the element specified by src2 with the value from src1
 *
 * Please refer to <a href="http://www.hsafoundation.com/html/Content/PRM/Topics/05_Arithmetic/packed_data.htm">HSA PRM 5.9</a> for more detailed specification of these functions.
 */
extern "C" unsigned int __pack_u8x4_u32(unsigned int src0, unsigned int src1, unsigned int src2) __HC__;

extern "C" uint64_t __pack_u8x8_u32(uint64_t src0, unsigned int src1, unsigned int src2) __HC__;

extern "C" unsigned __pack_u16x2_u32(unsigned int src0, unsigned int src1, unsigned int src2) __HC__;

extern "C" uint64_t __pack_u16x4_u32(uint64_t src0, unsigned int src1, unsigned int src2) __HC__;

extern "C" uint64_t __pack_u32x2_u32(uint64_t src0, unsigned int src1, unsigned int src2) __HC__;

extern "C" int __pack_s8x4_s32(int src0, int src1, unsigned int src2) __HC__;

extern "C" int64_t __pack_s8x8_s32(int64_t src0, int src1, unsigned int src2) __HC__;

extern "C" int __pack_s16x2_s32(int src0, int src1, unsigned int src2) __HC__;

extern "C" int64_t __pack_s16x4_s32(int64_t src0, int src1, unsigned int src2) __HC__;

extern "C" int64_t __pack_s32x2_s32(int64_t src0, int src1, unsigned int src2) __HC__;

extern "C" double __pack_f32x2_f32(double src0, float src1, unsigned int src2) __HC__;
/** @} */

/** @{ */
/**
 * Assign the elements specified by src1 from the packed value in src0
 *
 * Please refer to <a href="http://www.hsafoundation.com/html/Content/PRM/Topics/05_Arithmetic/packed_data.htm">HSA PRM 5.9</a> for more detailed specification of these functions.
 */
extern "C" unsigned int __unpack_u32_u8x4(unsigned int src0, unsigned int src1) __HC__;

extern "C" unsigned int __unpack_u32_u8x8(uint64_t src0, unsigned int src1) __HC__;

extern "C" unsigned int __unpack_u32_u16x2(unsigned int src0, unsigned int src1) __HC__;

extern "C" unsigned int __unpack_u32_u16x4(uint64_t src0, unsigned int src1) __HC__;

extern "C" unsigned int __unpack_u32_u32x2(uint64_t src0, unsigned int src1) __HC__;

extern "C" int __unpack_s32_s8x4(int src0, unsigned int src1) __HC__;

extern "C" int __unpack_s32_s8x8(int64_t src0, unsigned int src1) __HC__;

extern "C" int __unpack_s32_s16x2(int src0, unsigned int src1) __HC__;

extern "C" int __unpack_s32_s16x4(int64_t src0, unsigned int src1) __HC__;

extern "C" int __unpack_s32_s3x2(int64_t src0, unsigned int src1) __HC__;

extern "C" float __unpack_f32_f32x2(double src0, unsigned int src1) __HC__;
/** @} */

/**
 * Align 32 bits within 64 bits of data on an arbitrary bit boundary
 *
 * Please refer to <a href="http://www.hsafoundation.com/html/Content/PRM/Topics/05_Arithmetic/multimedia.htm">HSA PRM 5.15</a> for more detailed specification.
 */
extern "C" unsigned int __bitalign_b32(unsigned int src0, unsigned int src1, unsigned int src2) __HC__;

/**
 * Align 32 bits within 64 bis of data on an arbitrary byte boundary
 *
 * Please refer to <a href="http://www.hsafoundation.com/html/Content/PRM/Topics/05_Arithmetic/multimedia.htm">HSA PRM 5.15</a> for more detailed specification.
 */
extern "C" unsigned int __bytealign_b32(unsigned int src0, unsigned int src1, unsigned int src2) __HC__;

/**
 * Do linear interpolation and computes the unsigned 8-bit average of packed
 * data
 *
 * Please refer to <a href="http://www.hsafoundation.com/html/Content/PRM/Topics/05_Arithmetic/multimedia.htm">HSA PRM 5.15</a> for more detailed specification.
 */
extern "C" unsigned int __lerp_u8x4(unsigned int src0, unsigned int src1, unsigned int src2) __HC__;

/**
 * Takes four floating-point number, convers them to
 * unsigned integer values, and packs them into a packed u8x4 value
 *
 * Please refer to <a href="http://www.hsafoundation.com/html/Content/PRM/Topics/05_Arithmetic/multimedia.htm">HSA PRM 5.15</a> for more detailed specification.
 */
extern "C" unsigned int __packcvt_u8x4_f32(float src0, float src1, float src2, float src3) __HC__;

/**
 * Unpacks a single element from a packed u8x4 value and converts it to an f32.
 *
 * Please refer to <a href="http://www.hsafoundation.com/html/Content/PRM/Topics/05_Arithmetic/multimedia.htm">HSA PRM 5.15</a> for more detailed specification.
 */
extern "C" float __unpackcvt_f32_u8x4(unsigned int src0, unsigned int src1) __HC__;

/** @{ */
/**
 * Computes the sum of the absolute differences of src0 and
 * src1 and then adds src2 to the result
 *
 * Please refer to <a href="http://www.hsafoundation.com/html/Content/PRM/Topics/05_Arithmetic/multimedia.htm">HSA PRM 5.15</a> for more detailed specification.
 */
extern "C" unsigned int __sad_u32_u32(unsigned int src0, unsigned int src1, unsigned int src2) __HC__;

extern "C" unsigned int __sad_u32_u16x2(unsigned int src0, unsigned int src1, unsigned int src2) __HC__;

extern "C" unsigned int __sad_u32_u8x4(unsigned int src0, unsigned int src1, unsigned int src2) __HC__;
/** @} */

/**
 * This function is mostly the same as sad except the sum of absolute
 * differences is added to the most significant 16 bits of the result
 *
 * Please refer to <a href="http://www.hsafoundation.com/html/Content/PRM/Topics/05_Arithmetic/multimedia.htm">HSA PRM 5.15</a> for more detailed specification.
 */
extern "C" unsigned int __sadhi_u16x2_u8x4(unsigned int src0, unsigned int src1, unsigned int src2) __HC__;

/**
 * Get system timestamp
 */
extern "C" __attribute__((always_inline))
std::uint64_t __ockl_memrealtime_u64(void);

extern "C" inline __attribute((always_inline)) std::uint64_t __clock_u64() __HC__ {
  return __ockl_memrealtime_u64();
}


/**
 * Get hardware cycle count
 *
 * Notice the return value of this function is implementation defined.
 */
extern "C" __attribute__((always_inline))
std::uint64_t __ockl_memtime_u64(void);

extern "C" inline __attribute((always_inline)) std::uint64_t __cycle_u64() __HC__ {
  return __ockl_memtime_u64();
}

/**
 * Get the count of the number of earlier (in flattened
 * work-item order) active work-items within the same wavefront.
 *
 * @return The result will be in the range 0 to WAVESIZE - 1.
 */
extern "C" unsigned int __activelaneid_u32() __HC__;

/**
 * Return a bit mask shows which active work-items in the
 * wavefront have a non-zero input. The affected bit position within the
 * registers of dest corresponds to each work-item's lane ID.
 *
 * The HSAIL instruction would return 4 64-bit registers but the current
 * implementation would only return the 1st one and ignore the other 3 as
 * right now all HSA agents have wavefront of size 64.
 *
 * @param[in] input An unsigned 32-bit integer.
 * @return The bitmask calculated.
 */
extern "C" uint64_t __activelanemask_v4_b64_b1(unsigned int input) __HC__;

/**
 * Count the number of active work-items in the current
 * wavefront that have a non-zero input.
 *
 * @param[in] input An unsigned 32-bit integer.
 * @return The number of active work-items in the current wavefront that have
 *         a non-zero input.
 */
extern "C" inline unsigned int __activelanecount_u32_b1(unsigned int input) __HC__ {
 return  __popcount_u32_b64(__activelanemask_v4_b64_b1(input));
}

// ------------------------------------------------------------------------
// Wavefront Vote Functions
// ------------------------------------------------------------------------

/**
 * Evaluate predicate for all active work-items in the
 * wavefront and return non-zero if and only if predicate evaluates to non-zero
 * for any of them.
 */
extern "C" bool __ockl_wfany_i32(int) __HC__;
extern "C" inline int __any(int predicate) __HC__ {
    return __ockl_wfany_i32(predicate);
}

/**
 * Evaluate predicate for all active work-items in the
 * wavefront and return non-zero if and only if predicate evaluates to non-zero
 * for all of them.
 */
extern "C" bool __ockl_wfall_i32(int) __HC__;
extern "C" inline int __all(int predicate) __HC__ {
    return __ockl_wfall_i32(predicate);
}

/**
 * Evaluate predicate for all active work-items in the
 * wavefront and return an integer whose Nth bit is set if and only if
 * predicate evaluates to non-zero for the Nth work-item of the wavefront and
 * the Nth work-item is active.
 */

// XXX from llvm/include/llvm/IR/InstrTypes.h
#define ICMP_NE 33
__attribute__((convergent))
unsigned long long __llvm_amdgcn_icmp_i32(uint x, uint y, uint z) [[hc]] __asm("llvm.amdgcn.icmp.i32");
extern "C" inline uint64_t __ballot(int predicate) __HC__ {
    return __llvm_amdgcn_icmp_i32(predicate, 0, ICMP_NE);
}

// ------------------------------------------------------------------------
// Wavefront Shuffle Functions
// ------------------------------------------------------------------------

// utility union type
union __u {
    int i;
    unsigned int u;
    float f;
};

/** @{ */
/**
 * Direct copy from indexed active work-item within a wavefront.
 *
 * Work-items may only read data from another work-item which is active in the
 * current wavefront. If the target work-item is inactive, the retrieved value
 * is fixed as 0.
 *
 * The function returns the value of var held by the work-item whose ID is given
 * by srcLane. If width is less than __HSA_WAVEFRONT_SIZE__ then each
 * subsection of the wavefront behaves as a separate entity with a starting
 * logical work-item ID of 0. If srcLane is outside the range [0:width-1], the
 * value returned corresponds to the value of var held by:
 * srcLane modulo width (i.e. within the same subsection).
 *
 * The optional width parameter must have a value which is a power of 2;
 * results are undefined if it is not a power of 2, or is number greater than
 * __HSA_WAVEFRONT_SIZE__.
 */

#if __hcc_backend__==HCC_BACKEND_AMDGPU

/*
 * FIXME: We need to add __builtin_amdgcn_mbcnt_{lo,hi} to clang and call
 * them here instead.
 */

int __amdgcn_mbcnt_lo(int mask, int src) [[hc]] __asm("llvm.amdgcn.mbcnt.lo");
int __amdgcn_mbcnt_hi(int mask, int src) [[hc]] __asm("llvm.amdgcn.mbcnt.hi");

inline int __lane_id(void) [[hc]] {
  int lo = __amdgcn_mbcnt_lo(-1, 0);
  return __amdgcn_mbcnt_hi(-1, lo);
}

#endif

#if __hcc_backend__==HCC_BACKEND_AMDGPU

/**
 * ds_bpermute intrinsic
 * FIXME: We need to add __builtin_amdgcn_ds_bpermute to clang and call it here
 * instead.
 */
int __amdgcn_ds_bpermute(int index, int src) [[hc]] __asm("llvm.amdgcn.ds.bpermute");
inline unsigned int __amdgcn_ds_bpermute(int index, unsigned int src) [[hc]] {
  __u tmp; tmp.u = src;
  tmp.i = __amdgcn_ds_bpermute(index, tmp.i);
  return tmp.u;
}
inline float __amdgcn_ds_bpermute(int index, float src) [[hc]] {
  __u tmp; tmp.f = src;
  tmp.i = __amdgcn_ds_bpermute(index, tmp.i);
  return tmp.f;
}

/**
 * ds_permute intrinsic
 */
extern "C" int __amdgcn_ds_permute(int index, int src) [[hc]];
inline unsigned int __amdgcn_ds_permute(int index, unsigned int src) [[hc]] {
  __u tmp; tmp.u = src;
  tmp.i = __amdgcn_ds_permute(index, tmp.i);
  return tmp.u;
}
inline float __amdgcn_ds_permute(int index, float src) [[hc]] {
  __u tmp; tmp.f = src;
  tmp.i = __amdgcn_ds_permute(index, tmp.i);
  return tmp.f;
}


/**
 * ds_swizzle intrinsic
 */
extern "C" int __amdgcn_ds_swizzle(int src, int pattern) [[hc]];
inline unsigned int __amdgcn_ds_swizzle(unsigned int src, int pattern) [[hc]] {
  __u tmp; tmp.u = src;
  tmp.i = __amdgcn_ds_swizzle(tmp.i, pattern);
  return tmp.u;
}
inline float __amdgcn_ds_swizzle(float src, int pattern) [[hc]] {
  __u tmp; tmp.f = src;
  tmp.i = __amdgcn_ds_swizzle(tmp.i, pattern);
  return tmp.f;
}



/**
 * move DPP intrinsic
 */
extern "C" int __amdgcn_move_dpp(int src, int dpp_ctrl, int row_mask, int bank_mask, bool bound_ctrl) [[hc]]; 

/**
 * Shift the value of src to the right by one thread within a wavefront.  
 * 
 * @param[in] src variable being shifted
 * @param[in] bound_ctrl When set to true, a zero will be shifted into thread 0; otherwise, the original value will be returned for thread 0
 * @return value of src being shifted into from the neighboring lane 
 * 
 */
extern "C" int __amdgcn_wave_sr1(int src, bool bound_ctrl) [[hc]];
inline unsigned int __amdgcn_wave_sr1(unsigned int src, bool bound_ctrl) [[hc]] {
  __u tmp; tmp.u = src;
  tmp.i = __amdgcn_wave_sr1(tmp.i, bound_ctrl);
  return tmp.u;
}
inline float __amdgcn_wave_sr1(float src, bool bound_ctrl) [[hc]] {
  __u tmp; tmp.f = src;
  tmp.i = __amdgcn_wave_sr1(tmp.i, bound_ctrl);
  return tmp.f;
}

/**
 * Shift the value of src to the left by one thread within a wavefront.  
 * 
 * @param[in] src variable being shifted
 * @param[in] bound_ctrl When set to true, a zero will be shifted into thread 63; otherwise, the original value will be returned for thread 63
 * @return value of src being shifted into from the neighboring lane 
 * 
 */
extern "C" int __amdgcn_wave_sl1(int src, bool bound_ctrl) [[hc]];  
inline unsigned int __amdgcn_wave_sl1(unsigned int src, bool bound_ctrl) [[hc]] {
  __u tmp; tmp.u = src;
  tmp.i = __amdgcn_wave_sl1(tmp.i, bound_ctrl);
  return tmp.u;
}
inline float __amdgcn_wave_sl1(float src, bool bound_ctrl) [[hc]] {
  __u tmp; tmp.f = src;
  tmp.i = __amdgcn_wave_sl1(tmp.i, bound_ctrl);
  return tmp.f;
}


/**
 * Rotate the value of src to the right by one thread within a wavefront.  
 * 
 * @param[in] src variable being rotated
 * @return value of src being rotated into from the neighboring lane 
 * 
 */
extern "C" int __amdgcn_wave_rr1(int src) [[hc]];
inline unsigned int __amdgcn_wave_rr1(unsigned int src) [[hc]] {
  __u tmp; tmp.u = src;
  tmp.i = __amdgcn_wave_rr1(tmp.i);
  return tmp.u;
}
inline float __amdgcn_wave_rr1(float src) [[hc]] {
  __u tmp; tmp.f = src;
  tmp.i = __amdgcn_wave_rr1(tmp.i);
  return tmp.f;
}

/**
 * Rotate the value of src to the left by one thread within a wavefront.  
 * 
 * @param[in] src variable being rotated
 * @return value of src being rotated into from the neighboring lane 
 * 
 */
extern "C" int __amdgcn_wave_rl1(int src) [[hc]];
inline unsigned int __amdgcn_wave_rl1(unsigned int src) [[hc]] {
  __u tmp; tmp.u = src;
  tmp.i = __amdgcn_wave_rl1(tmp.i);
  return tmp.u;
}
inline float __amdgcn_wave_rl1(float src) [[hc]] {
  __u tmp; tmp.f = src;
  tmp.i = __amdgcn_wave_rl1(tmp.i);
  return tmp.f;
}

#endif

/* definition to expand macro then apply to pragma message 
#define VALUE_TO_STRING(x) #x
#define VALUE(x) VALUE_TO_STRING(x)
#define VAR_NAME_VALUE(var) #var "="  VALUE(var)
#pragma message(VAR_NAME_VALUE(__hcc_backend__))
*/

#if __hcc_backend__==HCC_BACKEND_AMDGPU

inline int __shfl(int var, int srcLane, int width=__HSA_WAVEFRONT_SIZE__) __HC__ {
  int self = __lane_id();
  int index = srcLane + (self & ~(width-1));
  return __amdgcn_ds_bpermute(index<<2, var);
}

#endif

inline unsigned int __shfl(unsigned int var, int srcLane, int width=__HSA_WAVEFRONT_SIZE__) __HC__ {
     __u tmp; tmp.u = var;
    tmp.i = __shfl(tmp.i, srcLane, width);
    return tmp.u;
}


inline float __shfl(float var, int srcLane, int width=__HSA_WAVEFRONT_SIZE__) __HC__ {
    __u tmp; tmp.f = var;
    tmp.i = __shfl(tmp.i, srcLane, width);
    return tmp.f;
}

// FIXME: support half type
/** @} */

/** @{ */
/**
 * Copy from an active work-item with lower ID relative to
 * caller within a wavefront.
 *
 * Work-items may only read data from another work-item which is active in the
 * current wavefront. If the target work-item is inactive, the retrieved value
 * is fixed as 0.
 *
 * The function calculates a source work-item ID by subtracting delta from the
 * caller's work-item ID within the wavefront. The value of var held by the
 * resulting lane ID is returned: in effect, var is shifted up the wavefront by
 * delta work-items. If width is less than __HSA_WAVEFRONT_SIZE__ then each
 * subsection of the wavefront behaves as a separate entity with a starting
 * logical work-item ID of 0. The source work-item index will not wrap around
 * the value of width, so effectively the lower delta work-items will be unchanged.
 *
 * The optional width parameter must have a value which is a power of 2;
 * results are undefined if it is not a power of 2, or is number greater than
 * __HSA_WAVEFRONT_SIZE__.
 */

#if __hcc_backend__==HCC_BACKEND_AMDGPU

inline int __shfl_up(int var, const unsigned int delta, const int width=__HSA_WAVEFRONT_SIZE__) __HC__ {
  int self = __lane_id();
  int index = self - delta;
  index = (index < (self & ~(width-1)))?self:index;
  return __amdgcn_ds_bpermute(index<<2, var);
}

#endif

inline unsigned int __shfl_up(unsigned int var, const unsigned int delta, const int width=__HSA_WAVEFRONT_SIZE__) __HC__ {
    __u tmp; tmp.u = var;
    tmp.i = __shfl_up(tmp.i, delta, width);
    return tmp.u;
}

inline float __shfl_up(float var, const unsigned int delta, const int width=__HSA_WAVEFRONT_SIZE__) __HC__ {
    __u tmp; tmp.f = var;
    tmp.i = __shfl_up(tmp.i, delta, width);
    return tmp.f;
}

// FIXME: support half type
/** @} */

/** @{ */
/**
 * Copy from an active work-item with higher ID relative to
 * caller within a wavefront.
 *
 * Work-items may only read data from another work-item which is active in the
 * current wavefront. If the target work-item is inactive, the retrieved value
 * is fixed as 0.
 *
 * The function calculates a source work-item ID by adding delta from the
 * caller's work-item ID within the wavefront. The value of var held by the
 * resulting lane ID is returned: this has the effect of shifting var up the
 * wavefront by delta work-items. If width is less than __HSA_WAVEFRONT_SIZE__
 * then each subsection of the wavefront behaves as a separate entity with a
 * starting logical work-item ID of 0. The ID number of the source work-item
 * index will not wrap around the value of width, so the upper delta work-items
 * will remain unchanged.
 *
 * The optional width parameter must have a value which is a power of 2;
 * results are undefined if it is not a power of 2, or is number greater than
 * __HSA_WAVEFRONT_SIZE__.
 */

#if __hcc_backend__==HCC_BACKEND_AMDGPU

inline int __shfl_down(int var, const unsigned int delta, const int width=__HSA_WAVEFRONT_SIZE__) __HC__ {
  int self = __lane_id();
  int index = self + delta;
  index = (int)((self&(width-1))+delta) >= width?self:index;
  return __amdgcn_ds_bpermute(index<<2, var);
}

#endif

inline unsigned int __shfl_down(unsigned int var, const unsigned int delta, const int width=__HSA_WAVEFRONT_SIZE__) __HC__ {
    __u tmp; tmp.u = var;
    tmp.i = __shfl_down(tmp.i, delta, width);
    return tmp.u;
}

inline float __shfl_down(float var, const unsigned int delta, const int width=__HSA_WAVEFRONT_SIZE__) __HC__ {
    __u tmp; tmp.f = var;
    tmp.i = __shfl_down(tmp.i, delta, width);
    return tmp.f;
}


// FIXME: support half type
/** @} */

/** @{ */
/**
 * Copy from an active work-item based on bitwise XOR of caller
 * work-item ID within a wavefront.
 *
 * Work-items may only read data from another work-item which is active in the
 * current wavefront. If the target work-item is inactive, the retrieved value
 * is fixed as 0.
 *
 * THe function calculates a source work-item ID by performing a bitwise XOR of
 * the caller's work-item ID with laneMask: the value of var held by the
 * resulting work-item ID is returned.
 *
 * The optional width parameter must have a value which is a power of 2;
 * results are undefined if it is not a power of 2, or is number greater than
 * __HSA_WAVEFRONT_SIZE__.
 */

#if __hcc_backend__==HCC_BACKEND_AMDGPU


inline int __shfl_xor(int var, int laneMask, int width=__HSA_WAVEFRONT_SIZE__) __HC__ {
  int self = __lane_id();
  int index = self^laneMask;
  index = index >= ((self+width)&~(width-1))?self:index;
  return __amdgcn_ds_bpermute(index<<2, var);
}

#endif

inline float __shfl_xor(float var, int laneMask, int width=__HSA_WAVEFRONT_SIZE__) __HC__ {
    __u tmp; tmp.f = var;
    tmp.i = __shfl_xor(tmp.i, laneMask, width);
    return tmp.f;
}

// FIXME: support half type
/** @} */

inline unsigned int __shfl_xor(unsigned int var, int laneMask, int width=__HSA_WAVEFRONT_SIZE__) __HC__ {
    __u tmp; tmp.u = var;
    tmp.i = __shfl_xor(tmp.i, laneMask, width);
    return tmp.u;
}

/**
 * Multiply two unsigned integers (x,y) but only the lower 24 bits will be used in the multiplication.
 *
 * @param[in] x 24-bit unsigned integer multiplier
 * @param[in] y 24-bit unsigned integer multiplicand
 * @return 32-bit unsigned integer product
 */
inline unsigned int __mul24(unsigned int x, unsigned int y) [[hc]] {
  return (x & 0x00FFFFFF) * (y & 0x00FFFFFF);
}

/**
 * Multiply two integers (x,y) but only the lower 24 bits will be used in the multiplication.
 *
 * @param[in] x 24-bit integer multiplier
 * @param[in] y 24-bit integer multiplicand
 * @return 32-bit integer product
 */
inline int __mul24(int x, int y) [[hc]] {
  return  ((x << 8) >> 8) * ((y << 8) >> 8);
}

/**
 * Multiply two unsigned integers (x,y) but only the lower 24 bits will be used in the multiplication and
 * then add the product to a 32-bit unsigned integer
 *
 * @param[in] x 24-bit unsigned integer multiplier
 * @param[in] y 24-bit unsigned integer multiplicand
 * @param[in] z 32-bit unsigned integer to be added to the product
 * @return 32-bit unsigned integer result of mad24
 */
inline unsigned int __mad24(unsigned int x, unsigned int y, unsigned int z) [[hc]] {
  return __mul24(x,y) + z;
}

/**
 * Multiply two integers (x,y) but only the lower 24 bits will be used in the multiplication and
 * then add the product to a 32-bit integer
 *
 * @param[in] x 24-bit integer multiplier
 * @param[in] y 24-bit integer multiplicand
 * @param[in] z 32-bit integer to be added to the product
 * @return 32-bit integer result of mad24
 */
inline int __mad24(int x, int y, int z) [[hc]] {
  return __mul24(x,y) + z;
}

inline void abort() __HC__ {
  __builtin_trap();
}

// ------------------------------------------------------------------------
// group segment
// ------------------------------------------------------------------------

/**
 * Fetch the size of group segment. This includes both static group segment
 * and dynamic group segment.
 *
 * @return The size of group segment used by the kernel in bytes. The value
 *         includes both static group segment and dynamic group segment.
 */
extern "C" unsigned int get_group_segment_size() __HC__;

/**
 * Fetch the size of static group segment
 *
 * @return The size of static group segment used by the kernel in bytes.
 */
extern "C" unsigned int get_static_group_segment_size() __HC__;

/**
 * Fetch the address of the beginning of group segment.
 */
extern "C" void* get_group_segment_base_pointer() __HC__;

/**
 * Fetch the address of the beginning of dynamic group segment.
 */
extern "C" void* get_dynamic_group_segment_base_pointer() __HC__;

// ------------------------------------------------------------------------
// utility class for tiled_barrier
// ------------------------------------------------------------------------

#if __KALMAR_ACCELERATOR__ == 2 || __KALMAR_CPU__ == 2
template <typename Ker, typename Ti>
void bar_wrapper(Ker *f, Ti *t)
{
    (*f)(*t);
}

struct barrier_t {
    std::unique_ptr<ucontext_t[]> ctx;
    int idx;
    barrier_t (int a) :
        ctx(new ucontext_t[a + 1]) {}
    template <typename Ti, typename Ker>
    void setctx(int x, char *stack, Ker& f, Ti* tidx, int S) {
        getcontext(&ctx[x]);
        ctx[x].uc_stack.ss_sp = stack;
        ctx[x].uc_stack.ss_size = S;
        ctx[x].uc_link = &ctx[x - 1];
        makecontext(&ctx[x], (void (*)(void))bar_wrapper<Ker, Ti>, 2, &f, tidx);
    }
    void swap(int a, int b) {
        swapcontext(&ctx[a], &ctx[b]);
    }
    void wait() __HC__ {
        --idx;
        swapcontext(&ctx[idx + 1], &ctx[idx]);
    }
};
#endif


// ------------------------------------------------------------------------
// tiled_barrier
// ------------------------------------------------------------------------

/**
 * The tile_barrier class is a capability class that is only creatable by the
 * system, and passed to a tiled parallel_for_each function object as part of
 * the tiled_index parameter. It provides member functions, such as wait, whose
 * purpose is to synchronize execution of threads running within the thread
 * tile.
 */
class tile_barrier {
public:
#if __KALMAR_ACCELERATOR__ == 2 || __KALMAR_CPU__ == 2
    using pb_t = std::shared_ptr<barrier_t>;
    tile_barrier(pb_t pb) : pbar(pb) {}

    /**
     * Copy constructor. Constructs a new tile_barrier from the supplied
     * argument "other".
     *
     * @param[in] other An object of type tile_barrier from which to initialize
     *                  this.
     */
    tile_barrier(const tile_barrier& other) __CPU__ __HC__ : pbar(other.pbar) {}
#else

    /**
     * Copy constructor. Constructs a new tile_barrier from the supplied
     * argument "other".
     *
     * @param[in] other An object of type tile_barrier from which to initialize
     *                  this.
     */
    tile_barrier(const tile_barrier& other) __CPU__ __HC__ {}
#endif

    /**
     * Blocks execution of all threads in the thread tile until all threads in
     * the tile have reached this call. Establishes a memory fence on all
     * tile_static and global memory operations executed by the threads in the
     * tile such that all memory operations issued prior to hitting the barrier
     * are visible to all other threads after the barrier has completed and
     * none of the memory operations occurring after the barrier are executed
     * before hitting the barrier. This is identical to
     * wait_with_all_memory_fence().
     */
    void wait() const __HC__ {
#if __KALMAR_ACCELERATOR__ == 1
        wait_with_all_memory_fence();
#elif __KALMAR_ACCELERATOR__ == 2 || __KALMAR_CPU__ == 2
        pbar->wait();
#endif
    }

    /**
     * Blocks execution of all threads in the thread tile until all threads in
     * the tile have reached this call. Establishes a memory fence on all
     * tile_static and global memory operations executed by the threads in the
     * tile such that all memory operations issued prior to hitting the barrier
     * are visible to all other threads after the barrier has completed and
     * none of the memory operations occurring after the barrier are executed
     * before hitting the barrier. This is identical to wait().
     */
    void wait_with_all_memory_fence() const __HC__ {
#if __KALMAR_ACCELERATOR__ == 1
        amp_barrier(CLK_LOCAL_MEM_FENCE | CLK_GLOBAL_MEM_FENCE);
#elif __KALMAR_ACCELERATOR__ == 2 || __KALMAR_CPU__ == 2
        pbar->wait();
#endif
    }

    /**
     * Blocks execution of all threads in the thread tile until all threads in
     * the tile have reached this call. Establishes a memory fence on global
     * memory operations (but not tile-static memory operations) executed by
     * the threads in the tile such that all global memory operations issued
     * prior to hitting the barrier are visible to all other threads after the
     * barrier has completed and none of the global memory operations occurring
     * after the barrier are executed before hitting the barrier.
     */
    void wait_with_global_memory_fence() const __HC__ {
#if __KALMAR_ACCELERATOR__ == 1
        amp_barrier(CLK_GLOBAL_MEM_FENCE);
#elif __KALMAR_ACCELERATOR__ == 2 || __KALMAR_CPU__ == 2
        pbar->wait();
#endif
    }

    /**
     * Blocks execution of all threads in the thread tile until all threads in
     * the tile have reached this call. Establishes a memory fence on
     * tile-static memory operations (but not global memory operations)
     * executed by the threads in the tile such that all tile_static memory
     * operations issued prior to hitting the barrier are visible to all other
     * threads after the barrier has completed and none of the tile-static
     * memory operations occurring after the barrier are executed before
     * hitting the barrier.
     */
    void wait_with_tile_static_memory_fence() const __HC__ {
#if __KALMAR_ACCELERATOR__ == 1
        amp_barrier(CLK_LOCAL_MEM_FENCE);
#elif __KALMAR_ACCELERATOR__ == 2 || __KALMAR_CPU__ == 2
        pbar->wait();
#endif
    }

private:
#if __KALMAR_ACCELERATOR__ == 2 || __KALMAR_CPU__ == 2
    tile_barrier() __CPU__ __HC__ = default;
    pb_t pbar;
#else
    tile_barrier() __HC__ {}
#endif

    template <int N> friend
        class tiled_index;
};

// ------------------------------------------------------------------------
// other memory fences
// ------------------------------------------------------------------------

/**
 * Establishes a thread-tile scoped memory fence for both global and
 * tile-static memory operations. This function does not imply a barrier and
 * is therefore permitted in divergent code.
 */
// FIXME: this functions has not been implemented.
void all_memory_fence(const tile_barrier&) __HC__;

/**
 * Establishes a thread-tile scoped memory fence for global (but not
 * tile-static) memory operations. This function does not imply a barrier and
 * is therefore permitted in divergent code.
 */
// FIXME: this functions has not been implemented.
void global_memory_fence(const tile_barrier&) __HC__;

/**
 * Establishes a thread-tile scoped memory fence for tile-static (but not
 * global) memory operations. This function does not imply a barrier and is
 * therefore permitted in divergent code.
 */
// FIXME: this functions has not been implemented.
void tile_static_memory_fence(const tile_barrier&) __HC__;

// ------------------------------------------------------------------------
// tiled_index
// ------------------------------------------------------------------------

/**
 * Represents a set of related indices subdivided into 1-, 2-, or 3-dimensional
 * tiles.
 *
 * @tparam N Tile dimension.
 */
template <int N=3>
class tiled_index {
public:
    /**
     * A static member of tiled_index that contains the rank of this tiled
     * extent, and is either 1, 2, or 3 depending on the specialization used.
     */
    static const int rank = 3;

    /**
     * Copy constructor. Constructs a new tiled_index from the supplied
     * argument "other".
     *
     * @param[in] other An object of type tiled_index from which to initialize
     *                  this.
     */
    tiled_index(const tiled_index& other) __CPU__ __HC__ : global(other.global), local(other.local), tile(other.tile), tile_origin(other.tile_origin), barrier(other.barrier), tile_dim(other.tile_dim) {}

    /**
     * An index of rank 1, 2, or 3 that represents the global index within an
     * extent.
     */
    const index<3> global;

    /**
     * An index of rank 1, 2, or 3 that represents the relative index within
     * the current tile of a tiled extent.
     */
    const index<3> local;

    /**
     * An index of rank 1, 2, or 3 that represents the coordinates of the
     * current tile of a tiled extent.
     */
    const index<3> tile;

    /**
     * An index of rank 1, 2, or 3 that represents the global coordinates of
     * the origin of the current tile within a tiled extent.
     */
    const index<3> tile_origin;

    /**
     * An object which represents a barrier within the current tile of threads.
     */
    const tile_barrier barrier;

    /**
     * An index of rank 1, 2, 3 that represents the size of the tile.
     */
    const index<3> tile_dim;

    /**
     * Implicit conversion operator that converts a tiled_index<N> into
     * an index<N>. The implicit conversion converts to the .global index
     * member.
     */
    operator const index<3>() const __CPU__ __HC__ {
        return global;
    }

    tiled_index(const index<3>& g) __CPU__ __HC__ : global(g) {}

private:
#if __KALMAR_ACCELERATOR__ == 2 || __KALMAR_CPU__ == 2
    __attribute__((always_inline)) tiled_index(int a0, int a1, int a2, int b0, int b1, int b2, int c0, int c1, int c2, tile_barrier& pb, int D0, int D1, int D2) __CPU__ __HC__
        : global(a2, a1, a0), local(b2, b1, b0), tile(c2, c1, c0), tile_origin(a2 - b2, a1 - b1, a0 - b0), barrier(pb), tile_dim(D0, D1, D2) {}
#endif

    __attribute__((annotate("__cxxamp_opencl_index")))
#if __KALMAR_ACCELERATOR__ == 1
    __attribute__((always_inline)) tiled_index() __HC__
        : global(index<3>(amp_get_global_id(2), amp_get_global_id(1), amp_get_global_id(0))),
          local(index<3>(amp_get_local_id(2), amp_get_local_id(1), amp_get_local_id(0))),
          tile(index<3>(amp_get_group_id(2), amp_get_group_id(1), amp_get_group_id(0))),
          tile_origin(index<3>(amp_get_global_id(2) - amp_get_local_id(2),
                               amp_get_global_id(1) - amp_get_local_id(1),
                               amp_get_global_id(0) - amp_get_local_id(0))),
          tile_dim(index<3>(amp_get_local_size(2), amp_get_local_size(1), amp_get_local_size(0)))
#elif __KALMAR__ACCELERATOR__ == 2 || __KALMAR_CPU__ == 2
    __attribute__((always_inline)) tiled_index() __CPU__ __HC__
#else
    __attribute__((always_inline)) tiled_index() __HC__
#endif // __KALMAR_ACCELERATOR__
    {}

    template<typename Kernel> friend
        completion_future parallel_for_each(const accelerator_view&, const tiled_extent<N>&, const Kernel&);

#if __KALMAR_ACCELERATOR__ == 2 || __KALMAR_CPU__ == 2
    template<typename K> friend
        void partitioned_task_tile_3D(K const&, tiled_extent<3> const&, int);
#endif
};


/**
 * Represents a set of related indices subdivided into 1-, 2-, or 3-dimensional
 * tiles.
 * This class is 1D specialization of tiled_index.
 */
template<>
class tiled_index<1> {
public:
    /**
     * A static member of tiled_index that contains the rank of this tiled
     * extent, and is either 1, 2, or 3 depending on the specialization used.
     */
    static const int rank = 1;

    /**
     * Copy constructor. Constructs a new tiled_index from the supplied
     * argument "other".
     *
     * @param[in] other An object of type tiled_index from which to initialize
     *                  this.
     */
    tiled_index(const tiled_index& other) __CPU__ __HC__ : global(other.global), local(other.local), tile(other.tile), tile_origin(other.tile_origin), barrier(other.barrier), tile_dim(other.tile_dim) {}

    /**
     * An index of rank 1, 2, or 3 that represents the global index within an
     * extent.
     */
    const index<1> global;

    /**
     * An index of rank 1, 2, or 3 that represents the relative index within
     * the current tile of a tiled extent.
     */
    const index<1> local;

    /**
     * An index of rank 1, 2, or 3 that represents the coordinates of the
     * current tile of a tiled extent.
     */
    const index<1> tile;

    /**
     * An index of rank 1, 2, or 3 that represents the global coordinates of
     * the origin of the current tile within a tiled extent.
     */
    const index<1> tile_origin;

    /**
     * An object which represents a barrier within the current tile of threads.
     */
    const tile_barrier barrier;

    /**
     * An index of rank 1, 2, 3 that represents the size of the tile.
     */
    const index<1> tile_dim;

    /**
     * Implicit conversion operator that converts a tiled_index<N> into
     * an index<N>. The implicit conversion converts to the .global index
     * member.
     */
    operator const index<1>() const __CPU__ __HC__ {
        return global;
    }

    tiled_index(const index<1>& g) __CPU__ __HC__ : global(g) {}

private:
#if __KALMAR_ACCELERATOR__ == 2 || __KALMAR_CPU__ == 2
    __attribute__((always_inline)) tiled_index(int a, int b, int c, tile_barrier& pb, int D0) __CPU__ __HC__
        : global(a), local(b), tile(c), tile_origin(a - b), barrier(pb), tile_dim(D0) {}
#endif

    __attribute__((annotate("__cxxamp_opencl_index")))
#if __KALMAR_ACCELERATOR__ == 1
    __attribute__((always_inline)) tiled_index() __HC__
        : global(index<1>(amp_get_global_id(0))),
          local(index<1>(amp_get_local_id(0))),
          tile(index<1>(amp_get_group_id(0))),
          tile_origin(index<1>(amp_get_global_id(0) - amp_get_local_id(0))),
          tile_dim(index<1>(amp_get_local_size(0)))
#elif __KALMAR__ACCELERATOR__ == 2 || __KALMAR_CPU__ == 2
    __attribute__((always_inline)) tiled_index() __CPU__ __HC__
#else
    __attribute__((always_inline)) tiled_index() __HC__
#endif // __KALMAR_ACCELERATOR__
    {}

    template<typename Kernel> friend
        completion_future parallel_for_each(const accelerator_view&, const tiled_extent<1>&, const Kernel&);

#if __KALMAR_ACCELERATOR__ == 2 || __KALMAR_CPU__ == 2
    template<typename K> friend
        void partitioned_task_tile_1D(K const&, tiled_extent<1> const&, int);
#endif
};

/**
 * Represents a set of related indices subdivided into 1-, 2-, or 3-dimensional
 * tiles.
 * This class is 2D specialization of tiled_index.
 */
template<>
class tiled_index<2> {
public:
    /**
     * A static member of tiled_index that contains the rank of this tiled
     * extent, and is either 1, 2, or 3 depending on the specialization used.
     */
    static const int rank = 2;

    /**
     * Copy constructor. Constructs a new tiled_index from the supplied
     * argument "other".
     *
     * @param[in] other An object of type tiled_index from which to initialize
     *                  this.
     */
    tiled_index(const tiled_index& other) __CPU__ __HC__ : global(other.global), local(other.local), tile(other.tile), tile_origin(other.tile_origin), barrier(other.barrier), tile_dim(other.tile_dim) {}

    /**
     * An index of rank 1, 2, or 3 that represents the global index within an
     * extent.
     */
    const index<2> global;

    /**
     * An index of rank 1, 2, or 3 that represents the relative index within
     * the current tile of a tiled extent.
     */
    const index<2> local;

    /**
     * An index of rank 1, 2, or 3 that represents the coordinates of the
     * current tile of a tiled extent.
     */
    const index<2> tile;

    /**
     * An index of rank 1, 2, or 3 that represents the global coordinates of
     * the origin of the current tile within a tiled extent.
     */
    const index<2> tile_origin;

    /**
     * An object which represents a barrier within the current tile of threads.
     */
    const tile_barrier barrier;

    /**
     * An index of rank 1, 2, 3 that represents the size of the tile.
     */
    const index<2> tile_dim;

    /**
     * Implicit conversion operator that converts a tiled_index<N> into
     * an index<N>. The implicit conversion converts to the .global index
     * member.
     */
    operator const index<2>() const __CPU__ __HC__ {
      return global;
    }

    tiled_index(const index<2>& g) __CPU__ __HC__ : global(g) {}

private:
#if __KALMAR_ACCELERATOR__ == 2 || __KALMAR_CPU__ == 2
    __attribute__((always_inline)) tiled_index(int a0, int a1, int b0, int b1, int c0, int c1, tile_barrier& pb, int D0, int D1) __CPU__ __HC__
        : global(a1, a0), local(b1, b0), tile(c1, c0), tile_origin(a1 - b1, a0 - b0), barrier(pb), tile_dim(D0, D1) {}
#endif

    __attribute__((annotate("__cxxamp_opencl_index")))
#if __KALMAR_ACCELERATOR__ == 1
    __attribute__((always_inline)) tiled_index() __HC__
        : global(index<2>(amp_get_global_id(1), amp_get_global_id(0))),
          local(index<2>(amp_get_local_id(1), amp_get_local_id(0))),
          tile(index<2>(amp_get_group_id(1), amp_get_group_id(0))),
          tile_origin(index<2>(amp_get_global_id(1) - amp_get_local_id(1),
                               amp_get_global_id(0) - amp_get_local_id(0))),
          tile_dim(index<2>(amp_get_local_size(1), amp_get_local_size(0)))
#elif __KALMAR__ACCELERATOR__ == 2 || __KALMAR_CPU__ == 2
    __attribute__((always_inline)) tiled_index() __CPU__ __HC__
#else
    __attribute__((always_inline)) tiled_index() __HC__
#endif // __KALMAR_ACCELERATOR__
    {}

    template<typename Kernel> friend
        completion_future parallel_for_each(const accelerator_view&, const tiled_extent<2>&, const Kernel&);

#if __KALMAR_ACCELERATOR__ == 2 || __KALMAR_CPU__ == 2
    template<typename K> friend
        void partitioned_task_tile_2D(K const&, tiled_extent<2> const&, int);
#endif
};

#if __KALMAR_ACCELERATOR__ == 2 || __KALMAR_CPU__ == 2
#define SSIZE 1024 * 10
template <int N, typename Kernel,  int K>
struct cpu_helper
{
    static inline void call(const Kernel& k, index<K>& idx, const extent<K>& ext) __CPU__ __HC__ {
        int i;
        for (i = 0; i < ext[N]; ++i) {
            idx[N] = i;
            cpu_helper<N + 1, Kernel, K>::call(k, idx, ext);
        }
    }
};
template <typename Kernel, int K>
struct cpu_helper<K, Kernel, K>
{
    static inline void call(const Kernel& k, const index<K>& idx, const extent<K>& ext) __CPU__ __HC__ {
        (const_cast<Kernel&>(k))(idx);
    }
};

template <typename Kernel, int N>
void partitioned_task(const Kernel& ker, const extent<N>& ext, int part) {
    index<N> idx;
    int start = ext[0] * part / Kalmar::NTHREAD;
    int end = ext[0] * (part + 1) / Kalmar::NTHREAD;
    for (int i = start; i < end; i++) {
        idx[0] = i;
        cpu_helper<1, Kernel, N>::call(ker, idx, ext);
    }
}

template <typename Kernel>
void partitioned_task_tile_1D(Kernel const& f, tiled_extent<1> const& ext, int part) {
    int D0 = ext.tile_dim[0];
    int start = (ext[0] / D0) * part / Kalmar::NTHREAD;
    int end = (ext[0] / D0) * (part + 1) / Kalmar::NTHREAD;
    int stride = end - start;
    if (stride == 0)
        return;
    char *stk = new char[D0 * SSIZE];
    tiled_index<1> *tidx = new tiled_index<1>[D0];
    tile_barrier::pb_t hc_bar = std::make_shared<barrier_t>(D0);
    tile_barrier tbar(hc_bar);
    for (int tx = start; tx < end; tx++) {
        int id = 0;
        char *sp = stk;
        tiled_index<1> *tip = tidx;
        for (int x = 0; x < D0; x++) {
            new (tip) tiled_index<1>(tx * D0 + x, x, tx, tbar, D0);
            hc_bar->setctx(++id, sp, f, tip, SSIZE);
            sp += SSIZE;
            ++tip;
        }
        hc_bar->idx = 0;
        while (hc_bar->idx == 0) {
            hc_bar->idx = id;
            hc_bar->swap(0, id);
        }
    }
    delete [] stk;
    delete [] tidx;
}

template <typename Kernel>
void partitioned_task_tile_2D(Kernel const& f, tiled_extent<2> const& ext, int part) {
    int D0 = ext.tile_dim[0];
    int D1 = ext.tile_dim[1];
    int start = (ext[0] / D0) * part / Kalmar::NTHREAD;
    int end = (ext[0] / D0) * (part + 1) / Kalmar::NTHREAD;
    int stride = end - start;
    if (stride == 0)
        return;
    char *stk = new char[D1 * D0 * SSIZE];
    tiled_index<2> *tidx = new tiled_index<2>[D0 * D1];
    tile_barrier::pb_t hc_bar = std::make_shared<barrier_t>(D0 * D1);
    tile_barrier tbar(hc_bar);

    for (int tx = 0; tx < ext[1] / D1; tx++)
        for (int ty = start; ty < end; ty++) {
            int id = 0;
            char *sp = stk;
            tiled_index<2> *tip = tidx;
            for (int x = 0; x < D1; x++)
                for (int y = 0; y < D0; y++) {
                    new (tip) tiled_index<2>(D1 * tx + x, D0 * ty + y, x, y, tx, ty, tbar, D0, D1);
                    hc_bar->setctx(++id, sp, f, tip, SSIZE);
                    ++tip;
                    sp += SSIZE;
                }
            hc_bar->idx = 0;
            while (hc_bar->idx == 0) {
                hc_bar->idx = id;
                hc_bar->swap(0, id);
            }
        }
    delete [] stk;
    delete [] tidx;
}

template <typename Kernel>
void partitioned_task_tile_3D(Kernel const& f, tiled_extent<3> const& ext, int part) {
    int D0 = ext.tile_dim[0];
    int D1 = ext.tile_dim[1];
    int D2 = ext.tile_dim[2];
    int start = (ext[0] / D0) * part / Kalmar::NTHREAD;
    int end = (ext[0] / D0) * (part + 1) / Kalmar::NTHREAD;
    int stride = end - start;
    if (stride == 0)
        return;
    char *stk = new char[D2 * D1 * D0 * SSIZE];
    tiled_index<3> *tidx = new tiled_index<3>[D0 * D1 * D2];
    tile_barrier::pb_t hc_bar = std::make_shared<barrier_t>(D0 * D1 * D2);
    tile_barrier tbar(hc_bar);

    for (int i = 0; i < ext[2] / D2; i++)
        for (int j = 0; j < ext[1] / D1; j++)
            for(int k = start; k < end; k++) {
                int id = 0;
                char *sp = stk;
                tiled_index<3> *tip = tidx;
                for (int x = 0; x < D2; x++)
                    for (int y = 0; y < D1; y++)
                        for (int z = 0; z < D0; z++) {
                            new (tip) tiled_index<3>(D2 * i + x,
                                                              D1 * j + y,
                                                              D0 * k + z,
                                                              x, y, z, i, j, k, tbar, D0, D1, D2);
                            hc_bar->setctx(++id, sp, f, tip, SSIZE);
                            ++tip;
                            sp += SSIZE;
                        }
                hc_bar->idx = 0;
                while (hc_bar->idx == 0) {
                    hc_bar->idx = id;
                    hc_bar->swap(0, id);
                }
            }
    delete [] stk;
    delete [] tidx;
}

template <typename Kernel, int N>
completion_future launch_cpu_task_async(const std::shared_ptr<Kalmar::KalmarQueue>& pQueue, Kernel const& f,
                     extent<N> const& compute_domain)
{
    Kalmar::CPUKernelRAII<Kernel> obj(pQueue, f);
    for (int i = 0; i < Kalmar::NTHREAD; ++i)
        obj[i] = std::thread(partitioned_task<Kernel, N>, std::cref(f), std::cref(compute_domain), i);
    // FIXME wrap the above operation into the completion_future object
    return completion_future();
}

template <typename Kernel>
completion_future launch_cpu_task_async(const std::shared_ptr<Kalmar::KalmarQueue>& pQueue, Kernel const& f,
                     tiled_extent<1> const& compute_domain)
{
    Kalmar::CPUKernelRAII<Kernel> obj(pQueue, f);
    for (int i = 0; i < Kalmar::NTHREAD; ++i)
        obj[i] = std::thread(partitioned_task_tile_1D<Kernel>,
                             std::cref(f), std::cref(compute_domain), i);
    // FIXME wrap the above operation into the completion_future object
    return completion_future();
}

template <typename Kernel>
completion_future launch_cpu_task_async(const std::shared_ptr<Kalmar::KalmarQueue>& pQueue, Kernel const& f,
                     tiled_extent<2> const& compute_domain)
{
    Kalmar::CPUKernelRAII<Kernel> obj(pQueue, f);
    for (int i = 0; i < Kalmar::NTHREAD; ++i)
        obj[i] = std::thread(partitioned_task_tile_2D<Kernel>,
                             std::cref(f), std::cref(compute_domain), i);
    // FIXME wrap the above operation into the completion_future object
    return completion_future();
}

template <typename Kernel>
completion_future launch_cpu_task_async(const std::shared_ptr<Kalmar::KalmarQueue>& pQueue, Kernel const& f,
                     tiled_extent<3> const& compute_domain)
{
    Kalmar::CPUKernelRAII<Kernel> obj(pQueue, f);
    for (int i = 0; i < Kalmar::NTHREAD; ++i)
        obj[i] = std::thread(partitioned_task_tile_3D<Kernel>,
                             std::cref(f), std::cref(compute_domain), i);
    // FIXME wrap the above operation into the completion_future object
    return completion_future();
}

#endif

// ------------------------------------------------------------------------
// utility helper classes for array_view
// ------------------------------------------------------------------------

template <typename T, int N>
struct projection_helper
{
    // array_view<T,N>, where N>1
    //    array_view<T,N-1> operator[](int i) const __CPU__ __HC__
    static_assert(N > 1, "projection_helper is only supported on array_view with a rank of 2 or higher");
    typedef array_view<T, N - 1> result_type;
    static result_type project(array_view<T, N>& now, int stride) __CPU__ __HC__ {
        int ext[N - 1], i, idx[N - 1], ext_o[N - 1];
        for (i = N - 1; i > 0; --i) {
            ext_o[i - 1] = now.extent[i];
            ext[i - 1] = now.extent_base[i];
            idx[i - 1] = now.index_base[i];
        }
        stride += now.index_base[0];
        extent<N - 1> ext_now(ext_o);
        extent<N - 1> ext_base(ext);
        index<N - 1> idx_base(idx);
        return result_type (now.cache, ext_now, ext_base, idx_base,
                            now.offset + ext_base.size() * stride);
    }
    static result_type project(const array_view<T, N>& now, int stride) __CPU__ __HC__ {
        int ext[N - 1], i, idx[N - 1], ext_o[N - 1];
        for (i = N - 1; i > 0; --i) {
            ext_o[i - 1] = now.extent[i];
            ext[i - 1] = now.extent_base[i];
            idx[i - 1] = now.index_base[i];
        }
        stride += now.index_base[0];
        extent<N - 1> ext_now(ext_o);
        extent<N - 1> ext_base(ext);
        index<N - 1> idx_base(idx);
        return result_type (now.cache, ext_now, ext_base, idx_base,
                            now.offset + ext_base.size() * stride);
    }
};

template <typename T>
struct projection_helper<T, 1>
{
    // array_view<T,1>
    //      T& operator[](int i) const __CPU__ __HC__;
    typedef T& result_type;
    static result_type project(array_view<T, 1>& now, int i) __CPU__ __HC__ {
#if __KALMAR_ACCELERATOR__ != 1
        now.cache.get_cpu_access(true);
#endif
        T *ptr = reinterpret_cast<T *>(now.cache.get() + i + now.offset + now.index_base[0]);
        return *ptr;
    }
    static result_type project(const array_view<T, 1>& now, int i) __CPU__ __HC__ {
#if __KALMAR_ACCELERATOR__ != 1
        now.cache.get_cpu_access(true);
#endif
        T *ptr = reinterpret_cast<T *>(now.cache.get() + i + now.offset + now.index_base[0]);
        return *ptr;
    }
};

template <typename T, int N>
struct projection_helper<const T, N>
{
    // array_view<T,N>, where N>1
    //    array_view<const T,N-1> operator[](int i) const __CPU__ __HC__;
    static_assert(N > 1, "projection_helper is only supported on array_view with a rank of 2 or higher");
    typedef array_view<const T, N - 1> const_result_type;
    static const_result_type project(array_view<const T, N>& now, int stride) __CPU__ __HC__ {
        int ext[N - 1], i, idx[N - 1], ext_o[N - 1];
        for (i = N - 1; i > 0; --i) {
            ext_o[i - 1] = now.extent[i];
            ext[i - 1] = now.extent_base[i];
            idx[i - 1] = now.index_base[i];
        }
        stride += now.index_base[0];
        extent<N - 1> ext_now(ext_o);
        extent<N - 1> ext_base(ext);
        index<N - 1> idx_base(idx);
        auto ret = const_result_type (now.cache, ext_now, ext_base, idx_base,
                                      now.offset + ext_base.size() * stride);
        return ret;
    }
    static const_result_type project(const array_view<const T, N>& now, int stride) __CPU__ __HC__ {
        int ext[N - 1], i, idx[N - 1], ext_o[N - 1];
        for (i = N - 1; i > 0; --i) {
            ext_o[i - 1] = now.extent[i];
            ext[i - 1] = now.extent_base[i];
            idx[i - 1] = now.index_base[i];
        }
        stride += now.index_base[0];
        extent<N - 1> ext_now(ext_o);
        extent<N - 1> ext_base(ext);
        index<N - 1> idx_base(idx);
        auto ret = const_result_type (now.cache, ext_now, ext_base, idx_base,
                                      now.offset + ext_base.size() * stride);
        return ret;
    }
};

template <typename T>
struct projection_helper<const T, 1>
{
    // array_view<const T,1>
    //      const T& operator[](int i) const __CPU__ __HC__;
    typedef const T& const_result_type;
    static const_result_type project(array_view<const T, 1>& now, int i) __CPU__ __HC__ {
#if __KALMAR_ACCELERATOR__ != 1
        now.cache.get_cpu_access();
#endif
        const T *ptr = reinterpret_cast<const T *>(now.cache.get() + i + now.offset + now.index_base[0]);
        return *ptr;
    }
    static const_result_type project(const array_view<const T, 1>& now, int i) __CPU__ __HC__ {
#if __KALMAR_ACCELERATOR__ != 1
        now.cache.get_cpu_access();
#endif
        const T *ptr = reinterpret_cast<const T *>(now.cache.get() + i + now.offset + now.index_base[0]);
        return *ptr;
    }
};

// ------------------------------------------------------------------------
// utility helper classes for array_view
// ------------------------------------------------------------------------

template <typename T>
struct __has_data
{
private:
    struct two {char __lx; char __lxx;};
    template <typename C> static char test(decltype(std::declval<C>().data()));
    template <typename C> static two test(...);
public:
    static const bool value = sizeof(test<T>(0)) == 1;
};

template <typename T>
struct __has_size
{
private:
    struct two {char __lx; char __lxx;};
    template <typename C> static char test(decltype(&C::size));
    template <typename C> static two test(...);
public:
    static const bool value = sizeof(test<T>(0)) == 1;
};

template <typename T>
struct __is_container
{
    using _T = typename std::remove_reference<T>::type;
    static const bool value = __has_size<_T>::value && __has_data<_T>::value;
};


// ------------------------------------------------------------------------
// utility helper classes for array
// ------------------------------------------------------------------------

template <typename T, int N>
struct array_projection_helper
{
    // array<T,N>, where N>1
    //     array_view<T,N-1> operator[](int i0) __CPU__ __HC__;
    //     array_view<const T,N-1> operator[](int i0) const __CPU__ __HC__;
    static_assert(N > 1, "projection_helper is only supported on array with a rank of 2 or higher");
    typedef array_view<T, N - 1> result_type;
    typedef array_view<const T, N - 1> const_result_type;
    static result_type project(array<T, N>& now, int stride) __CPU__ __HC__ {
#if __KALMAR_ACCELERATOR__ != 1
        if( stride < 0)
          throw runtime_exception("errorMsg_throw", 0);
#endif
        int comp[N - 1], i;
        for (i = N - 1; i > 0; --i)
            comp[i - 1] = now.extent[i];
        extent<N - 1> ext(comp);
        int offset = ext.size() * stride;
#if __KALMAR_ACCELERATOR__ != 1
        if( offset >= now.extent.size())
          throw runtime_exception("errorMsg_throw", 0);
#endif
        return result_type(now.m_device, ext, ext, index<N - 1>(), offset);
    }
    static const_result_type project(const array<T, N>& now, int stride) __CPU__ __HC__ {
        int comp[N - 1], i;
        for (i = N - 1; i > 0; --i)
            comp[i - 1] = now.extent[i];
        extent<N - 1> ext(comp);
        int offset = ext.size() * stride;
        return const_result_type(now.m_device, ext, ext, index<N - 1>(), offset);
    }
};

template <typename T>
struct array_projection_helper<T, 1>
{
    // array<T,1>
    //    T& operator[](int i0) __CPU__ __HC__;
    //    const T& operator[](int i0) const __CPU__ __HC__;
    typedef T& result_type;
    typedef const T& const_result_type;
    static result_type project(array<T, 1>& now, int i) __CPU__ __HC__ {
#if __KALMAR_ACCELERATOR__ != 1
        now.m_device.synchronize(true);
#endif
        T *ptr = reinterpret_cast<T *>(now.m_device.get() + i);
        return *ptr;
    }
    static const_result_type project(const array<T, 1>& now, int i) __CPU__ __HC__ {
#if __KALMAR_ACCELERATOR__ != 1
        now.m_device.synchronize();
#endif
        const T *ptr = reinterpret_cast<const T *>(now.m_device.get() + i);
        return *ptr;
    }
};

template <int N>
const extent<N>& check(const extent<N>& ext)
{
#if __KALMAR_ACCELERATOR__ != 1
    for (int i = 0; i < N; i++)
    {
        if(ext[i] <=0)
            throw runtime_exception("errorMsg_throw", 0);
    }
#endif
    return ext;
}

// ------------------------------------------------------------------------
// forward declarations of copy routines used by array / array_view
// ------------------------------------------------------------------------

template <typename T, int N>
void copy(const array_view<const T, N>& src, const array_view<T, N>& dest);

template <typename T, int N>
void copy(const array_view<T, N>& src, const array_view<T, N>& dest);

template <typename T, int N>
void copy(const array<T, N>& src, const array_view<T, N>& dest);

template <typename T, int N>
void copy(const array<T, N>& src, array<T, N>& dest);

template <typename T, int N>
void copy(const array_view<const T, N>& src, array<T, N>& dest);

template <typename T, int N>
void copy(const array_view<T, N>& src, array<T, N>& dest);

template <typename InputIter, typename T, int N>
void copy(InputIter srcBegin, InputIter srcEnd, const array_view<T, N>& dest);

template <typename InputIter, typename T, int N>
void copy(InputIter srcBegin, InputIter srcEnd, array<T, N>& dest);

template <typename InputIter, typename T, int N>
void copy(InputIter srcBegin, const array_view<T, N>& dest);

template <typename InputIter, typename T, int N>
void copy(InputIter srcBegin, array<T, N>& dest);

template <typename OutputIter, typename T, int N>
void copy(const array_view<T, N> &src, OutputIter destBegin);

template <typename OutputIter, typename T, int N>
void copy(const array<T, N> &src, OutputIter destBegin);

// ------------------------------------------------------------------------
// array
// ------------------------------------------------------------------------

/**
 * Represents an N-dimensional region of memory (with type T) located on an
 * accelerator.
 *
 * @tparam T The element type of this array
 * @tparam N The dimensionality of the array, defaults to 1 if elided.
 */
template <typename T, int N = 1>
class array {
    static_assert(!std::is_const<T>::value, "array<const T> is not supported");
public:
#if __KALMAR_ACCELERATOR__ == 1
    typedef Kalmar::_data<T> acc_buffer_t;
#else
    typedef Kalmar::_data_host<T> acc_buffer_t;
#endif

    /**
     * The rank of this array.
     */
    static const int rank = N;

    /**
     * The element type of this array.
     */
    typedef T value_type;

    /**
     * There is no default constructor for array<T,N>.
     */
    array() = delete;
 
    /**
     * Copy constructor. Constructs a new array<T,N> from the supplied argument
     * other. The new array is located on the same accelerator_view as the
     * source array. A deep copy is performed.
     *
     * @param[in] other An object of type array<T,N> from which to initialize
     *                  this new array.
     */
    array(const array& other)
        : array(other.get_extent(), other.get_accelerator_view())
    { copy(other, *this); }

    /**
     * Move constructor. Constructs a new array<T,N> by moving from the
     * supplied argument other.
     *
     * @param[in] other An object of type array<T,N> from which to initialize
     *                  this new array.
     */
    array(array&& other)
        : m_device(other.m_device), extent(other.extent)
    { other.m_device.reset(); }

    /**
     * Constructs a new array with the supplied extent, located on the default
     * view of the default accelerator. If any components of the extent are
     * non-positive, an exception will be thrown.
     *
     * @param[in] ext The extent in each dimension of this array.
     */
    explicit array(const extent<N>& ext)
        : array(ext, accelerator(L"default").get_default_view()) {}

    /** @{ */
    /**
     * Equivalent to construction using "array(extent<N>(e0 [, e1 [, e2 ]]))".
     *
     * @param[in] e0,e1,e2 The component values that will form the extent of
     *                     this array.
     */
    explicit array(int e0)
        : array(hc::extent<N>(e0)) { static_assert(N == 1, "illegal"); }
    explicit array(int e0, int e1)
        : array(hc::extent<N>(e0, e1)) {}
    explicit array(int e0, int e1, int e2)
        : array(hc::extent<N>(e0, e1, e2)) {}

    /** @} */

    /** @{ */
    /**
     * Constructs a new array with the supplied extent, located on the default
     * accelerator, initialized with the contents of a source container
     * specified by a beginning and optional ending iterator. The source data
     * is copied by value into this array as if by calling "copy()".
     *
     * If the number of available container elements is less than
     * this->extent.size(), undefined behavior results.
     *
     * @param[in] ext The extent in each dimension of this array.
     * @param[in] srcBegin A beginning iterator into the source container.
     * @param[in] srcEnd An ending iterator into the source container.
     */
    template <typename InputIter>
        array(const extent<N>& ext, InputIter srcBegin)
            : array(ext, srcBegin, accelerator(L"default").get_default_view()) {}
    template <typename InputIter>
        array(const extent<N>& ext, InputIter srcBegin, InputIter srcEnd)
            : array(ext, srcBegin, srcEnd, accelerator(L"default").get_default_view()) {}

    /** @} */

    /** @{ */
    /**
     * Equivalent to construction using
     * "array(extent<N>(e0 [, e1 [, e2 ]]), src)".
     *
     * @param[in] e0,e1,e2 The component values that will form the extent of
     *                     this array.
     * @param[in] srcBegin A beginning iterator into the source container. 
     * @param[in] srcEnd An ending iterator into the source container.
     */
    template <typename InputIter>
        array(int e0, InputIter srcBegin)
            : array(hc::extent<N>(e0), srcBegin) {}
    template <typename InputIter>
        array(int e0, InputIter srcBegin, InputIter srcEnd)
            : array(hc::extent<N>(e0), srcBegin, srcEnd) {}
    template <typename InputIter>
        array(int e0, int e1, InputIter srcBegin)
            : array(hc::extent<N>(e0, e1), srcBegin) {}
    template <typename InputIter>
        array(int e0, int e1, InputIter srcBegin, InputIter srcEnd)
            : array(hc::extent<N>(e0, e1), srcBegin, srcEnd) {}
    template <typename InputIter>
        array(int e0, int e1, int e2, InputIter srcBegin)
            : array(hc::extent<N>(e0, e1, e2), srcBegin) {}
    template <typename InputIter>
        array(int e0, int e1, int e2, InputIter srcBegin, InputIter srcEnd)
            : array(hc::extent<N>(e0, e1, e2), srcBegin, srcEnd) {}

    /** @} */

    /**
     * Constructs a new array, located on the default view of the default
     * accelerator, initialized with the contents of the array_view "src". The
     * extent of this array is taken from the extent of the source array_view.
     * The "src" is copied by value into this array as if by calling
     * "copy(src, *this)".
     *
     * @param[in] src An array_view object from which to copy the data into
     *                this array (and also to determine the extent of this
     *                array).
     */
    explicit array(const array_view<const T, N>& src)
        : array(src.get_extent(), accelerator(L"default").get_default_view())
    { copy(src, *this); }

    /**
     * Constructs a new array with the supplied extent, located on the
     * accelerator bound to the accelerator_view "av".
     *
     * Users can optionally specify the type of CPU access desired for "this"
     * array thus requesting creation of an array that is accessible both on
     * the specified accelerator_view "av" as well as the CPU (with the
     * specified CPU access_type). If a value other than access_type_auto or
     * access_type_none is specified for the cpu_access_type parameter and the
     * accelerator corresponding to the accelerator_view "av" does not support
     * cpu_shared_memory, a runtime_exception is thrown. The cpu_access_type
     * parameter has a default value of access_type_auto which leaves it up to
     * the implementation to decide what type of allowed CPU access should the
     * array be created with. The actual CPU access_type allowed for the
     * created array can be queried using the get_cpu_access_type member
     * method.
     *
     * @param[in] ext The extent in each dimension of this array.
     * @param[in] av An accelerator_view object which specifies the location of
     *               this array.
     * @param[in] access_type The type of CPU access desired for this array.
     */
    array(const extent<N>& ext, accelerator_view av, access_type cpu_access_type = access_type_auto)
#if __KALMAR_ACCELERATOR__ == 1
        : m_device(ext.size()), extent(ext) {}
#else
        : m_device(av.pQueue, av.pQueue, check(ext).size(), cpu_access_type), extent(ext) {}
#endif

    /** @{ */
    /**
     * Constructs an array instance based on the given pointer on the device memory.
     */
    explicit array(int e0, void* accelerator_pointer)
        : array(hc::extent<N>(e0), accelerator(L"default").get_default_view(), accelerator_pointer) {}
    explicit array(int e0, int e1, void* accelerator_pointer)
        : array(hc::extent<N>(e0, e1), accelerator(L"default").get_default_view(), accelerator_pointer) {}
    explicit array(int e0, int e1, int e2, void* accelerator_pointer)
        : array(hc::extent<N>(e0, e1, e2), accelerator(L"default").get_default_view(), accelerator_pointer) {}

    explicit array(const extent<N>& ext, void* accelerator_pointer)
        : array(ext, accelerator(L"default").get_default_view(), accelerator_pointer) {}
    /** @} */

    /**
     * Constructs an array instance based on the given pointer on the device memory.
     *
     * @param[in] ext The extent in each dimension of this array.
     * @param[in] av An accelerator_view object which specifies the location of
     *               this array.
     * @param[in] accelerator_pointer The pointer to the device memory.
     * @param[in] access_type The type of CPU access desired for this array.
     */
    explicit array(const extent<N>& ext, accelerator_view av, void* accelerator_pointer, access_type cpu_access_type = access_type_auto)
#if __KALMAR_ACCELERATOR__ == 1
        : m_device(ext.size(), accelerator_pointer), extent(ext) {}
#else
        : m_device(av.pQueue, av.pQueue, check(ext).size(), accelerator_pointer, cpu_access_type), extent(ext) {}
#endif

    /** @{ */
    /**
     * Equivalent to construction using
     * "array(extent<N>(e0 [, e1 [, e2 ]]), av, cpu_access_type)".   
     *
     * @param[in] e0,e1,e2 The component values that will form the extent of
     *                     this array.
     * @param[in] av An accelerator_view object which specifies the location of
     *               this array.
     * @param[in] access_type The type of CPU access desired for this array.
     */
    array(int e0, accelerator_view av, access_type cpu_access_type = access_type_auto)
        : array(hc::extent<N>(e0), av, cpu_access_type) {}
    array(int e0, int e1, accelerator_view av, access_type cpu_access_type = access_type_auto)
        : array(hc::extent<N>(e0, e1), av, cpu_access_type) {}
    array(int e0, int e1, int e2, accelerator_view av, access_type cpu_access_type = access_type_auto)
        : array(hc::extent<N>(e0, e1, e2), av, cpu_access_type) {}

    /** @} */

    /**
     * Constructs a new array with the supplied extent, located on the
     * accelerator bound to the accelerator_view "av", initialized with the
     * contents of the source container specified by a beginning and optional
     * ending iterator. The data is copied by value into this array as if by
     * calling "copy()".
     *
     * Users can optionally specify the type of CPU access desired for "this"
     * array thus requesting creation of an array that is accessible both on
     * the specified accelerator_view "av" as well as the CPU (with the
     * specified CPU access_type). If a value other than access_type_auto or
     * access_type_none is specified for the cpu_access_type parameter and the
     * accelerator corresponding to the accelerator_view "av" does not support
     * cpu_shared_memory, a runtime_exception is thrown. The cpu_access_type
     * parameter has a default value of access_type_auto which leaves it upto
     * the implementation to decide what type of allowed CPU access should the
     * array be created with. The actual CPU access_type allowed for the
     * created array can be queried using the get_cpu_access_type member
     * method.
     *
     * @param[in] ext The extent in each dimension of this array.
     * @param[in] srcBegin A beginning iterator into the source container.
     * @param[in] srcEnd An ending iterator into the source container.
     * @param[in] av An accelerator_view object which specifies the home
     *               location of this array.
     * @param[in] access_type The type of CPU access desired for this array.
     */
    template <typename InputIter>
        array(const extent<N>& ext, InputIter srcBegin, accelerator_view av,
              access_type cpu_access_type = access_type_auto)
        : array(ext, av, cpu_access_type) { copy(srcBegin, *this); }
    template <typename InputIter>
        array(const extent<N>& ext, InputIter srcBegin, InputIter srcEnd,
              accelerator_view av, access_type cpu_access_type = access_type_auto)
        : array(ext, av, cpu_access_type) {
            if (ext.size() < std::distance(srcBegin, srcEnd))
                throw runtime_exception("errorMsg_throw", 0);
            copy(srcBegin, srcEnd, *this);
        }

    /** @} */

    /**
     * Constructs a new array initialized with the contents of the array_view
     * "src". The extent of this array is taken from the extent of the source
     * array_view. The "src" is copied by value into this array as if by
     * calling "copy(src, *this)". The new array is located on the accelerator
     * bound to the accelerator_view "av".
     *
     * Users can optionally specify the type of CPU access desired for "this"
     * array thus requesting creation of an array that is accessible both on
     * the specified accelerator_view "av" as well as the CPU (with the 
     * specified CPU access_type). If a value other than access_type_auto or
     * access_type_none is specified for the cpu_access_type parameter and the
     * accelerator corresponding to the accelerator_view “av” does not support
     * cpu_shared_memory, a runtime_exception is thrown. The cpu_access_type
     * parameter has a default value of access_type_auto which leaves it upto
     * the implementation to decide what type of allowed CPU access should the
     * array be created with. The actual CPU access_type allowed for the
     * created array can be queried using the get_cpu_access_type member
     * method.
     *
     * @param[in] src An array_view object from which to copy the data into
     *                this array (and also to determine the extent of this array).
     * @param[in] av An accelerator_view object which specifies the home
     *               location of this array.
     * @param[in] access_type The type of CPU access desired for this array.
     */
    array(const array_view<const T, N>& src, accelerator_view av, access_type cpu_access_type = access_type_auto)
        : array(src.get_extent(), av, cpu_access_type) { copy(src, *this); }

    /** @{ */
    /**
     * Equivalent to construction using
     * "array(extent<N>(e0 [, e1 [, e2 ]]), srcBegin [, srcEnd], av, cpu_access_type)".
     *
     * @param[in] e0,e1,e2 The component values that will form the extent of
     *                     this array.
     * @param[in] srcBegin A beginning iterator into the source container.
     * @param[in] srcEnd An ending iterator into the source container.
     * @param[in] av An accelerator_view object which specifies the home
     *               location of this array.
     * @param[in] access_type The type of CPU access desired for this array.
     */
    template <typename InputIter>
        array(int e0, InputIter srcBegin, accelerator_view av, access_type cpu_access_type = access_type_auto)
            : array(extent<N>(e0), srcBegin, av, cpu_access_type) {}
    template <typename InputIter>
        array(int e0, InputIter srcBegin, InputIter srcEnd, accelerator_view av, access_type cpu_access_type = access_type_auto)
            : array(extent<N>(e0), srcBegin, srcEnd, av, cpu_access_type) {}
    template <typename InputIter>
        array(int e0, int e1, InputIter srcBegin, accelerator_view av, access_type cpu_access_type = access_type_auto)
            : array(hc::extent<N>(e0, e1), srcBegin, av, cpu_access_type) {}
    template <typename InputIter>
        array(int e0, int e1, InputIter srcBegin, InputIter srcEnd, accelerator_view av, access_type cpu_access_type = access_type_auto)
            : array(hc::extent<N>(e0, e1), srcBegin, srcEnd, av, cpu_access_type) {}
    template <typename InputIter>
        array(int e0, int e1, int e2, InputIter srcBegin, accelerator_view av, access_type cpu_access_type = access_type_auto)
            : array(hc::extent<N>(e0, e1, e2), srcBegin, av, cpu_access_type) {}
    template <typename InputIter>
        array(int e0, int e1, int e2, InputIter srcBegin, InputIter srcEnd, accelerator_view av, access_type cpu_access_type = access_type_auto)
            : array(hc::extent<N>(e0, e1, e2), srcBegin, srcEnd, av, cpu_access_type) {}

    /** @} */

    /**
     * Constructs a staging array with the given extent, which acts as a
     * staging area between accelerator views "av" and "associated_av". If "av"
     * is a cpu accelerator view, this will construct a staging array which is
     * optimized for data transfers between the CPU and "associated_av".
     *
     * @param[in] ext The extent in each dimension of this array.
     * @param[in] av An accelerator_view object which specifies the home
     *               location of this array.
     * @param[in] associated_av An accelerator_view object which specifies a
     *                          target device accelerator.
     */
    array(const extent<N>& ext, accelerator_view av, accelerator_view associated_av)
#if __KALMAR_ACCELERATOR__ == 1
        : m_device(ext.size()), extent(ext) {}
#else
        : m_device(av.pQueue, associated_av.pQueue, check(ext).size(), access_type_auto), extent(ext) {}
#endif

    /** @{ */
    /**
     * Equivalent to construction using 
     * "array(extent<N>(e0 [, e1 [, e2 ]]), av, associated_av)".
     *
     * @param[in] e0,e1,e2 The component values that will form the extent of
     *                     this array.
     * @param[in] av An accelerator_view object which specifies the home
     *               location of this array.
     * @param[in] associated_av An accelerator_view object which specifies a
     *                          target device accelerator.
     */
    array(int e0, accelerator_view av, accelerator_view associated_av)
        : array(hc::extent<N>(e0), av, associated_av) {}
    array(int e0, int e1, accelerator_view av, accelerator_view associated_av)
        : array(hc::extent<N>(e0, e1), av, associated_av) {}
    array(int e0, int e1, int e2, accelerator_view av, accelerator_view associated_av)
        : array(hc::extent<N>(e0, e1, e2), av, associated_av) {}

    /** @} */

    /** @{ */
    /**
     * Constructs a staging array with the given extent, which acts as a
     * staging area between accelerator_views "av" (which must be the CPU
     * accelerator) and "associated_av". The staging array will be initialized
     * with the data specified by "src" as if by calling "copy(src, *this)".
     *
     * @param[in] ext The extent in each dimension of this array.
     * @param[in] srcBegin A beginning iterator into the source container.
     * @param[in] srcEnd An ending iterator into the source container.
     * @param[in] av An accelerator_view object which specifies the home
     *               location of this array.
     * @param[in] associated_av An accelerator_view object which specifies a
     *                          target device accelerator.
     */
    template <typename InputIter>
        array(const extent<N>& ext, InputIter srcBegin, accelerator_view av, accelerator_view associated_av)
            : array(ext, av, associated_av) { copy(srcBegin, *this); }
    template <typename InputIter>
        array(const extent<N>& ext, InputIter srcBegin, InputIter srcEnd, accelerator_view av, accelerator_view associated_av)
            : array(ext, av, associated_av) {
            if (ext.size() < std::distance(srcBegin, srcEnd))
                throw runtime_exception("errorMsg_throw", 0);
            copy(srcBegin, srcEnd, *this);
        }

    /** @} */

    /**
     * Constructs a staging array initialized with the array_view given by
     * "src", which acts as a staging area between accelerator_views "av"
     * (which must be the CPU accelerator) and "associated_av". The extent of
     * this array is taken from the extent of the source array_view. The
     * staging array will be initialized from "src" as if by calling
     * "copy(src, *this)".
     *
     * @param[in] src An array_view object from which to copy the data into
     *                this array (and also to determine the extent of this
     *                array).
     * @param[in] av An accelerator_view object which specifies the home
     *               location of this array.
     * @param[in] associated_av An accelerator_view object which specifies a
     *                          target device accelerator.
     */
    array(const array_view<const T, N>& src, accelerator_view av, accelerator_view associated_av)
        : array(src.get_extent(), av, associated_av)
    { copy(src, *this); }

    /** @{ */
    /**
     * Equivalent to construction using
     * "array(extent<N>(e0 [, e1 [, e2 ]]), src, av, associated_av)".
     *
     * @param[in] e0,e1,e2 The component values that will form the extent of
     *                     this array.
     * @param[in] srcBegin A beginning iterator into the source container.
     * @param[in] srcEnd An ending iterator into the source container.
     * @param[in] av An accelerator_view object which specifies the home
     *               location of this array.
     * @param[in] associated_av An accelerator_view object which specifies a
     *                          target device accelerator.
     */
    template <typename InputIter>
        array(int e0, InputIter srcBegin, accelerator_view av, accelerator_view associated_av)
            : array(extent<N>(e0), srcBegin, av, associated_av) {}
    template <typename InputIter>
        array(int e0, InputIter srcBegin, InputIter srcEnd, accelerator_view av, accelerator_view associated_av)
            : array(extent<N>(e0), srcBegin, srcEnd, av, associated_av) {}
    template <typename InputIter>
        array(int e0, int e1, InputIter srcBegin, accelerator_view av, accelerator_view associated_av)
            : array(hc::extent<N>(e0, e1), srcBegin, av, associated_av) {}
    template <typename InputIter>
        array(int e0, int e1, InputIter srcBegin, InputIter srcEnd, accelerator_view av, accelerator_view associated_av)
            : array(hc::extent<N>(e0, e1), srcBegin, srcEnd, av, associated_av) {}
    template <typename InputIter>
        array(int e0, int e1, int e2, InputIter srcBegin, accelerator_view av, accelerator_view associated_av)
            : array(hc::extent<N>(e0, e1, e2), srcBegin, av, associated_av) {}
    template <typename InputIter>
        array(int e0, int e1, int e2, InputIter srcBegin, InputIter srcEnd, accelerator_view av, accelerator_view associated_av)
            : array(hc::extent<N>(e0, e1, e2), srcBegin, srcEnd, av, associated_av) {}

    /** @} */

    /**
     * Access the extent that defines the shape of this array.
     */
    extent<N> get_extent() const __CPU__ __HC__ { return extent; }

    /**
     * This property returns the accelerator_view representing the location
     * where this array has been allocated.
     */
    accelerator_view get_accelerator_view() const { return m_device.get_av(); }

    /**
     * This property returns the accelerator_view representing the preferred
     * target where this array can be copied.
     */
    accelerator_view get_associated_accelerator_view() const { return m_device.get_stage(); }

    /**
     * This property returns the CPU "access_type" allowed for this array.
     */
    access_type get_cpu_access_type() const { return m_device.get_access(); }
  
    /**
     * Assigns the contents of the array "other" to this array, using a deep
     * copy.
     *
     * @param[in] other An object of type array<T,N> from which to copy into
     *                  this array.
     * @return Returns *this.
     */
    array& operator=(const array& other) {
        if (this != &other) {
            array arr(other);
            *this = std::move(arr);
        }
        return *this;
    }

    /**
     * Moves the contents of the array "other" to this array.
     *
     * @param[in] other An object of type array<T,N> from which to move into
     *                  this array.
     * @return Returns *this.
     */
    array& operator=(array&& other) {
        if (this != &other) {
            extent = other.extent;
            m_device = other.m_device;
            other.m_device.reset();
        }
        return *this;
    }

    /**
     * Assigns the contents of the array_view "src", as if by calling
     * "copy(src, *this)".
     *
     * @param[in] src An object of type array_view<T,N> from which to copy into
     *                this array.
     * @return Returns *this.
     */
    array& operator=(const array_view<T,N>& src) {
        array arr(src);
        *this = std::move(arr);
        return *this;
    }
  
    /**
     * Copies the contents of this array to the array given by "dest", as
     * if by calling "copy(*this, dest)".
     *
     * @param[out] dest An object of type array<T,N> to which to copy data
     *                  from this array.
     */
    void copy_to(array& dest) const {
#if __KALMAR_ACCELERATOR__ != 1
        for(int i = 0 ; i < N ; i++)
        {
            if (dest.extent[i] < this->extent[i] )
                throw runtime_exception("errorMsg_throw", 0);
        }
#endif
        copy(*this, dest);
    }

    /**
     * Copies the contents of this array to the array_view given by "dest", as
     * if by calling "copy(*this, dest)".
     *
     * @param[out] dest An object of type array_view<T,N> to which to copy data
     *                  from this array.
     */
    void copy_to(const array_view<T,N>& dest) const { copy(*this, dest); }

    /**
     * Returns a pointer to the raw data underlying this array.
     *
     * @return A (const) pointer to the first element in the linearized array.
     */
    T* data() const __CPU__ __HC__ {
#if __KALMAR_ACCELERATOR__ != 1
        if (!m_device.get())
            return nullptr;
        m_device.synchronize(true);
#endif
        return reinterpret_cast<T*>(m_device.get());
    }

    /**
     * Returns a pointer to the device memory underlying this array.
     *
     * @return A (const) pointer to the first element in the array on the
     *         device memory.
     */
    T* accelerator_pointer() const __CPU__ __HC__ {
        return reinterpret_cast<T*>(m_device.get_device_pointer());
    }

    /**
     * Implicitly converts an array to a std::vector, as if by
     * "copy(*this, vector)".
     *
     * @return An object of type vector<T> which contains a copy of the data
     *         contained on the array.
     */
    operator std::vector<T>() const {
        std::vector<T> vec(extent.size());
        copy(*this, vec.data());
        return std::move(vec);
    }

    /** @{ */
    /**
     * Returns a reference to the element of this array that is at the location
     * in N-dimensional space specified by "idx". Accessing array data on a
     * location where it is not resident (e.g. from the CPU when it is resident
     * on a GPU) results in an exception (in cpu context) or
     * undefined behavior (in GPU context).
     *
     * @param[in] idx An object of type index<N> from that specifies the
     *                location of the element.
     */
    T& operator[](const index<N>& idx) __CPU__ __HC__ {
#ifndef __KALMAR_ACCELERATOR__
        if (!m_device.get())
            throw runtime_exception("The array is not accessible on CPU.", 0);
        m_device.synchronize(true);
#endif
        T *ptr = reinterpret_cast<T*>(m_device.get());
        return ptr[Kalmar::amp_helper<N, index<N>, hc::extent<N>>::flatten(idx, extent)];
    }
    T& operator()(const index<N>& idx) __CPU__ __HC__ {
        return (*this)[idx];
    }

    /** @} */

    /** @{ */
    /**
     * Returns a const reference to the element of this array that is at the
     * location in N-dimensional space specified by "idx". Accessing array data
     * on a location where it is not resident (e.g. from the CPU when it is
     * resident on a GPU) results in an exception (in cpu context)
     * or undefined behavior (in GPU context).
     *
     * @param[in] idx An object of type index<N> from that specifies the
     *                location of the element.
     */
    const T& operator[](const index<N>& idx) const __CPU__ __HC__ {
#if __KALMAR_ACCELERATOR__ != 1
        if (!m_device.get())
            throw runtime_exception("The array is not accessible on CPU.", 0);
        m_device.synchronize();
#endif
        T *ptr = reinterpret_cast<T*>(m_device.get());
        return ptr[Kalmar::amp_helper<N, index<N>, hc::extent<N>>::flatten(idx, extent)];
    }
    const T& operator()(const index<N>& idx) const __CPU__ __HC__ {
        return (*this)[idx];
    }

    /** @} */

    /** @{ */
    /**
     * Equivalent to
     * "array<T,N>::operator()(index<N>(i0 [, i1 [, i2 ]]))".
     *
     * @param[in] i0,i1,i2 The component values that will form the index into
     *                     this array.
     */
    T& operator()(int i0, int i1) __CPU__ __HC__ {
        return (*this)[index<2>(i0, i1)];
    }
    T& operator()(int i0, int i1, int i2) __CPU__ __HC__ {
        return (*this)[index<3>(i0, i1, i2)];
    }

    /** @} */

    /** @{ */
    /**
     * Equivalent to
     * "array<T,N>::operator()(index<N>(i0 [, i1 [, i2 ]])) const".
     *
     * @param[in] i0,i1,i2 The component values that will form the index into
     *                     this array.
     */
    const T& operator()(int i0, int i1) const __CPU__ __HC__ {
        return (*this)[index<2>(i0, i1)];
    }
    const T& operator()(int i0, int i1, int i2) const __CPU__ __HC__ {
        return (*this)[index<3>(i0, i1, i2)];
    }

    /** @{ */
    /**
     * This overload is defined for array<T,N> where @f$N \ge 2@f$.
     * This mode of indexing is equivalent to projecting on the
     * most-significant dimension. It allows C-style indexing. For example:
     *
     * @code{.cpp}
     * array<float,4> myArray(myExtents, …);
     * myArray[index<4>(5,4,3,2)] = 7;
     * assert(myArray[5][4][3][2] == 7);
     * @endcode
     *
     * @param i0 An integer that is the index into the most-significant
     *           dimension of this array.
     * @return Returns an array_view whose dimension is one lower than that of
     *         this array.
     */
    typename array_projection_helper<T, N>::result_type
        operator[] (int i) __CPU__ __HC__ {
#if __KALMAR_ACCELERATOR__ != 1
            if (!m_device.get())
                throw runtime_exception("The array is not accessible on CPU.", 0);
            m_device.synchronize();
#endif
            return array_projection_helper<T, N>::project(*this, i);
        }
    typename array_projection_helper<T, N>::result_type
        operator()(int i0) __CPU__ __HC__ {
            return (*this)[i0];
        }
    typename array_projection_helper<T, N>::const_result_type
        operator[] (int i) const __CPU__ __HC__ {
#if __KALMAR_ACCELERATOR__ != 1
            if (!m_device.get())
                throw runtime_exception("The array is not accessible on CPU.", 0);
            m_device.synchronize();
#endif
            return array_projection_helper<T, N>::project(*this, i);
        }
    typename array_projection_helper<T, N>::const_result_type
        operator()(int i0) const __CPU__ __HC__ {
            return (*this)[i0];
        }

    /** @} */

    /** @{ */
    /**
     * Returns a subsection of the source array view at the origin specified by
     * "idx" and with the extent specified by "ext".
     *
     * Example:
     * @code{.cpp}
     * array<float,2> a(extent<2>(200,100));
     * array_view<float,2> v1(a); // v1.extent = <200,100>
     * array_view<float,2> v2 = v1.section(index<2>(15,25), extent<2>(40,50));
     * assert(v2(0,0) == v1(15,25));
     * @endcode
     *
     * @param[in] origin Provides the offset/origin of the resulting section.
     * @param[in] ext Provides the extent of the resulting section.
     * @return Returns a subsection of the source array at specified origin,
     *         and with the specified extent.
     */
    array_view<T, N> section(const index<N>& origin, const extent<N>& ext) __CPU__ __HC__ {
#if __KALMAR_ACCELERATOR__ != 1
        if ( !Kalmar::amp_helper<N, index<N>, hc::extent<N>>::contains(origin,  ext ,this->extent) )
            throw runtime_exception("errorMsg_throw", 0);
#endif
        array_view<T, N> av(*this);
        return av.section(origin, ext);
    }
    array_view<const T, N> section(const index<N>& origin, const extent<N>& ext) const __CPU__ __HC__ {
        array_view<const T, N> av(*this);
        return av.section(origin, ext);
    }

    /** @} */

    /** @{ */
    /**
     * Equivalent to "section(idx, this->extent – idx)".
     */
    array_view<T, N> section(const index<N>& idx) __CPU__ __HC__ {
#if __KALMAR_ACCELERATOR__ != 1
        if ( !Kalmar::amp_helper<N, index<N>, hc::extent<N>>::contains(idx, this->extent ) )
            throw runtime_exception("errorMsg_throw", 0);
#endif
        array_view<T, N> av(*this);
        return av.section(idx);
    }
    array_view<const T, N> section(const index<N>& idx) const __CPU__ __HC__ {
        array_view<const T, N> av(*this);
        return av.section(idx);
    }

    /** @} */

    /** @{ */
    /**
     * Equivalent to "section(index<N>(), ext)".
     */
    array_view<T,N> section(const extent<N>& ext) __CPU__ __HC__ {
        array_view<T, N> av(*this);
        return av.section(ext);
    }
    array_view<const T,N> section(const extent<N>& ext) const __CPU__ __HC__ {
        array_view<const T, N> av(*this);
        return av.section(ext);
    }

    /** @} */

    /** @{ */
    /**
     * Equivalent to
     * "array<T,N>::section(index<N>(i0 [, i1 [, i2 ]]), extent<N>(e0 [, e1 [, e2 ]])) const".
     *
     * @param[in] i0,i1,i2 The component values that will form the origin of
     *                     the section
     * @param[in] e0,e1,e2 The component values that will form the extent of
     *                     the section
     */
    array_view<T, 1> section(int i0, int e0) __CPU__ __HC__ {
        static_assert(N == 1, "Rank must be 1");
        return section(index<1>(i0), hc::extent<1>(e0));
    }
    array_view<const T, 1> section(int i0, int e0) const __CPU__ __HC__ {
        static_assert(N == 1, "Rank must be 1");
        return section(index<1>(i0), hc::extent<1>(e0));
    }
    array_view<T, 2> section(int i0, int i1, int e0, int e1) const __CPU__ __HC__ {
        static_assert(N == 2, "Rank must be 2");
        return section(index<2>(i0, i1), hc::extent<2>(e0, e1));
    }
    array_view<T, 2> section(int i0, int i1, int e0, int e1) __CPU__ __HC__ {
        static_assert(N == 2, "Rank must be 2");
        return section(index<2>(i0, i1), hc::extent<2>(e0, e1));
    }
    array_view<T, 3> section(int i0, int i1, int i2, int e0, int e1, int e2) __CPU__ __HC__ {
        static_assert(N == 3, "Rank must be 3");
        return section(index<3>(i0, i1, i2), hc::extent<3>(e0, e1, e2));
    }
    array_view<const T, 3> section(int i0, int i1, int i2, int e0, int e1, int e2) const __CPU__ __HC__ {
        static_assert(N == 3, "Rank must be 3");
        return section(index<3>(i0, i1, i2), hc::extent<3>(e0, e1, e2));
    }

    /** @} */

    /** @{ */
    /**
     * Sometimes it is desirable to view the data of an N-dimensional array as
     * a linear array, possibly with a (unsafe) reinterpretation of the element
     * type. This can be achieved through the reinterpret_as member function.
     * Example:
     *
     * @code{.cpp}
     * struct RGB { float r; float g; float b; };
     * array<RGB,3> a = ...;
     * array_view<float,1> v = a.reinterpret_as<float>();
     * assert(v.extent == 3*a.extent);
     * @endcode
     *
     * The size of the reinterpreted ElementType must evenly divide into the
     * total size of this array.
     *
     * @return Returns an array_view from this array<T,N> with the element type
     *         reinterpreted from T to ElementType, and the rank reduced from N
     *         to 1.
     */
    template <typename ElementType>
        array_view<ElementType, 1> reinterpret_as() __CPU__ __HC__ {
#if __KALMAR_ACCELERATOR__ != 1
            static_assert( ! (std::is_pointer<ElementType>::value ),"can't use pointer in the kernel");
            static_assert( ! (std::is_same<ElementType,short>::value ),"can't use short in the kernel");
            if( (extent.size() * sizeof(T)) % sizeof(ElementType))
                throw runtime_exception("errorMsg_throw", 0);
#endif
            int size = extent.size() * sizeof(T) / sizeof(ElementType);
            using buffer_type = typename array_view<ElementType, 1>::acc_buffer_t;
            array_view<ElementType, 1> av(buffer_type(m_device), extent<1>(size), 0);
            return av;
        }
    template <typename ElementType>
        array_view<const ElementType, 1> reinterpret_as() const __CPU__ __HC__ {
#if __KALMAR_ACCELERATOR__ != 1
            static_assert( ! (std::is_pointer<ElementType>::value ),"can't use pointer in the kernel");
            static_assert( ! (std::is_same<ElementType,short>::value ),"can't use short in the kernel");
#endif
            int size = extent.size() * sizeof(T) / sizeof(ElementType);
            using buffer_type = typename array_view<ElementType, 1>::acc_buffer_t;
            array_view<const ElementType, 1> av(buffer_type(m_device), extent<1>(size), 0);
            return av;
        }

    /** @} */

    /** @{ */
    /**
     * An array of higher rank can be reshaped into an array of lower rank, or
     * vice versa, using the view_as member function. Example:
     *
     * @code{.cpp}
     * array<float,1> a(100);
     * array_view<float,2> av = a.view_as(extent<2>(2,50));
     * @endcode
     *
     * @return Returns an array_view from this array<T,N> with the rank changed
     *         to K from N.
     */
    template <int K> array_view<T, K>
        view_as(const extent<K>& viewExtent) __CPU__ __HC__ {
#if __KALMAR_ACCELERATOR__ != 1
            if( viewExtent.size() > extent.size())
                throw runtime_exception("errorMsg_throw", 0);
#endif
            array_view<T, K> av(m_device, viewExtent, 0);
            return av;
        }
    template <int K> array_view<const T, K>
        view_as(const extent<K>& viewExtent) const __CPU__ __HC__ {
#if __KALMAR_ACCELERATOR__ != 1
            if( viewExtent.size() > extent.size())
                throw runtime_exception("errorMsg_throw", 0);
#endif
            const array_view<T, K> av(m_device, viewExtent, 0);
            return av;
        }

    /** @} */

    ~array() {}

    // FIXME: functions below may be considered to move to private
    const acc_buffer_t& internal() const __CPU__ __HC__ { return m_device; }
    int get_offset() const __CPU__ __HC__ { return 0; }
    index<N> get_index_base() const __CPU__ __HC__ { return index<N>(); }
private:
    template <typename K, int Q> friend struct projection_helper;
    template <typename K, int Q> friend struct array_projection_helper;
    acc_buffer_t m_device;
    extent<N> extent;

    template <typename Q, int K> friend
        void copy(const array<Q, K>&, const array_view<Q, K>&);
    template <typename Q, int K> friend
        void copy(const array_view<const Q, K>&, array<Q, K>&);
};

// ------------------------------------------------------------------------
// array_view
// ------------------------------------------------------------------------

/**
 * The array_view<T,N> type represents a possibly cached view into the data
 * held in an array<T,N>, or a section thereof. It also provides such views
 * over native CPU data. It exposes an indexing interface congruent to that of
 * array<T,N>.
 */
template <typename T, int N = 1>
class array_view
{
public:
    typedef typename std::remove_const<T>::type nc_T;
#if __KALMAR_ACCELERATOR__ == 1
    typedef Kalmar::_data<T> acc_buffer_t;
#else
    typedef Kalmar::_data_host<T> acc_buffer_t;
#endif

    /**
     * The rank of this array.
     */
    static const int rank = N;

    /**
     * The element type of this array.
     */
    typedef T value_type;

    /**
     * There is no default constructor for array_view<T,N>.
     */
    array_view() = delete;

    /**
     * Constructs an array_view which is bound to the data contained in the
     * "src" array. The extent of the array_view is that of the src array, and
     * the origin of the array view is at zero.
     *
     * @param[in] src An array which contains the data that this array_view is
     *                bound to.
     */
    array_view(array<T, N>& src) __CPU__ __HC__
        : cache(src.internal()), extent(src.get_extent()), extent_base(extent), index_base(), offset(0) {}

    // FIXME: following interfaces were not implemented yet
    // template <typename Container>
    //     explicit array_view<T, 1>::array_view(Container& src);
    // template <typename value_type, int Size>
    //     explicit array_view<T, 1>::array_view(value_type (&src) [Size]) __CPU__ __HC__;

    /**
     * Constructs an array_view which is bound to the data contained in the
     * "src" container. The extent of the array_view is that given by the
     * "extent" argument, and the origin of the array view is at zero.
     *
     * @param[in] src A template argument that must resolve to a linear
     *                container that supports .data() and .size() members (such
     *                as std::vector or std::array)
     * @param[in] extent The extent of this array_view.
     */
    template <typename Container, class = typename std::enable_if<__is_container<Container>::value>::type>
        array_view(const extent<N>& extent, Container& src)
            : array_view(extent, src.data())
        { static_assert( std::is_same<decltype(src.data()), T*>::value, "container element type and array view element type must match"); }

    /**
     * Constructs an array_view which is bound to the data contained in the
     * "src" container. The extent of the array_view is that given by the
     * "extent" argument, and the origin of the array view is at zero.
     *
     * @param[in] src A pointer to the source data this array_view will bind
     *                to. If the number of elements pointed to is less than the
     *                size of extent, the behavior is undefined.
     * @param[in] ext The extent of this array_view.
     */
    array_view(const extent<N>& ext, value_type* src) __CPU__ __HC__
#if __KALMAR_ACCELERATOR__ == 1
        : cache((T *)(src)), extent(ext), extent_base(ext), offset(0) {}
#else
        : cache(ext.size(), (T *)(src)), extent(ext), extent_base(ext), offset(0) {}
#endif

    /**
     * Constructs an array_view which is not bound to a data source. The extent
     * of the array_view is that given by the "extent" argument, and the origin
     * of the array view is at zero. An array_view thus constructed represents
     * uninitialized data and the underlying allocations are created lazily as
     * the array_view is accessed on different locations (on an
     * accelerator_view or on the CPU).
     *
     * @param[in] ext The extent of this array_view.
     */
    explicit array_view(const extent<N>& ext)
        : cache(ext.size()), extent(ext), extent_base(ext), offset(0) {}

    /**
     * Equivalent to construction using
     * "array_view(extent<N>(e0 [, e1 [, e2 ]]), src)".
     *
     * @param[in] e0,e1,e2 The component values that will form the extent of
     *                     this array_view.
     * @param[in] src A template argument that must resolve to a contiguousi
     *                container that supports .data() and .size() members (such
     *                as std::vector or std::array)
     */
    template <typename Container, class = typename std::enable_if<__is_container<Container>::value>::type>
        array_view(int e0, Container& src)
            : array_view(hc::extent<N>(e0), src) {}
    template <typename Container, class = typename std::enable_if<__is_container<Container>::value>::type>
        array_view(int e0, int e1, Container& src)
            : array_view(hc::extent<N>(e0, e1), src) {}
    template <typename Container, class = typename std::enable_if<__is_container<Container>::value>::type>
        array_view(int e0, int e1, int e2, Container& src)
            : array_view(hc::extent<N>(e0, e1, e2), src) {}

    /**
     * Equivalent to construction using
     * "array_view(extent<N>(e0 [, e1 [, e2 ]]), src)".
     *
     * @param[in] e0,e1,e2 The component values that will form the extent of
     *                     this array_view.
     * @param[in] src A pointer to the source data this array_view will bind
     *                to. If the number of elements pointed to is less than
     *                the size of extent, the behavior is undefined.
     */
    array_view(int e0, value_type *src) __CPU__ __HC__
        : array_view(hc::extent<N>(e0), src) {}
    array_view(int e0, int e1, value_type *src) __CPU__ __HC__
        : array_view(hc::extent<N>(e0, e1), src) {}
    array_view(int e0, int e1, int e2, value_type *src) __CPU__ __HC__
        : array_view(hc::extent<N>(e0, e1, e2), src) {}

    /**
     * Equivalent to construction using
     * "array_view(extent<N>(e0 [, e1 [, e2 ]]))".
     *
     * @param[in] e0,e1,e2 The component values that will form the extent of
     *                     this array_view.
     */
    explicit array_view(int e0) : array_view(hc::extent<N>(e0)) {}
    explicit array_view(int e0, int e1)
        : array_view(hc::extent<N>(e0, e1)) {}
    explicit array_view(int e0, int e1, int e2)
        : array_view(hc::extent<N>(e0, e1, e2)) {}

    /**
     * Copy constructor. Constructs an array_view from the supplied argument
     * other. A shallow copy is performed.
     *
     * @param[in] other An object of type array_view<T,N> or
     *                  array_view<const T,N> from which to initialize this
     *                  new array_view.
     */
    array_view(const array_view& other) __CPU__ __HC__
        : cache(other.cache), extent(other.extent), extent_base(other.extent_base), index_base(other.index_base), offset(other.offset) {}

    /**
     * Access the extent that defines the shape of this array_view.
     */
    extent<N> get_extent() const __CPU__ __HC__ { return extent; }

    /**
     * Access the accelerator_view where the data source of the array_view is
     * located.
     *
     * When the data source of the array_view is native CPU memory, the method
     * returns accelerator(accelerator::cpu_accelerator).default_view. When the
     * data source underlying the array_view is an array, the method returns
     * the accelerator_view where the source array is located.
     */
    accelerator_view get_source_accelerator_view() const { return cache.get_av(); }

    /**
     * Assigns the contents of the array_view "other" to this array_view, using
     * a shallow copy. Both array_views will refer to the same data.
     *
     * @param[in] other An object of type array_view<T,N> from which to copy
     *                  into this array.
     * @return Returns *this.
     */
    array_view& operator=(const array_view& other) __CPU__ __HC__ {
        if (this != &other) {
            cache = other.cache;
            extent = other.extent;
            index_base = other.index_base;
            extent_base = other.extent_base;
            offset = other.offset;
        }
        return *this;
    }

    /**
     * Copies the data referred to by this array_view to the array given by
     * "dest", as if by calling "copy(*this, dest)"
     *
     * @param[in] dest An object of type array <T,N> to which to copy data from
     *                 this array.
     */
    void copy_to(array<T,N>& dest) const {
#if __KALMAR_ACCELERATOR__ != 1
        for(int i= 0 ;i< N;i++)
        {
          if (dest.get_extent()[i] < this->extent[i])
              throw runtime_exception("errorMsg_throw", 0);
        }
#endif
        copy(*this, dest);
    }

    /**
     * Copies the contents of this array_view to the array_view given by
     * "dest", as if by calling "copy(*this, dest)"
     *
     * @param[in] dest An object of type array_view<T,N> to which to copy data
     * from this array.
     */
    void copy_to(const array_view& dest) const { copy(*this, dest); }

    /**
     * Returns a pointer to the first data element underlying this array_view.
     * This is only available on array_views of rank 1.
     *
     * When the data source of the array_view is native CPU memory, the pointer
     * returned by data() is valid for the lifetime of the data source.
     *
     * When the data source underlying the array_view is an array, or the array
     * view is created without a data source, the pointer returned by data() in
     * CPU context is ephemeral and is invalidated when the original data
     * source or any of its views are accessed on an accelerator_view through a
     *  parallel_for_each or a copy operation.
     *
     * @return A pointer to the first element in the linearized array.
     */
    T* data() const __CPU__ __HC__ {

#if __KALMAR_ACCELERATOR__ != 1
        cache.get_cpu_access(true);
#endif
        static_assert(N == 1, "data() is only permissible on array views of rank 1");
        return reinterpret_cast<T*>(cache.get() + offset + index_base[0]);
    }

    /**
     * Returns a pointer to the device memory underlying this array_view.
     *
     * @return A (const) pointer to the first element in the array_view on the
     *         device memory.
     */
    T* accelerator_pointer() const __CPU__ __HC__ {
        return reinterpret_cast<T*>(cache.get_device_pointer() + offset + index_base[0]);
    }

    /**
     * Calling this member function informs the array_view that its bound
     * memory has been modified outside the array_view interface. This will
     * render all cached information stale.
     */
    void refresh() const { cache.refresh(); }

    /**
     * Calling this member function synchronizes any modifications made to the
     * data underlying "this" array_view to its source data container. For
     * example, for an array_view on system memory, if the data underlying the
     * view are modified on a remote accelerator_view through a
     * parallel_for_each invocation, calling synchronize ensures that the
     * modifications are synchronized to the source data and will be visible
     * through the system memory pointer which the array_view was created over.
     *
     * For writable array_view objects, callers of this functional can
     * optionally specify the type of access desired on the source data
     * container through the "type" parameter. For example specifying a
     * "access_type_read" (which is also the default value of the parameter)
     * indicates that the data has been synchronized to its source location
     * only for reading. On the other hand, specifying an access_type of
     * "access_type_read_write" synchronizes the data to its source location
     * both for reading and writing; i.e. any modifications to the source data
     * directly through the source data container are legal after synchronizing
     * the array_view with write access and before subsequently accessing the
     * array_view on another remote location.
     *
     * It is advisable to be precise about the access_type specified in the
     * synchronize call; i.e. if only write access it required, specifying
     * access_type_write may yield better performance that calling synchronize
     * with "access_type_read_write" since the later may require any
     * modifications made to the data on remote locations to be synchronized to
     * the source location, which is unnecessary if the contents are intended
     * to be overwritten without reading.
     *
     * @param[in] type An argument of type "access_type" which specifies the
     *                 type of access on the data source that the array_view is
     *                 synchronized for.
     */
    // FIXME: type parameter is not implemented
    void synchronize() const { cache.get_cpu_access(); }

    /**
     * An asynchronous version of synchronize, which returns a completion
     * future object. When the future is ready, the synchronization operation
     * is complete.
     *
     * @return An object of type completion_future that can be used to
     *         determine the status of the asynchronous operation or can be
     *         used to chain other operations to be executed after the
     *         completion of the asynchronous operation.
     */
    // FIXME: type parameter is not implemented
    completion_future synchronize_async() const {
        std::future<void> fut = std::async([&]() mutable { synchronize(); });
        return completion_future(fut.share());
    }

    /**
     * Calling this member function synchronizes any modifications made to the
     * data underlying "this" array_view to the specified accelerator_view
     * "av". For example, for an array_view on system memory, if the data
     * underlying the view is modified on the CPU, and synchronize_to is called
     * on "this" array_view, then the array_view contents are cached on the
     * specified accelerator_view location.
     *
     * For writable array_view objects, callers of this functional can
     * optionally specify the type of access desired on the specified target
     * accelerator_view "av", through the "type" parameter. For example
     * specifying a "access_type_read" (which is also the default value of the
     * parameter) indicates that the data has been synchronized to "av" only
     * for reading. On the other hand, specifying an access_type of
     * "access_type_read_write" synchronizes the data to "av" both for reading
     * and writing; i.e. any modifications to the data on "av" are legal after
     * synchronizing the array_view with write access and before subsequently
     * accessing the array_view on a location other than "av".
     *
     * It is advisable to be precise about the access_type specified in the
     * synchronize call; i.e. if only write access it required, specifying
     * access_type_write may yield better performance that calling synchronize
     * with "access_type_read_write" since the later may require any
     * modifications made to the data on remote locations to be synchronized to
     * "av", which is unnecessary if the contents are intended to be
     * immediately overwritten without reading.
     *
     * @param[in] av The target accelerator_view that "this" array_view is
     *               synchronized for access on.
     * @param[in] type An argument of type "access_type" which specifies the
     *                 type of access on the data source that the array_view is
     *                 synchronized for.
     */
    // FIXME: type parameter is not implemented
    void synchronize_to(const accelerator_view& av) const {
#if __KALMAR_ACCELERATOR__ != 1
        cache.sync_to(av.pQueue);
#endif
    }

    /**
     * An asynchronous version of synchronize_to, which returns a completion
     * future object. When the future is ready, the synchronization operation
     * is complete.
     *
     * @param[in] av The target accelerator_view that "this" array_view is
     *               synchronized for access on.
     * @param[in] type An argument of type "access_type" which specifies the
     *                 type of access on the data source that the array_view is
     *                 synchronized for.
     * @return An object of type completion_future that can be used to
     *         determine the status of the asynchronous operation or can be
     *         used to chain other operations to be executed after the
     *         completion of the asynchronous operation.
     */
    // FIXME: this method is not implemented yet
    completion_future synchronize_to_async(const accelerator_view& av) const;

    /**
     * Indicates to the runtime that it may discard the current logical
     * contents of this array_view. This is an optimization hint to the runtime
     * used to avoid copying the current contents of the view to a target
     * accelerator_view, and its use is recommended if the existing content is
     * not needed.
     */
    void discard_data() const {
#if __KALMAR_ACCELERATOR__ != 1
        cache.discard();
#endif
    }

    /** @{ */
    /**
     * Returns a reference to the element of this array_view that is at the
     * location in N-dimensional space specified by "idx".
     *
     * @param[in] idx An object of type index<N> that specifies the location of
     *                the element.
     */
    T& operator[] (const index<N>& idx) const __CPU__ __HC__ {
#if __KALMAR_ACCELERATOR__ != 1
        cache.get_cpu_access(true);
#endif
        T *ptr = reinterpret_cast<T*>(cache.get() + offset);
        return ptr[Kalmar::amp_helper<N, index<N>, hc::extent<N>>::flatten(idx + index_base, extent_base)];
    }

    T& operator()(const index<N>& idx) const __CPU__ __HC__ {
        return (*this)[idx];
    }

    /** @} */

    /**
     * Returns a reference to the element of this array_view that is at the
     * location in N-dimensional space specified by "idx".
     *
     * Unlike the other indexing operators for accessing the array_view on the
     * CPU, this method does not implicitly synchronize this array_view's
     * contents to the CPU. After accessing the array_view on a remote location
     * or performing a copy operation involving this array_view, users are
     * responsible to explicitly synchronize the array_view to the CPU before
     * calling this method. Failure to do so results in undefined behavior.
     */
    // FIXME: this method is not implemented
    T& get_ref(const index<N>& idx) const __CPU__ __HC__;

    /** @{ */
    /**
     * Equivalent to
     * "array_view<T,N>::operator()(index<N>(i0 [, i1 [, i2 ]]))".
     *
     * @param[in] i0,i1,i2 The component values that will form the index into
     *                     this array.
     */
    T& operator() (int i0, int i1) const __CPU__ __HC__ {
        static_assert(N == 2, "T& array_view::operator()(int,int) is only permissible on array_view<T, 2>");
        return (*this)[index<2>(i0, i1)];
    }
    T& operator() (int i0, int i1, int i2) const __CPU__ __HC__ {
        static_assert(N == 3, "T& array_view::operator()(int,int, int) is only permissible on array_view<T, 3>");
        return (*this)[index<3>(i0, i1, i2)];
    }

    /** @} */

    /** @{ */
    /**
     * This overload is defined for array_view<T,N> where @f$N \ge 2@f$.
     *
     * This mode of indexing is equivalent to projecting on the
     * most-significant dimension. It allows C-style indexing. For example:
     *
     * @code{.cpp}
     * array<float,4> myArray(myExtents, ...);
     *
     * myArray[index<4>(5,4,3,2)] = 7;
     * assert(myArray[5][4][3][2] == 7);
     * @endcode
     *
     * @param[in] i0 An integer that is the index into the most-significant
     *               dimension of this array.
     * @return Returns an array_view whose dimension is one lower than that of
     *         this array_view.
     */
    typename projection_helper<T, N>::result_type
        operator[] (int i) const __CPU__ __HC__ {
            return projection_helper<T, N>::project(*this, i);
        }
    typename projection_helper<T, N>::result_type
        operator() (int i0) const __CPU__ __HC__ { return (*this)[i0]; }

    /** @} */

    /**
     * Returns a subsection of the source array view at the origin specified by
     * "idx" and with the extent specified by "ext".
     *
     * Example:
     *
     * @code{.cpp}
     * array<float,2> a(extent<2>(200,100));
     * array_view<float,2> v1(a); // v1.extent = <200,100>
     * array_view<float,2> v2 = v1.section(index<2>(15,25), extent<2>(40,50));
     * assert(v2(0,0) == v1(15,25));
     * @endcode
     *
     * @param[in] idx Provides the offset/origin of the resulting section.
     * @param[in] ext Provides the extent of the resulting section.
     * @return Returns a subsection of the source array at specified origin,
     *         and with the specified extent.
     */
    array_view<T, N> section(const index<N>& idx,
                             const extent<N>& ext) const __CPU__ __HC__ {
#if __KALMAR_ACCELERATOR__ != 1
        if ( !Kalmar::amp_helper<N, index<N>, hc::extent<N>>::contains(idx, ext,this->extent ) )
            throw runtime_exception("errorMsg_throw", 0);
#endif
        array_view<T, N> av(cache, ext, extent_base, idx + index_base, offset);
        return av;
    }

    /**
     * Equivalent to "section(idx, this->extent – idx)".
     */
    array_view<T, N> section(const index<N>& idx) const __CPU__ __HC__ {
        hc::extent<N> ext(extent);
        Kalmar::amp_helper<N, index<N>, hc::extent<N>>::minus(idx, ext);
        return section(idx, ext);
    }

    /**
     * Equivalent to "section(index<N>(), ext)".
     */
    array_view<T, N> section(const extent<N>& ext) const __CPU__ __HC__ {
        index<N> idx;
        return section(idx, ext);
    }

    /** @{ */
    /**
     * Equivalent to 
     * "section(index<N>(i0 [, i1 [, i2 ]]), extent<N>(e0 [, e1 [, e2 ]]))".
     *
     * @param[in] i0,i1,i2 The component values that will form the origin of
     *                     the section
     * @param[in] e0,e1,e2 The component values that will form the extent of
     *                     the section
     */
    array_view<T, 1> section(int i0, int e0) const __CPU__ __HC__ {
        static_assert(N == 1, "Rank must be 1");
        return section(index<1>(i0), hc::extent<1>(e0));
    }

    array_view<T, 2> section(int i0, int i1, int e0, int e1) const __CPU__ __HC__ {
        static_assert(N == 2, "Rank must be 2");
        return section(index<2>(i0, i1), hc::extent<2>(e0, e1));
    }

    array_view<T, 3> section(int i0, int i1, int i2, int e0, int e1, int e2) const __CPU__ __HC__ {
        static_assert(N == 3, "Rank must be 3");
        return section(index<3>(i0, i1, i2), hc::extent<3>(e0, e1, e2));
    }

    /** @} */

    /**
     * This member function is similar to "array<T,N>::reinterpret_as",
     * although it only supports array_views of rank 1 (only those guarantee
     * that all elements are laid out contiguously).
     *
     * The size of the reinterpreted ElementType must evenly divide into the
     * total size of this array_view.
     *
     * @return Returns an array_view from this array_view<T,1> with the element
     *         type reinterpreted from T to ElementType.
     */
    template <typename ElementType>
        array_view<ElementType, N> reinterpret_as() const __CPU__ __HC__ {
            static_assert(N == 1, "reinterpret_as is only permissible on array views of rank 1");
#if __KALMAR_ACCELERATOR__ != 1
            static_assert( ! (std::is_pointer<ElementType>::value ),"can't use pointer in the kernel");
            static_assert( ! (std::is_same<ElementType,short>::value ),"can't use short in the kernel");
            if ( (extent.size() * sizeof(T)) % sizeof(ElementType))
                throw runtime_exception("errorMsg_throw", 0);
#endif
            int size = extent.size() * sizeof(T) / sizeof(ElementType);
            using buffer_type = typename array_view<ElementType, 1>::acc_buffer_t;
            array_view<ElementType, 1> av(buffer_type(cache),
                                          extent<1>(size),
                                          (offset + index_base[0])* sizeof(T) / sizeof(ElementType));
            return av;
        }

    /**
     * This member function is similar to "array<T,N>::view_as", although it
     * only supports array_views of rank 1 (only those guarantee that all
     * elements are laid out contiguously).
     *
     * @return Returns an array_view from this array_view<T,1> with the rank
     * changed to K from 1.
     */
    template <int K>
        array_view<T, K> view_as(extent<K> viewExtent) const __CPU__ __HC__ {
            static_assert(N == 1, "view_as is only permissible on array views of rank 1");
#if __KALMAR_ACCELERATOR__ != 1
            if ( viewExtent.size() > extent.size())
                throw runtime_exception("errorMsg_throw", 0);
#endif
            array_view<T, K> av(cache, viewExtent, offset + index_base[0]);
            return av;
        }

    ~array_view() __CPU__ __HC__ {}

    // FIXME: the following functions could be considered to move to private
    const acc_buffer_t& internal() const __CPU__ __HC__ { return cache; }

    int get_offset() const __CPU__ __HC__ { return offset; }

    index<N> get_index_base() const __CPU__ __HC__ { return index_base; }

private:
    template <typename K, int Q> friend struct projection_helper;
    template <typename K, int Q> friend struct array_projection_helper;
    template <typename Q, int K> friend class array;
    template <typename Q, int K> friend class array_view;
  
    template<typename Q, int K> friend
        bool is_flat(const array_view<Q, K>&) noexcept;
    template <typename Q, int K> friend
        void copy(const array<Q, K>&, const array_view<Q, K>&);
    template <typename InputIter, typename Q, int K> friend
        void copy(InputIter, InputIter, const array_view<Q, K>&);
    template <typename Q, int K> friend
        void copy(const array_view<const Q, K>&, array<Q, K>&);
    template <typename OutputIter, typename Q, int K> friend
        void copy(const array_view<Q, K>&, OutputIter);
    template <typename Q, int K> friend
        void copy(const array_view<const Q, K>& src, const array_view<Q, K>& dest);
  
    // used by view_as and reinterpret_as
    array_view(const acc_buffer_t& cache, const hc::extent<N>& ext,
               int offset) __CPU__ __HC__
        : cache(cache), extent(ext), extent_base(ext), offset(offset) {}

    // used by section and projection
    array_view(const acc_buffer_t& cache, const hc::extent<N>& ext_now,
               const hc::extent<N>& ext_b,
               const index<N>& idx_b, int off) __CPU__ __HC__
        : cache(cache), extent(ext_now), extent_base(ext_b), index_base(idx_b),
        offset(off) {}
  
    acc_buffer_t cache;
    hc::extent<N> extent;
    hc::extent<N> extent_base;
    index<N> index_base;
    int offset;
};

// ------------------------------------------------------------------------
// array_view (read-only)
// ------------------------------------------------------------------------

/**
 * The partial specialization array_view<const T,N> represents a view over
 * elements of type const T with rank N. The elements are readonly. At the
 * boundary of a call site (such as parallel_for_each), this form of array_view
 * need only be copied to the target accelerator if it isn't already there. It
 * will not be copied out.
 */
template <typename T, int N>
class array_view<const T, N>
{
public:
    typedef typename std::remove_const<T>::type nc_T;

#if __KALMAR_ACCELERATOR__ == 1
  typedef Kalmar::_data<nc_T> acc_buffer_t;
#else
  typedef Kalmar::_data_host<const T> acc_buffer_t;
#endif

    /**
     * The rank of this array.
     */
    static const int rank = N;

    /**
     * The element type of this array.
     */
    typedef const T value_type;

    /**
     * There is no default constructor for array_view<T,N>.
     */
    array_view() = delete;

    /**
     * Constructs an array_view which is bound to the data contained in the
     * "src" array. The extent of the array_view is that of the src array, and
     * the origin of the array view is at zero.
     *
     * @param[in] src An array which contains the data that this array_view is
     *                bound to.
     */
    array_view(const array<T,N>& src) __CPU__ __HC__
        : cache(src.internal()), extent(src.get_extent()), extent_base(extent), index_base(), offset(0) {}

    // FIXME: following interfaces were not implemented yet
    // template <typename Container>
    //     explicit array_view<const T, 1>::array_view(const Container& src);
    // template <typename value_type, int Size>
    //     explicit array_view<const T, 1>::array_view(const value_type (&src) [Size]) __CPU__ __HC__;

    /**
     * Constructs an array_view which is bound to the data contained in the
     * "src" container. The extent of the array_view is that given by the
     * "extent" argument, and the origin of the array view is at zero.
     *
     * @param[in] src A template argument that must resolve to a linear
     *                container that supports .data() and .size() members (such
     *                as std::vector or std::array)
     * @param[in] extent The extent of this array_view.
     */
    template <typename Container, class = typename std::enable_if<__is_container<Container>::value>::type>
        array_view(const extent<N>& extent, const Container& src)
            : array_view(extent, src.data())
        { static_assert( std::is_same<typename std::remove_const<typename std::remove_reference<decltype(*src.data())>::type>::type, T>::value, "container element type and array view element type must match"); }

    /**
     * Constructs an array_view which is bound to the data contained in the
     * "src" container. The extent of the array_view is that given by the
     * "extent" argument, and the origin of the array view is at zero.
     *
     * @param[in] src A pointer to the source data this array_view will bind
     *                to. If the number of elements pointed to is less than the
     *                size of extent, the behavior is undefined.
     * @param[in] ext The extent of this array_view.
     */
    array_view(const extent<N>& ext, const value_type* src) __CPU__ __HC__
#if __KALMAR_ACCELERATOR__ == 1
        : cache((nc_T*)(src)), extent(ext), extent_base(ext), offset(0) {}
#else
        : cache(ext.size(), src), extent(ext), extent_base(ext), offset(0) {}
#endif

    /**
     * Equivalent to construction using
     * "array_view(extent<N>(e0 [, e1 [, e2 ]]), src)".
     *
     * @param[in] e0,e1,e2 The component values that will form the extent of
     *                     this array_view.
     * @param[in] src A template argument that must resolve to a contiguousi
     *                container that supports .data() and .size() members (such
     *                as std::vector or std::array)
     */
    template <typename Container, class = typename std::enable_if<__is_container<Container>::value>::type>
        array_view(int e0, Container& src) : array_view(hc::extent<1>(e0), src) {}
    template <typename Container, class = typename std::enable_if<__is_container<Container>::value>::type>
        array_view(int e0, int e1, Container& src)
            : array_view(hc::extent<N>(e0, e1), src) {}
    template <typename Container, class = typename std::enable_if<__is_container<Container>::value>::type>
        array_view(int e0, int e1, int e2, Container& src)
            : array_view(hc::extent<N>(e0, e1, e2), src) {}

    /**
     * Equivalent to construction using
     * "array_view(extent<N>(e0 [, e1 [, e2 ]]), src)".
     *
     * @param[in] e0,e1,e2 The component values that will form the extent of
     *                     this array_view.
     * @param[in] src A pointer to the source data this array_view will bind
     *                to. If the number of elements pointed to is less than
     *                the size of extent, the behavior is undefined.
     */
    array_view(int e0, const value_type *src) __CPU__ __HC__
        : array_view(hc::extent<1>(e0), src) {}
    array_view(int e0, int e1, const value_type *src) __CPU__ __HC__
        : array_view(hc::extent<2>(e0, e1), src) {}
    array_view(int e0, int e1, int e2, const value_type *src) __CPU__ __HC__
        : array_view(hc::extent<3>(e0, e1, e2), src) {}

    /**
     * Copy constructor. Constructs an array_view from the supplied argument
     * other. A shallow copy is performed.
     *
     * @param[in] other An object of type array_view<T,N> or
     *                  array_view<const T,N> from which to initialize this
     *                  new array_view.
     */
    array_view(const array_view<nc_T, N>& other) __CPU__ __HC__
        : cache(other.cache), extent(other.extent), extent_base(other.extent_base), index_base(other.index_base), offset(other.offset) {}

    /**
     * Copy constructor. Constructs an array_view from the supplied argument
     * other. A shallow copy is performed.
     *
     * @param[in] other An object of type array_view<T,N> from which to
     *                  initialize this new array_view.
     */
    array_view(const array_view& other) __CPU__ __HC__
        : cache(other.cache), extent(other.extent), extent_base(other.extent_base), index_base(other.index_base), offset(other.offset) {}

    /**
     * Access the extent that defines the shape of this array_view.
     */
    extent<N> get_extent() const __CPU__ __HC__ { return extent; }

    /**
     * Access the accelerator_view where the data source of the array_view is
     * located.
     *
     * When the data source of the array_view is native CPU memory, the method
     * returns accelerator(accelerator::cpu_accelerator).default_view. When the
     * data source underlying the array_view is an array, the method returns
     * the accelerator_view where the source array is located.
     */
    accelerator_view get_source_accelerator_view() const { return cache.get_av(); }

    /** @{ */
    /**
     * Assigns the contents of the array_view "other" to this array_view, using
     * a shallow copy. Both array_views will refer to the same data.
     *
     * @param[in] other An object of type array_view<T,N> from which to copy
     *                  into this array.
     * @return Returns *this.
     */
    array_view& operator=(const array_view<T,N>& other) __CPU__ __HC__ {
        cache = other.cache;
        extent = other.extent;
        index_base = other.index_base;
        extent_base = other.extent_base;
        offset = other.offset;
        return *this;
    }
  
    array_view& operator=(const array_view& other) __CPU__ __HC__ {
        if (this != &other) {
            cache = other.cache;
            extent = other.extent;
            index_base = other.index_base;
            extent_base = other.extent_base;
            offset = other.offset;
        }
        return *this;
    }

    /** @} */

    /**
     * Copies the data referred to by this array_view to the array given by
     * "dest", as if by calling "copy(*this, dest)"
     *
     * @param[in] dest An object of type array <T,N> to which to copy data from
     *                 this array.
     */
    void copy_to(array<T,N>& dest) const { copy(*this, dest); }

    /**
     * Copies the contents of this array_view to the array_view given by
     * "dest", as if by calling "copy(*this, dest)"
     *
     * @param[in] dest An object of type array_view<T,N> to which to copy data
     * from this array.
     */
    void copy_to(const array_view<T,N>& dest) const { copy(*this, dest); }

    /**
     * Returns a pointer to the first data element underlying this array_view.
     * This is only available on array_views of rank 1.
     *
     * When the data source of the array_view is native CPU memory, the pointer
     * returned by data() is valid for the lifetime of the data source.
     *
     * When the data source underlying the array_view is an array, or the array
     * view is created without a data source, the pointer returned by data() in
     * CPU context is ephemeral and is invalidated when the original data
     * source or any of its views are accessed on an accelerator_view through a
     *  parallel_for_each or a copy operation.
     *
     * @return A const pointer to the first element in the linearized array.
     */
    const T* data() const __CPU__ __HC__ {
#if __KALMAR_ACCELERATOR__ != 1
        cache.get_cpu_access();
#endif
        static_assert(N == 1, "data() is only permissible on array views of rank 1");
        return reinterpret_cast<const T*>(cache.get() + offset + index_base[0]);
    }

    /**
     * Returns a pointer to the device memory underlying this array_view.
     *
     * @return A (const) pointer to the first element in the array_view on the
     *         device memory.
     */
    T* accelerator_pointer() const __CPU__ __HC__ {
        return reinterpret_cast<const T*>(cache.get_device_pointer() + offset + index_base[0]);
    }

    /**
     * Calling this member function informs the array_view that its bound
     * memory has been modified outside the array_view interface. This will
     * render all cached information stale.
     */
    void refresh() const { cache.refresh(); }

    /**
     * Calling this member function synchronizes any modifications made to the
     * data underlying "this" array_view to its source data container. For
     * example, for an array_view on system memory, if the data underlying the
     * view are modified on a remote accelerator_view through a
     * parallel_for_each invocation, calling synchronize ensures that the
     * modifications are synchronized to the source data and will be visible
     * through the system memory pointer which the array_view was created over.
     *
     * For writable array_view objects, callers of this functional can
     * optionally specify the type of access desired on the source data
     * container through the "type" parameter. For example specifying a
     * "access_type_read" (which is also the default value of the parameter)
     * indicates that the data has been synchronized to its source location
     * only for reading. On the other hand, specifying an access_type of
     * "access_type_read_write" synchronizes the data to its source location
     * both for reading and writing; i.e. any modifications to the source data
     * directly through the source data container are legal after synchronizing
     * the array_view with write access and before subsequently accessing the
     * array_view on another remote location.
     *
     * It is advisable to be precise about the access_type specified in the
     * synchronize call; i.e. if only write access it required, specifying
     * access_type_write may yield better performance that calling synchronize
     * with "access_type_read_write" since the later may require any
     * modifications made to the data on remote locations to be synchronized to
     * the source location, which is unnecessary if the contents are intended
     * to be overwritten without reading.
     */
    void synchronize() const { cache.get_cpu_access(); }

    /**
     * An asynchronous version of synchronize, which returns a completion
     * future object. When the future is ready, the synchronization operation
     * is complete.
     *
     * @return An object of type completion_future that can be used to
     *         determine the status of the asynchronous operation or can be
     *         used to chain other operations to be executed after the
     *         completion of the asynchronous operation.
     */
    completion_future synchronize_async() const {
        std::future<void> fut = std::async([&]() mutable { synchronize(); });
        return completion_future(fut.share());
    }

    /**
     * Calling this member function synchronizes any modifications made to the
     * data underlying "this" array_view to the specified accelerator_view
     * "av". For example, for an array_view on system memory, if the data
     * underlying the view is modified on the CPU, and synchronize_to is called
     * on "this" array_view, then the array_view contents are cached on the
     * specified accelerator_view location.
     *
     * @param[in] av The target accelerator_view that "this" array_view is
     *               synchronized for access on.
     */
    void synchronize_to(const accelerator_view& av) const {
#if __KALMAR_ACCELERATOR__ != 1
        cache.sync_to(av.pQueue);
#endif
    }

    /**
     * An asynchronous version of synchronize_to, which returns a completion
     * future object. When the future is ready, the synchronization operation
     * is complete.
     *
     * @param[in] av The target accelerator_view that "this" array_view is
     *               synchronized for access on.
     * @param[in] type An argument of type "access_type" which specifies the
     *                 type of access on the data source that the array_view is
     *                 synchronized for.
     * @return An object of type completion_future that can be used to
     *         determine the status of the asynchronous operation or can be
     *         used to chain other operations to be executed after the
     *         completion of the asynchronous operation.
     */
    // FIXME: this method is not implemented yet
    completion_future synchronize_to_async(const accelerator_view& av) const;

    /** @{ */
    /**
     * Returns a const reference to the element of this array_view that is at
     * the location in N-dimensional space specified by "idx".
     *
     * @param[in] idx An object of type index<N> that specifies the location of
     *                the element.
     */
    const T& operator[](const index<N>& idx) const __CPU__ __HC__ {
#if __KALMAR_ACCELERATOR__ != 1
        cache.get_cpu_access();
#endif
        const T *ptr = reinterpret_cast<const T*>(cache.get() + offset);
        return ptr[Kalmar::amp_helper<N, index<N>, hc::extent<N>>::flatten(idx + index_base, extent_base)];
    }
    const T& operator()(const index<N>& idx) const __CPU__ __HC__ {
        return (*this)[idx];
    }

    /** @} */

    /**
     * Returns a reference to the element of this array_view that is at the
     * location in N-dimensional space specified by "idx".
     *
     * Unlike the other indexing operators for accessing the array_view on the
     * CPU, this method does not implicitly synchronize this array_view's
     * contents to the CPU. After accessing the array_view on a remote location
     * or performing a copy operation involving this array_view, users are
     * responsible to explicitly synchronize the array_view to the CPU before
     * calling this method. Failure to do so results in undefined behavior.
     */
    // FIXME: this method is not implemented
    const T& get_ref(const index<N>& idx) const __CPU__ __HC__;

    /** @{ */
    /**
     * Equivalent to
     * "array_view<T,N>::operator()(index<N>(i0 [, i1 [, i2 ]]))".
     *
     * @param[in] i0,i1,i2 The component values that will form the index into
     *                     this array.
     */
    const T& operator()(int i0) const __CPU__ __HC__ {
        static_assert(N == 1, "const T& array_view::operator()(int) is only permissible on array_view<T, 1>");
        return (*this)[index<1>(i0)];
    }
  
    const T& operator()(int i0, int i1) const __CPU__ __HC__ {
        static_assert(N == 2, "const T& array_view::operator()(int,int) is only permissible on array_view<T, 2>");
        return (*this)[index<2>(i0, i1)];
    }
    const T& operator()(int i0, int i1, int i2) const __CPU__ __HC__ {
        static_assert(N == 3, "const T& array_view::operator()(int,int, int) is only permissible on array_view<T, 3>");
        return (*this)[index<3>(i0, i1, i2)];
    }

    /** @} */

    /** @{ */
    /**
     * This overload is defined for array_view<T,N> where @f$N \ge 2@f$.
     *
     * This mode of indexing is equivalent to projecting on the
     * most-significant dimension. It allows C-style indexing. For example:
     *
     * @code{.cpp}
     * array<float,4> myArray(myExtents, ...);
     *
     * myArray[index<4>(5,4,3,2)] = 7;
     * assert(myArray[5][4][3][2] == 7);
     * @endcode
     *
     * @param[in] i0 An integer that is the index into the most-significant
     *               dimension of this array.
     * @return Returns an array_view whose dimension is one lower than that of
     *         this array_view.
     */
    typename projection_helper<const T, N>::const_result_type
        operator[] (int i) const __CPU__ __HC__ {
        return projection_helper<const T, N>::project(*this, i);
    }

    // FIXME: typename projection_helper<const T, N>::const_result_type
    //            operator() (int i0) const __CPU__ __HC__
    // is not implemented

    /** @} */

    /**
     * Returns a subsection of the source array view at the origin specified by
     * "idx" and with the extent specified by "ext".
     *
     * Example:
     *
     * @code{.cpp}
     * array<float,2> a(extent<2>(200,100));
     * array_view<float,2> v1(a); // v1.extent = <200,100>
     * array_view<float,2> v2 = v1.section(index<2>(15,25), extent<2>(40,50));
     * assert(v2(0,0) == v1(15,25));
     * @endcode
     *
     * @param[in] idx Provides the offset/origin of the resulting section.
     * @param[in] ext Provides the extent of the resulting section.
     * @return Returns a subsection of the source array at specified origin,
     *         and with the specified extent.
     */
    array_view<const T, N> section(const index<N>& idx,
                                   const extent<N>& ext) const __CPU__ __HC__ {
        array_view<const T, N> av(cache, ext, extent_base, idx + index_base, offset);
        return av;
    }

    /**
     * Equivalent to "section(idx, this->extent – idx)".
     */
    array_view<const T, N> section(const index<N>& idx) const __CPU__ __HC__ {
        hc::extent<N> ext(extent);
        Kalmar::amp_helper<N, index<N>, hc::extent<N>>::minus(idx, ext);
        return section(idx, ext);
    }

    /**
     * Equivalent to "section(index<N>(), ext)".
     */
    array_view<const T, N> section(const extent<N>& ext) const __CPU__ __HC__ {
        index<N> idx;
        return section(idx, ext);
    }

    /** @{ */
    /**
     * Equivalent to 
     * "section(index<N>(i0 [, i1 [, i2 ]]), extent<N>(e0 [, e1 [, e2 ]]))".
     *
     * @param[in] i0,i1,i2 The component values that will form the origin of
     *                     the section
     * @param[in] e0,e1,e2 The component values that will form the extent of
     *                     the section
     */
    array_view<const T, 1> section(int i0, int e0) const __CPU__ __HC__ {
        static_assert(N == 1, "Rank must be 1");
        return section(index<1>(i0), hc::extent<1>(e0));
    }

    array_view<const T, 2> section(int i0, int i1, int e0, int e1) const __CPU__ __HC__ {
        static_assert(N == 2, "Rank must be 2");
        return section(index<2>(i0, i1), hc::extent<2>(e0, e1));
    }

    array_view<const T, 3> section(int i0, int i1, int i2, int e0, int e1, int e2) const __CPU__ __HC__ {
        static_assert(N == 3, "Rank must be 3");
        return section(index<3>(i0, i1, i2), hc::extent<3>(e0, e1, e2));
    }

    /** @} */

    /**
     * This member function is similar to "array<T,N>::reinterpret_as",
     * although it only supports array_views of rank 1 (only those guarantee
     * that all elements are laid out contiguously).
     *
     * The size of the reinterpreted ElementType must evenly divide into the
     * total size of this array_view.
     *
     * @return Returns an array_view from this array_view<T,1> with the element
     *         type reinterpreted from T to ElementType.
     */
    template <typename ElementType>
        array_view<const ElementType, N> reinterpret_as() const __CPU__ __HC__ {
            static_assert(N == 1, "reinterpret_as is only permissible on array views of rank 1");
#if __KALMAR_ACCELERATOR__ != 1
            static_assert( ! (std::is_pointer<ElementType>::value ),"can't use pointer in the kernel");
            static_assert( ! (std::is_same<ElementType,short>::value ),"can't use short in the kernel");
#endif
            int size = extent.size() * sizeof(T) / sizeof(ElementType);
            using buffer_type = typename array_view<ElementType, 1>::acc_buffer_t;
            array_view<const ElementType, 1> av(buffer_type(cache),
                                                extent<1>(size),
                                                (offset + index_base[0])* sizeof(T) / sizeof(ElementType));
            return av;
        }

    /**
     * This member function is similar to "array<T,N>::view_as", although it
     * only supports array_views of rank 1 (only those guarantee that all
     * elements are laid out contiguously).
     *
     * @return Returns an array_view from this array_view<T,1> with the rank
     * changed to K from 1.
     */
    template <int K>
        array_view<const T, K> view_as(extent<K> viewExtent) const __CPU__ __HC__ {
            static_assert(N == 1, "view_as is only permissible on array views of rank 1");
#if __KALMAR_ACCELERATOR__ != 1
            if ( viewExtent.size() > extent.size())
                throw runtime_exception("errorMsg_throw", 0);
#endif
            array_view<const T, K> av(cache, viewExtent, offset + index_base[0]);
            return av;
        }

    ~array_view() __CPU__ __HC__ {}

    // FIXME: the following functions may be considered to move to private
    const acc_buffer_t& internal() const __CPU__ __HC__ { return cache; }

    int get_offset() const __CPU__ __HC__ { return offset; }

    index<N> get_index_base() const __CPU__ __HC__ { return index_base; }

private:
    template <typename K, int Q> friend struct projection_helper;
    template <typename K, int Q> friend struct array_projection_helper;
    template <typename Q, int K> friend class array;
    template <typename Q, int K> friend class array_view;
  
    template<typename Q, int K> friend
        bool is_flat(const array_view<Q, K>&) noexcept;
    template <typename Q, int K> friend
        void copy(const array<Q, K>&, const array_view<Q, K>&);
    template <typename InputIter, typename Q, int K>
        void copy(InputIter, InputIter, const array_view<Q, K>&);
    template <typename Q, int K> friend
        void copy(const array_view<const Q, K>&, array<Q, K>&);
    template <typename OutputIter, typename Q, int K> friend
        void copy(const array_view<Q, K>&, OutputIter);
    template <typename Q, int K> friend
        void copy(const array_view<const Q, K>& src, const array_view<Q, K>& dest);
  
    // used by view_as and reinterpret_as
    array_view(const acc_buffer_t& cache, const hc::extent<N>& ext,
               int offset) __CPU__ __HC__
        : cache(cache), extent(ext), extent_base(ext), offset(offset) {}
  
    // used by section and projection
    array_view(const acc_buffer_t& cache, const hc::extent<N>& ext_now,
               const extent<N>& ext_b,
               const index<N>& idx_b, int off) __CPU__ __HC__
        : cache(cache), extent(ext_now), extent_base(ext_b), index_base(idx_b),
        offset(off) {}
  
    acc_buffer_t cache;
    hc::extent<N> extent;
    hc::extent<N> extent_base;
    index<N> index_base;
    int offset;
};

// ------------------------------------------------------------------------
// utility functions for copy
// ------------------------------------------------------------------------

template<typename T, int N>
static inline bool is_flat(const array_view<T, N>& av) noexcept {
    return av.extent == av.extent_base && av.index_base == index<N>();
}

template<typename T>
static inline bool is_flat(const array_view<T, 1>& av) noexcept { return true; }

template <typename InputIter, typename T, int N, int dim>
struct copy_input
{
    void operator()(InputIter& It, T* ptr, const extent<N>& ext,
                    const extent<N>& base, const index<N>& idx)
    {
        size_t stride = 1;
        for (int i = dim; i < N; i++)
            stride *= base[i];
        ptr += stride * idx[dim - 1];
        for (int i = 0; i < ext[dim - 1]; i++) {
            copy_input<InputIter, T, N, dim + 1>()(It, ptr, ext, base, idx);
            ptr += stride;
        }
    }
};

template <typename InputIter, typename T, int N>
struct copy_input<InputIter, T, N, N>
{
    void operator()(InputIter& It, T* ptr, const extent<N>& ext,
                    const extent<N>& base, const index<N>& idx)
    {
        InputIter end = It;
        std::advance(end, ext[N - 1]);
        std::copy(It, end, ptr + idx[N - 1]);
        It = end;
    }
};

template <typename OutputIter, typename T, int N, int dim>
struct copy_output
{
    void operator()(const T* ptr, OutputIter& It, const extent<N>& ext,
                    const extent<N>& base, const index<N>& idx)
    {
        size_t stride = 1;
        for (int i = dim; i < N; i++)
            stride *= base[i];
        ptr += stride * idx[dim - 1];
        for (int i = 0; i < ext[dim - 1]; i++) {
            copy_output<OutputIter, T, N, dim + 1>()(ptr, It, ext, base, idx);
            ptr += stride;
        }
    }
};

template <typename OutputIter, typename T, int N>
struct copy_output<OutputIter, T, N, N>
{
    void operator()(const T* ptr, OutputIter& It, const extent<N>& ext,
                    const extent<N>& base, const index<N>& idx)
    {
        ptr += idx[N - 1];
        It = std::copy(ptr, ptr + ext[N - 1], It);
    }
};

template <typename T, int N, int dim>
struct copy_bidir
{
    void operator()(const T* src, T* dst, const extent<N>& ext,
                    const extent<N>& base1, const index<N>& idx1,
                    const extent<N>& base2, const index<N>& idx2)
    {
        size_t stride1 = 1;
        for (int i = dim; i < N; i++)
            stride1 *= base1[i];
        src += stride1 * idx1[dim - 1];

        size_t stride2 = 1;
        for (int i = dim; i < N; i++)
            stride2 *= base2[i];
        dst += stride2 * idx2[dim - 1];

        for (int i = 0; i < ext[dim - 1]; i++) {
            copy_bidir<T, N, dim + 1>()(src, dst, ext, base1, idx1, base2, idx2);
            src += stride1;
            dst += stride2;
        }
    }
};

template <typename T, int N>
struct copy_bidir<T, N, N>
{
    void operator()(const T* src, T* dst, const extent<N>& ext,
                    const extent<N>& base1, const index<N>& idx1,
                    const extent<N>& base2, const index<N>& idx2)
    {
        src += idx1[N - 1];
        dst += idx2[N - 1];
        std::copy(src, src + ext[N - 1], dst);
    }
};

template <typename Iter, typename T, int N>
struct do_copy
{
    template<template <typename, int> class _amp_container>
    void operator()(Iter srcBegin, Iter srcEnd, const _amp_container<T, N>& dest) {
        size_t size = dest.get_extent().size();
        size_t offset = dest.get_offset();
        bool modify = true;

        T* ptr = dest.internal().map_ptr(modify, size, offset);
         std::copy(srcBegin, srcEnd, ptr);
        dest.internal().unmap_ptr(ptr, modify, size, offset);
    }
    template<template <typename, int> class _amp_container>
    void operator()(const _amp_container<T, N> &src, Iter destBegin) {
        size_t size = src.get_extent().size();
        size_t offset = src.get_offset();
        bool modify = false;

        const T* ptr = src.internal().map_ptr(modify, size, offset);
        std::copy(ptr, ptr + src.get_extent().size(), destBegin);
        src.internal().unmap_ptr(ptr, modify, size, offset);
    }
};

template <typename Iter, typename T>
struct do_copy<Iter, T, 1>
{
    template<template <typename, int> class _amp_container>
    void operator()(Iter srcBegin, Iter srcEnd, const _amp_container<T, 1>& dest) {
        size_t size = dest.get_extent().size();
        size_t offset = dest.get_offset() + dest.get_index_base()[0];
        bool modify = true;

        T* ptr = dest.internal().map_ptr(modify, size, offset);
         std::copy(srcBegin, srcEnd, ptr);
        dest.internal().unmap_ptr(ptr, modify, size, offset);
    }
    template<template <typename, int> class _amp_container>
    void operator()(const _amp_container<T, 1> &src, Iter destBegin) {
        size_t size = src.get_extent().size();
        size_t offset = src.get_offset() + src.get_index_base()[0];
        bool modify = false;

        const T* ptr = src.internal().map_ptr(modify, size, offset);
        std::copy(ptr, ptr + src.get_extent().size(), destBegin);
        src.internal().unmap_ptr(ptr, modify, size, offset);
    }
};

template <typename T, int N>
struct do_copy<T*, T, N>
{
    template<template <typename, int> class _amp_container>
    void operator()(T* srcBegin, T* srcEnd, const _amp_container<T, N>& dest) {
        dest.internal().write(srcBegin, std::distance(srcBegin, srcEnd), dest.get_offset(), true);
    }
    template<template <typename, int> class _amp_container>
    void operator()(const _amp_container<T, N> &src, T* destBegin) {
        src.internal().read(destBegin, src.get_extent().size(), src.get_offset());
    }
};

template <typename T>
struct do_copy<T*, T, 1>
{
    template<template <typename, int> class _amp_container>
    void operator()(const T* srcBegin, const T* srcEnd, const _amp_container<T, 1>& dest) {
        dest.internal().write(srcBegin, std::distance(srcBegin, srcEnd),
                              dest.get_offset() + dest.get_index_base()[0], true);
    }
    template<template <typename, int> class _amp_container>
    void operator()(const _amp_container<T, 1> &src, T* destBegin) {
        src.internal().read(destBegin, src.get_extent().size(),
                            src.get_offset() + src.get_index_base()[0]);
    }
};

// ------------------------------------------------------------------------
// copy
// ------------------------------------------------------------------------

/**
 * The contents of "src" are copied into "dest". The source and destination may
 * reside on different accelerators. If the extents of "src" and "dest" don't
 * match, a runtime exception is thrown.
 *
 * @param[in] src An object of type array<T,N> to be copied from.
 * @param[out] dest An object of type array<T,N> to be copied to.
 */
template <typename T, int N>
void copy(const array<T, N>& src, array<T, N>& dest) {
    src.internal().copy(dest.internal(), 0, 0, 0);
}

/** @{ */
/**
 * The contents of "src" are copied into "dest". If the extents of "src" and
 * "dest" don't match, a runtime exception is thrown.
 *
 * @param[in] src An object of type array<T,N> to be copied from.
 * @param[out] dest An object of type array_view<T,N> to be copied to.
 */
template <typename T, int N>
void copy(const array<T, N>& src, const array_view<T, N>& dest) {
    if (is_flat(dest))
        src.internal().copy(dest.internal(), src.get_offset(),
                            dest.get_offset(), dest.get_extent().size());
    else {
        // FIXME: logic here deserve to be reviewed
        size_t srcSize = src.extent.size();
        size_t srcOffset = 0;
        bool srcModify = false;
        size_t destSize = dest.extent_base.size();
        size_t destOffset = dest.offset;
        bool destModify = true;

        T* pSrc = src.internal().map_ptr(srcModify, srcSize, srcOffset);
        T* p = pSrc;
        T* pDst = dest.internal().map_ptr(destModify, destSize, destOffset);
        copy_input<T*, T, N, 1>()(pSrc, pDst, dest.extent, dest.extent_base, dest.index_base);
        dest.internal().unmap_ptr(pDst, destModify, destSize, destOffset);
        src.internal().unmap_ptr(p, srcModify, srcSize, srcOffset);
    }
}
>>>>>>> 6a44f339

#if __hcc_backend__==HCC_BACKEND_AMDGPU

/*
 * FIXME: We need to add __builtin_amdgcn_mbcnt_{lo,hi} to clang and call
 * them here instead.
 */

int __amdgcn_mbcnt_lo(int mask, int src) [[hc]] __asm("llvm.amdgcn.mbcnt.lo");
int __amdgcn_mbcnt_hi(int mask, int src) [[hc]] __asm("llvm.amdgcn.mbcnt.hi");

inline int __lane_id(void) [[hc]] {
  int lo = __amdgcn_mbcnt_lo(-1, 0);
  return __amdgcn_mbcnt_hi(-1, lo);
}

#endif

#if __hcc_backend__==HCC_BACKEND_AMDGPU

/**
 * ds_bpermute intrinsic
 * FIXME: We need to add __builtin_amdgcn_ds_bpermute to clang and call it here
 * instead.
 */
int __amdgcn_ds_bpermute(int index, int src) [[hc]] __asm("llvm.amdgcn.ds.bpermute");
inline unsigned int __amdgcn_ds_bpermute(int index, unsigned int src) [[hc]] {
  __u tmp; tmp.u = src;
  tmp.i = __amdgcn_ds_bpermute(index, tmp.i);
  return tmp.u;
}
inline float __amdgcn_ds_bpermute(int index, float src) [[hc]] {
  __u tmp; tmp.f = src;
  tmp.i = __amdgcn_ds_bpermute(index, tmp.i);
  return tmp.f;
}

/**
 * ds_permute intrinsic
 */
extern "C" int __amdgcn_ds_permute(int index, int src) [[hc]];
inline unsigned int __amdgcn_ds_permute(int index, unsigned int src) [[hc]] {
  __u tmp; tmp.u = src;
  tmp.i = __amdgcn_ds_permute(index, tmp.i);
  return tmp.u;
}
inline float __amdgcn_ds_permute(int index, float src) [[hc]] {
  __u tmp; tmp.f = src;
  tmp.i = __amdgcn_ds_permute(index, tmp.i);
  return tmp.f;
}


/**
 * ds_swizzle intrinsic
 */
extern "C" int __amdgcn_ds_swizzle(int src, int pattern) [[hc]];
inline unsigned int __amdgcn_ds_swizzle(unsigned int src, int pattern) [[hc]] {
  __u tmp; tmp.u = src;
  tmp.i = __amdgcn_ds_swizzle(tmp.i, pattern);
  return tmp.u;
}
inline float __amdgcn_ds_swizzle(float src, int pattern) [[hc]] {
  __u tmp; tmp.f = src;
  tmp.i = __amdgcn_ds_swizzle(tmp.i, pattern);
  return tmp.f;
}



/**
 * move DPP intrinsic
 */
extern "C" int __amdgcn_move_dpp(int src, int dpp_ctrl, int row_mask, int bank_mask, bool bound_ctrl) [[hc]]; 

/**
 * Shift the value of src to the right by one thread within a wavefront.  
 * 
 * @param[in] src variable being shifted
 * @param[in] bound_ctrl When set to true, a zero will be shifted into thread 0; otherwise, the original value will be returned for thread 0
 * @return value of src being shifted into from the neighboring lane 
 * 
 */
extern "C" int __amdgcn_wave_sr1(int src, bool bound_ctrl) [[hc]];
inline unsigned int __amdgcn_wave_sr1(unsigned int src, bool bound_ctrl) [[hc]] {
  __u tmp; tmp.u = src;
  tmp.i = __amdgcn_wave_sr1(tmp.i, bound_ctrl);
  return tmp.u;
}
inline float __amdgcn_wave_sr1(float src, bool bound_ctrl) [[hc]] {
  __u tmp; tmp.f = src;
  tmp.i = __amdgcn_wave_sr1(tmp.i, bound_ctrl);
  return tmp.f;
}

/**
 * Shift the value of src to the left by one thread within a wavefront.  
 * 
 * @param[in] src variable being shifted
 * @param[in] bound_ctrl When set to true, a zero will be shifted into thread 63; otherwise, the original value will be returned for thread 63
 * @return value of src being shifted into from the neighboring lane 
 * 
 */
extern "C" int __amdgcn_wave_sl1(int src, bool bound_ctrl) [[hc]];  
inline unsigned int __amdgcn_wave_sl1(unsigned int src, bool bound_ctrl) [[hc]] {
  __u tmp; tmp.u = src;
  tmp.i = __amdgcn_wave_sl1(tmp.i, bound_ctrl);
  return tmp.u;
}
inline float __amdgcn_wave_sl1(float src, bool bound_ctrl) [[hc]] {
  __u tmp; tmp.f = src;
  tmp.i = __amdgcn_wave_sl1(tmp.i, bound_ctrl);
  return tmp.f;
}


/**
 * Rotate the value of src to the right by one thread within a wavefront.  
 * 
 * @param[in] src variable being rotated
 * @return value of src being rotated into from the neighboring lane 
 * 
 */
extern "C" int __amdgcn_wave_rr1(int src) [[hc]];
inline unsigned int __amdgcn_wave_rr1(unsigned int src) [[hc]] {
  __u tmp; tmp.u = src;
  tmp.i = __amdgcn_wave_rr1(tmp.i);
  return tmp.u;
}
inline float __amdgcn_wave_rr1(float src) [[hc]] {
  __u tmp; tmp.f = src;
  tmp.i = __amdgcn_wave_rr1(tmp.i);
  return tmp.f;
}

/**
 * Rotate the value of src to the left by one thread within a wavefront.  
 * 
 * @param[in] src variable being rotated
 * @return value of src being rotated into from the neighboring lane 
 * 
 */
extern "C" int __amdgcn_wave_rl1(int src) [[hc]];
inline unsigned int __amdgcn_wave_rl1(unsigned int src) [[hc]] {
  __u tmp; tmp.u = src;
  tmp.i = __amdgcn_wave_rl1(tmp.i);
  return tmp.u;
}
inline float __amdgcn_wave_rl1(float src) [[hc]] {
  __u tmp; tmp.f = src;
  tmp.i = __amdgcn_wave_rl1(tmp.i);
  return tmp.f;
}

#endif

/* definition to expand macro then apply to pragma message 
#define VALUE_TO_STRING(x) #x
#define VALUE(x) VALUE_TO_STRING(x)
#define VAR_NAME_VALUE(var) #var "="  VALUE(var)
#pragma message(VAR_NAME_VALUE(__hcc_backend__))
*/

#if __hcc_backend__==HCC_BACKEND_AMDGPU

inline int __shfl(int var, int srcLane, int width=__HSA_WAVEFRONT_SIZE__) __HC__ {
  int self = __lane_id();
  int index = srcLane + (self & ~(width-1));
  return __amdgcn_ds_bpermute(index<<2, var);
}

inline unsigned int __shfl(unsigned int var, int srcLane, int width=__HSA_WAVEFRONT_SIZE__) __HC__ {
     __u tmp; tmp.u = var;
    tmp.i = __shfl(tmp.i, srcLane, width);
    return tmp.u;
}


inline float __shfl(float var, int srcLane, int width=__HSA_WAVEFRONT_SIZE__) __HC__ {
    __u tmp; tmp.f = var;
    tmp.i = __shfl(tmp.i, srcLane, width);
    return tmp.f;
}

#endif

// FIXME: support half type
/** @} */

/** @{ */
/**
 * Copy from an active work-item with lower ID relative to
 * caller within a wavefront.
 *
 * Work-items may only read data from another work-item which is active in the
 * current wavefront. If the target work-item is inactive, the retrieved value
 * is fixed as 0.
 *
 * The function calculates a source work-item ID by subtracting delta from the
 * caller's work-item ID within the wavefront. The value of var held by the
 * resulting lane ID is returned: in effect, var is shifted up the wavefront by
 * delta work-items. If width is less than __HSA_WAVEFRONT_SIZE__ then each
 * subsection of the wavefront behaves as a separate entity with a starting
 * logical work-item ID of 0. The source work-item index will not wrap around
 * the value of width, so effectively the lower delta work-items will be unchanged.
 *
 * The optional width parameter must have a value which is a power of 2;
 * results are undefined if it is not a power of 2, or is number greater than
 * __HSA_WAVEFRONT_SIZE__.
 */

#if __hcc_backend__==HCC_BACKEND_AMDGPU

inline int __shfl_up(int var, const unsigned int delta, const int width=__HSA_WAVEFRONT_SIZE__) __HC__ {
  int self = __lane_id();
  int index = self - delta;
  index = (index < (self & ~(width-1)))?self:index;
  return __amdgcn_ds_bpermute(index<<2, var);
}

inline unsigned int __shfl_up(unsigned int var, const unsigned int delta, const int width=__HSA_WAVEFRONT_SIZE__) __HC__ {
    __u tmp; tmp.u = var;
    tmp.i = __shfl_up(tmp.i, delta, width);
    return tmp.u;
}

inline float __shfl_up(float var, const unsigned int delta, const int width=__HSA_WAVEFRONT_SIZE__) __HC__ {
    __u tmp; tmp.f = var;
    tmp.i = __shfl_up(tmp.i, delta, width);
    return tmp.f;
}

#endif

// FIXME: support half type
/** @} */

/** @{ */
/**
 * Copy from an active work-item with higher ID relative to
 * caller within a wavefront.
 *
 * Work-items may only read data from another work-item which is active in the
 * current wavefront. If the target work-item is inactive, the retrieved value
 * is fixed as 0.
 *
 * The function calculates a source work-item ID by adding delta from the
 * caller's work-item ID within the wavefront. The value of var held by the
 * resulting lane ID is returned: this has the effect of shifting var up the
 * wavefront by delta work-items. If width is less than __HSA_WAVEFRONT_SIZE__
 * then each subsection of the wavefront behaves as a separate entity with a
 * starting logical work-item ID of 0. The ID number of the source work-item
 * index will not wrap around the value of width, so the upper delta work-items
 * will remain unchanged.
 *
 * The optional width parameter must have a value which is a power of 2;
 * results are undefined if it is not a power of 2, or is number greater than
 * __HSA_WAVEFRONT_SIZE__.
 */

#if __hcc_backend__==HCC_BACKEND_AMDGPU

inline int __shfl_down(int var, const unsigned int delta, const int width=__HSA_WAVEFRONT_SIZE__) __HC__ {
  int self = __lane_id();
  int index = self + delta;
  index = (int)((self&(width-1))+delta) >= width?self:index;
  return __amdgcn_ds_bpermute(index<<2, var);
}

inline unsigned int __shfl_down(unsigned int var, const unsigned int delta, const int width=__HSA_WAVEFRONT_SIZE__) __HC__ {
    __u tmp; tmp.u = var;
    tmp.i = __shfl_down(tmp.i, delta, width);
    return tmp.u;
}

inline float __shfl_down(float var, const unsigned int delta, const int width=__HSA_WAVEFRONT_SIZE__) __HC__ {
    __u tmp; tmp.f = var;
    tmp.i = __shfl_down(tmp.i, delta, width);
    return tmp.f;
}

#endif

// FIXME: support half type
/** @} */

/** @{ */
/**
 * Copy from an active work-item based on bitwise XOR of caller
 * work-item ID within a wavefront.
 *
 * Work-items may only read data from another work-item which is active in the
 * current wavefront. If the target work-item is inactive, the retrieved value
 * is fixed as 0.
 *
 * THe function calculates a source work-item ID by performing a bitwise XOR of
 * the caller's work-item ID with laneMask: the value of var held by the
 * resulting work-item ID is returned.
 *
 * The optional width parameter must have a value which is a power of 2;
 * results are undefined if it is not a power of 2, or is number greater than
 * __HSA_WAVEFRONT_SIZE__.
 */

#if __hcc_backend__==HCC_BACKEND_AMDGPU


inline int __shfl_xor(int var, int laneMask, int width=__HSA_WAVEFRONT_SIZE__) __HC__ {
  int self = __lane_id();
  int index = self^laneMask;
  index = index >= ((self+width)&~(width-1))?self:index;
  return __amdgcn_ds_bpermute(index<<2, var);
}

inline float __shfl_xor(float var, int laneMask, int width=__HSA_WAVEFRONT_SIZE__) __HC__ {
    __u tmp; tmp.f = var;
    tmp.i = __shfl_xor(tmp.i, laneMask, width);
    return tmp.f;
}

// FIXME: support half type
/** @} */

inline unsigned int __shfl_xor(unsigned int var, int laneMask, int width=__HSA_WAVEFRONT_SIZE__) __HC__ {
    __u tmp; tmp.u = var;
    tmp.i = __shfl_xor(tmp.i, laneMask, width);
    return tmp.u;
}

#endif

/**
 * Multiply two unsigned integers (x,y) but only the lower 24 bits will be used in the multiplication.
 *
 * @param[in] x 24-bit unsigned integer multiplier
 * @param[in] y 24-bit unsigned integer multiplicand
 * @return 32-bit unsigned integer product
 */
inline unsigned int __mul24(unsigned int x, unsigned int y) [[hc]] {
  return (x & 0x00FFFFFF) * (y & 0x00FFFFFF);
}

/**
 * Multiply two integers (x,y) but only the lower 24 bits will be used in the multiplication.
 *
 * @param[in] x 24-bit integer multiplier
 * @param[in] y 24-bit integer multiplicand
 * @return 32-bit integer product
 */
inline int __mul24(int x, int y) [[hc]] {
  return  ((x << 8) >> 8) * ((y << 8) >> 8);
}

/**
 * Multiply two unsigned integers (x,y) but only the lower 24 bits will be used in the multiplication and
 * then add the product to a 32-bit unsigned integer
 *
 * @param[in] x 24-bit unsigned integer multiplier
 * @param[in] y 24-bit unsigned integer multiplicand
 * @param[in] z 32-bit unsigned integer to be added to the product
 * @return 32-bit unsigned integer result of mad24
 */
inline unsigned int __mad24(unsigned int x, unsigned int y, unsigned int z) [[hc]] {
  return __mul24(x,y) + z;
}

/**
 * Multiply two integers (x,y) but only the lower 24 bits will be used in the multiplication and
 * then add the product to a 32-bit integer
 *
 * @param[in] x 24-bit integer multiplier
 * @param[in] y 24-bit integer multiplicand
 * @param[in] z 32-bit integer to be added to the product
 * @return 32-bit integer result of mad24
 */
inline int __mad24(int x, int y, int z) [[hc]] {
  return __mul24(x,y) + z;
}

inline void abort() __HC__ {
  __builtin_trap();
}

// ------------------------------------------------------------------------
// group segment
// ------------------------------------------------------------------------

/**
 * Fetch the size of group segment. This includes both static group segment
 * and dynamic group segment.
 *
 * @return The size of group segment used by the kernel in bytes. The value
 *         includes both static group segment and dynamic group segment.
 */
extern "C" unsigned int get_group_segment_size() __HC__;

/**
 * Fetch the size of static group segment
 *
 * @return The size of static group segment used by the kernel in bytes.
 */
extern "C" unsigned int get_static_group_segment_size() __HC__;

/**
 * Fetch the address of the beginning of group segment.
 */
extern "C" void* get_group_segment_base_pointer() __HC__;

/**
 * Fetch the address of the beginning of dynamic group segment.
 */
extern "C" void* get_dynamic_group_segment_base_pointer() __HC__;
} // namespace hc<|MERGE_RESOLUTION|>--- conflicted
+++ resolved
@@ -1455,18 +1455,6 @@
     return completion_future(pQueue->EnqueueAsyncCopyExt(src, dst, size_bytes, copyDir, srcInfo, dstInfo, copyAcc ? copyAcc->pDev : nullptr));
 };
 
-<<<<<<< HEAD
-=======
-inline completion_future
-accelerator_view::copy2d_async_ext(const void *src, void *dst, size_t width, size_t height, size_t srcPitch, size_t dstPitch,
-                             hcCommandKind copyDir,
-                             const hc::AmPointerInfo &srcInfo, const hc::AmPointerInfo &dstInfo,
-                             const hc::accelerator *copyAcc)
-{
-    return completion_future(pQueue->EnqueueAsyncCopy2dExt(src, dst, width, height, srcPitch, dstPitch, copyDir, srcInfo, dstInfo, copyAcc ? copyAcc->pDev : nullptr));
-};
-
->>>>>>> 6a44f339
 // ------------------------------------------------------------------------
 // Intrinsic functions for HSAIL instructions
 // ------------------------------------------------------------------------
@@ -1964,301 +1952,6 @@
  * results are undefined if it is not a power of 2, or is number greater than
  * __HSA_WAVEFRONT_SIZE__.
  */
-<<<<<<< HEAD
-=======
-extern "C" unsigned int __unpacklo_u8x4(unsigned int src0, unsigned int src1) __HC__;
-
-extern "C" uint64_t __unpacklo_u8x8(uint64_t src0, uint64_t src1) __HC__;
-
-extern "C" unsigned int __unpacklo_u16x2(unsigned int src0, unsigned int src1) __HC__;
-
-extern "C" uint64_t __unpacklo_u16x4(uint64_t src0, uint64_t src1) __HC__;
-
-extern "C" uint64_t __unpacklo_u32x2(uint64_t src0, uint64_t src1) __HC__;
-
-extern "C" int __unpacklo_s8x4(int src0, int src1) __HC__;
-
-extern "C" int64_t __unpacklo_s8x8(int64_t src0, int64_t src1) __HC__;
-
-extern "C" int __unpacklo_s16x2(int src0, int src1) __HC__;
-
-extern "C" int64_t __unpacklo_s16x4(int64_t src0, int64_t src1) __HC__;
-
-extern "C" int64_t __unpacklo_s32x2(int64_t src0, int64_t src1) __HC__;
-/** @} */
-
-/** @{ */
-/**
- * Copy and interleave the upper half of the elements from
- * each source into the desitionation
- *
- * Please refer to <a href="http://www.hsafoundation.com/html/Content/PRM/Topics/05_Arithmetic/packed_data.htm">HSA PRM 5.9</a> for more detailed specification of these functions.
- */
-extern "C" unsigned int __unpackhi_u8x4(unsigned int src0, unsigned int src1) __HC__;
-
-extern "C" uint64_t __unpackhi_u8x8(uint64_t src0, uint64_t src1) __HC__;
-
-extern "C" unsigned int __unpackhi_u16x2(unsigned int src0, unsigned int src1) __HC__;
-
-extern "C" uint64_t __unpackhi_u16x4(uint64_t src0, uint64_t src1) __HC__;
-
-extern "C" uint64_t __unpackhi_u32x2(uint64_t src0, uint64_t src1) __HC__;
-
-extern "C" int __unpackhi_s8x4(int src0, int src1) __HC__;
-
-extern "C" int64_t __unpackhi_s8x8(int64_t src0, int64_t src1) __HC__;
-
-extern "C" int __unpackhi_s16x2(int src0, int src1) __HC__;
-
-extern "C" int64_t __unpackhi_s16x4(int64_t src0, int64_t src1) __HC__;
-
-extern "C" int64_t __unpackhi_s32x2(int64_t src0, int64_t src1) __HC__;
-/** @} */
-
-/** @{ */
-/**
- * Assign the elements of the packed value in src0, replacing
- * the element specified by src2 with the value from src1
- *
- * Please refer to <a href="http://www.hsafoundation.com/html/Content/PRM/Topics/05_Arithmetic/packed_data.htm">HSA PRM 5.9</a> for more detailed specification of these functions.
- */
-extern "C" unsigned int __pack_u8x4_u32(unsigned int src0, unsigned int src1, unsigned int src2) __HC__;
-
-extern "C" uint64_t __pack_u8x8_u32(uint64_t src0, unsigned int src1, unsigned int src2) __HC__;
-
-extern "C" unsigned __pack_u16x2_u32(unsigned int src0, unsigned int src1, unsigned int src2) __HC__;
-
-extern "C" uint64_t __pack_u16x4_u32(uint64_t src0, unsigned int src1, unsigned int src2) __HC__;
-
-extern "C" uint64_t __pack_u32x2_u32(uint64_t src0, unsigned int src1, unsigned int src2) __HC__;
-
-extern "C" int __pack_s8x4_s32(int src0, int src1, unsigned int src2) __HC__;
-
-extern "C" int64_t __pack_s8x8_s32(int64_t src0, int src1, unsigned int src2) __HC__;
-
-extern "C" int __pack_s16x2_s32(int src0, int src1, unsigned int src2) __HC__;
-
-extern "C" int64_t __pack_s16x4_s32(int64_t src0, int src1, unsigned int src2) __HC__;
-
-extern "C" int64_t __pack_s32x2_s32(int64_t src0, int src1, unsigned int src2) __HC__;
-
-extern "C" double __pack_f32x2_f32(double src0, float src1, unsigned int src2) __HC__;
-/** @} */
-
-/** @{ */
-/**
- * Assign the elements specified by src1 from the packed value in src0
- *
- * Please refer to <a href="http://www.hsafoundation.com/html/Content/PRM/Topics/05_Arithmetic/packed_data.htm">HSA PRM 5.9</a> for more detailed specification of these functions.
- */
-extern "C" unsigned int __unpack_u32_u8x4(unsigned int src0, unsigned int src1) __HC__;
-
-extern "C" unsigned int __unpack_u32_u8x8(uint64_t src0, unsigned int src1) __HC__;
-
-extern "C" unsigned int __unpack_u32_u16x2(unsigned int src0, unsigned int src1) __HC__;
-
-extern "C" unsigned int __unpack_u32_u16x4(uint64_t src0, unsigned int src1) __HC__;
-
-extern "C" unsigned int __unpack_u32_u32x2(uint64_t src0, unsigned int src1) __HC__;
-
-extern "C" int __unpack_s32_s8x4(int src0, unsigned int src1) __HC__;
-
-extern "C" int __unpack_s32_s8x8(int64_t src0, unsigned int src1) __HC__;
-
-extern "C" int __unpack_s32_s16x2(int src0, unsigned int src1) __HC__;
-
-extern "C" int __unpack_s32_s16x4(int64_t src0, unsigned int src1) __HC__;
-
-extern "C" int __unpack_s32_s3x2(int64_t src0, unsigned int src1) __HC__;
-
-extern "C" float __unpack_f32_f32x2(double src0, unsigned int src1) __HC__;
-/** @} */
-
-/**
- * Align 32 bits within 64 bits of data on an arbitrary bit boundary
- *
- * Please refer to <a href="http://www.hsafoundation.com/html/Content/PRM/Topics/05_Arithmetic/multimedia.htm">HSA PRM 5.15</a> for more detailed specification.
- */
-extern "C" unsigned int __bitalign_b32(unsigned int src0, unsigned int src1, unsigned int src2) __HC__;
-
-/**
- * Align 32 bits within 64 bis of data on an arbitrary byte boundary
- *
- * Please refer to <a href="http://www.hsafoundation.com/html/Content/PRM/Topics/05_Arithmetic/multimedia.htm">HSA PRM 5.15</a> for more detailed specification.
- */
-extern "C" unsigned int __bytealign_b32(unsigned int src0, unsigned int src1, unsigned int src2) __HC__;
-
-/**
- * Do linear interpolation and computes the unsigned 8-bit average of packed
- * data
- *
- * Please refer to <a href="http://www.hsafoundation.com/html/Content/PRM/Topics/05_Arithmetic/multimedia.htm">HSA PRM 5.15</a> for more detailed specification.
- */
-extern "C" unsigned int __lerp_u8x4(unsigned int src0, unsigned int src1, unsigned int src2) __HC__;
-
-/**
- * Takes four floating-point number, convers them to
- * unsigned integer values, and packs them into a packed u8x4 value
- *
- * Please refer to <a href="http://www.hsafoundation.com/html/Content/PRM/Topics/05_Arithmetic/multimedia.htm">HSA PRM 5.15</a> for more detailed specification.
- */
-extern "C" unsigned int __packcvt_u8x4_f32(float src0, float src1, float src2, float src3) __HC__;
-
-/**
- * Unpacks a single element from a packed u8x4 value and converts it to an f32.
- *
- * Please refer to <a href="http://www.hsafoundation.com/html/Content/PRM/Topics/05_Arithmetic/multimedia.htm">HSA PRM 5.15</a> for more detailed specification.
- */
-extern "C" float __unpackcvt_f32_u8x4(unsigned int src0, unsigned int src1) __HC__;
-
-/** @{ */
-/**
- * Computes the sum of the absolute differences of src0 and
- * src1 and then adds src2 to the result
- *
- * Please refer to <a href="http://www.hsafoundation.com/html/Content/PRM/Topics/05_Arithmetic/multimedia.htm">HSA PRM 5.15</a> for more detailed specification.
- */
-extern "C" unsigned int __sad_u32_u32(unsigned int src0, unsigned int src1, unsigned int src2) __HC__;
-
-extern "C" unsigned int __sad_u32_u16x2(unsigned int src0, unsigned int src1, unsigned int src2) __HC__;
-
-extern "C" unsigned int __sad_u32_u8x4(unsigned int src0, unsigned int src1, unsigned int src2) __HC__;
-/** @} */
-
-/**
- * This function is mostly the same as sad except the sum of absolute
- * differences is added to the most significant 16 bits of the result
- *
- * Please refer to <a href="http://www.hsafoundation.com/html/Content/PRM/Topics/05_Arithmetic/multimedia.htm">HSA PRM 5.15</a> for more detailed specification.
- */
-extern "C" unsigned int __sadhi_u16x2_u8x4(unsigned int src0, unsigned int src1, unsigned int src2) __HC__;
-
-/**
- * Get system timestamp
- */
-extern "C" __attribute__((always_inline))
-std::uint64_t __ockl_memrealtime_u64(void);
-
-extern "C" inline __attribute((always_inline)) std::uint64_t __clock_u64() __HC__ {
-  return __ockl_memrealtime_u64();
-}
-
-
-/**
- * Get hardware cycle count
- *
- * Notice the return value of this function is implementation defined.
- */
-extern "C" __attribute__((always_inline))
-std::uint64_t __ockl_memtime_u64(void);
-
-extern "C" inline __attribute((always_inline)) std::uint64_t __cycle_u64() __HC__ {
-  return __ockl_memtime_u64();
-}
-
-/**
- * Get the count of the number of earlier (in flattened
- * work-item order) active work-items within the same wavefront.
- *
- * @return The result will be in the range 0 to WAVESIZE - 1.
- */
-extern "C" unsigned int __activelaneid_u32() __HC__;
-
-/**
- * Return a bit mask shows which active work-items in the
- * wavefront have a non-zero input. The affected bit position within the
- * registers of dest corresponds to each work-item's lane ID.
- *
- * The HSAIL instruction would return 4 64-bit registers but the current
- * implementation would only return the 1st one and ignore the other 3 as
- * right now all HSA agents have wavefront of size 64.
- *
- * @param[in] input An unsigned 32-bit integer.
- * @return The bitmask calculated.
- */
-extern "C" uint64_t __activelanemask_v4_b64_b1(unsigned int input) __HC__;
-
-/**
- * Count the number of active work-items in the current
- * wavefront that have a non-zero input.
- *
- * @param[in] input An unsigned 32-bit integer.
- * @return The number of active work-items in the current wavefront that have
- *         a non-zero input.
- */
-extern "C" inline unsigned int __activelanecount_u32_b1(unsigned int input) __HC__ {
- return  __popcount_u32_b64(__activelanemask_v4_b64_b1(input));
-}
-
-// ------------------------------------------------------------------------
-// Wavefront Vote Functions
-// ------------------------------------------------------------------------
-
-/**
- * Evaluate predicate for all active work-items in the
- * wavefront and return non-zero if and only if predicate evaluates to non-zero
- * for any of them.
- */
-extern "C" bool __ockl_wfany_i32(int) __HC__;
-extern "C" inline int __any(int predicate) __HC__ {
-    return __ockl_wfany_i32(predicate);
-}
-
-/**
- * Evaluate predicate for all active work-items in the
- * wavefront and return non-zero if and only if predicate evaluates to non-zero
- * for all of them.
- */
-extern "C" bool __ockl_wfall_i32(int) __HC__;
-extern "C" inline int __all(int predicate) __HC__ {
-    return __ockl_wfall_i32(predicate);
-}
-
-/**
- * Evaluate predicate for all active work-items in the
- * wavefront and return an integer whose Nth bit is set if and only if
- * predicate evaluates to non-zero for the Nth work-item of the wavefront and
- * the Nth work-item is active.
- */
-
-// XXX from llvm/include/llvm/IR/InstrTypes.h
-#define ICMP_NE 33
-__attribute__((convergent))
-unsigned long long __llvm_amdgcn_icmp_i32(uint x, uint y, uint z) [[hc]] __asm("llvm.amdgcn.icmp.i32");
-extern "C" inline uint64_t __ballot(int predicate) __HC__ {
-    return __llvm_amdgcn_icmp_i32(predicate, 0, ICMP_NE);
-}
-
-// ------------------------------------------------------------------------
-// Wavefront Shuffle Functions
-// ------------------------------------------------------------------------
-
-// utility union type
-union __u {
-    int i;
-    unsigned int u;
-    float f;
-};
-
-/** @{ */
-/**
- * Direct copy from indexed active work-item within a wavefront.
- *
- * Work-items may only read data from another work-item which is active in the
- * current wavefront. If the target work-item is inactive, the retrieved value
- * is fixed as 0.
- *
- * The function returns the value of var held by the work-item whose ID is given
- * by srcLane. If width is less than __HSA_WAVEFRONT_SIZE__ then each
- * subsection of the wavefront behaves as a separate entity with a starting
- * logical work-item ID of 0. If srcLane is outside the range [0:width-1], the
- * value returned corresponds to the value of var held by:
- * srcLane modulo width (i.e. within the same subsection).
- *
- * The optional width parameter must have a value which is a power of 2;
- * results are undefined if it is not a power of 2, or is number greater than
- * __HSA_WAVEFRONT_SIZE__.
- */
 
 #if __hcc_backend__==HCC_BACKEND_AMDGPU
 
@@ -2430,8 +2123,6 @@
   return __amdgcn_ds_bpermute(index<<2, var);
 }
 
-#endif
-
 inline unsigned int __shfl(unsigned int var, int srcLane, int width=__HSA_WAVEFRONT_SIZE__) __HC__ {
      __u tmp; tmp.u = var;
     tmp.i = __shfl(tmp.i, srcLane, width);
@@ -2444,6 +2135,8 @@
     tmp.i = __shfl(tmp.i, srcLane, width);
     return tmp.f;
 }
+
+#endif
 
 // FIXME: support half type
 /** @} */
@@ -2479,8 +2172,6 @@
   return __amdgcn_ds_bpermute(index<<2, var);
 }
 
-#endif
-
 inline unsigned int __shfl_up(unsigned int var, const unsigned int delta, const int width=__HSA_WAVEFRONT_SIZE__) __HC__ {
     __u tmp; tmp.u = var;
     tmp.i = __shfl_up(tmp.i, delta, width);
@@ -2492,6 +2183,8 @@
     tmp.i = __shfl_up(tmp.i, delta, width);
     return tmp.f;
 }
+
+#endif
 
 // FIXME: support half type
 /** @} */
@@ -2528,8 +2221,6 @@
   return __amdgcn_ds_bpermute(index<<2, var);
 }
 
-#endif
-
 inline unsigned int __shfl_down(unsigned int var, const unsigned int delta, const int width=__HSA_WAVEFRONT_SIZE__) __HC__ {
     __u tmp; tmp.u = var;
     tmp.i = __shfl_down(tmp.i, delta, width);
@@ -2542,6 +2233,7 @@
     return tmp.f;
 }
 
+#endif
 
 // FIXME: support half type
 /** @} */
@@ -2574,8 +2266,6 @@
   return __amdgcn_ds_bpermute(index<<2, var);
 }
 
-#endif
-
 inline float __shfl_xor(float var, int laneMask, int width=__HSA_WAVEFRONT_SIZE__) __HC__ {
     __u tmp; tmp.f = var;
     tmp.i = __shfl_xor(tmp.i, laneMask, width);
@@ -2591,6 +2281,8 @@
     return tmp.u;
 }
 
+#endif
+
 /**
  * Multiply two unsigned integers (x,y) but only the lower 24 bits will be used in the multiplication.
  *
@@ -2672,3742 +2364,4 @@
  * Fetch the address of the beginning of dynamic group segment.
  */
 extern "C" void* get_dynamic_group_segment_base_pointer() __HC__;
-
-// ------------------------------------------------------------------------
-// utility class for tiled_barrier
-// ------------------------------------------------------------------------
-
-#if __KALMAR_ACCELERATOR__ == 2 || __KALMAR_CPU__ == 2
-template <typename Ker, typename Ti>
-void bar_wrapper(Ker *f, Ti *t)
-{
-    (*f)(*t);
-}
-
-struct barrier_t {
-    std::unique_ptr<ucontext_t[]> ctx;
-    int idx;
-    barrier_t (int a) :
-        ctx(new ucontext_t[a + 1]) {}
-    template <typename Ti, typename Ker>
-    void setctx(int x, char *stack, Ker& f, Ti* tidx, int S) {
-        getcontext(&ctx[x]);
-        ctx[x].uc_stack.ss_sp = stack;
-        ctx[x].uc_stack.ss_size = S;
-        ctx[x].uc_link = &ctx[x - 1];
-        makecontext(&ctx[x], (void (*)(void))bar_wrapper<Ker, Ti>, 2, &f, tidx);
-    }
-    void swap(int a, int b) {
-        swapcontext(&ctx[a], &ctx[b]);
-    }
-    void wait() __HC__ {
-        --idx;
-        swapcontext(&ctx[idx + 1], &ctx[idx]);
-    }
-};
-#endif
-
-
-// ------------------------------------------------------------------------
-// tiled_barrier
-// ------------------------------------------------------------------------
-
-/**
- * The tile_barrier class is a capability class that is only creatable by the
- * system, and passed to a tiled parallel_for_each function object as part of
- * the tiled_index parameter. It provides member functions, such as wait, whose
- * purpose is to synchronize execution of threads running within the thread
- * tile.
- */
-class tile_barrier {
-public:
-#if __KALMAR_ACCELERATOR__ == 2 || __KALMAR_CPU__ == 2
-    using pb_t = std::shared_ptr<barrier_t>;
-    tile_barrier(pb_t pb) : pbar(pb) {}
-
-    /**
-     * Copy constructor. Constructs a new tile_barrier from the supplied
-     * argument "other".
-     *
-     * @param[in] other An object of type tile_barrier from which to initialize
-     *                  this.
-     */
-    tile_barrier(const tile_barrier& other) __CPU__ __HC__ : pbar(other.pbar) {}
-#else
-
-    /**
-     * Copy constructor. Constructs a new tile_barrier from the supplied
-     * argument "other".
-     *
-     * @param[in] other An object of type tile_barrier from which to initialize
-     *                  this.
-     */
-    tile_barrier(const tile_barrier& other) __CPU__ __HC__ {}
-#endif
-
-    /**
-     * Blocks execution of all threads in the thread tile until all threads in
-     * the tile have reached this call. Establishes a memory fence on all
-     * tile_static and global memory operations executed by the threads in the
-     * tile such that all memory operations issued prior to hitting the barrier
-     * are visible to all other threads after the barrier has completed and
-     * none of the memory operations occurring after the barrier are executed
-     * before hitting the barrier. This is identical to
-     * wait_with_all_memory_fence().
-     */
-    void wait() const __HC__ {
-#if __KALMAR_ACCELERATOR__ == 1
-        wait_with_all_memory_fence();
-#elif __KALMAR_ACCELERATOR__ == 2 || __KALMAR_CPU__ == 2
-        pbar->wait();
-#endif
-    }
-
-    /**
-     * Blocks execution of all threads in the thread tile until all threads in
-     * the tile have reached this call. Establishes a memory fence on all
-     * tile_static and global memory operations executed by the threads in the
-     * tile such that all memory operations issued prior to hitting the barrier
-     * are visible to all other threads after the barrier has completed and
-     * none of the memory operations occurring after the barrier are executed
-     * before hitting the barrier. This is identical to wait().
-     */
-    void wait_with_all_memory_fence() const __HC__ {
-#if __KALMAR_ACCELERATOR__ == 1
-        amp_barrier(CLK_LOCAL_MEM_FENCE | CLK_GLOBAL_MEM_FENCE);
-#elif __KALMAR_ACCELERATOR__ == 2 || __KALMAR_CPU__ == 2
-        pbar->wait();
-#endif
-    }
-
-    /**
-     * Blocks execution of all threads in the thread tile until all threads in
-     * the tile have reached this call. Establishes a memory fence on global
-     * memory operations (but not tile-static memory operations) executed by
-     * the threads in the tile such that all global memory operations issued
-     * prior to hitting the barrier are visible to all other threads after the
-     * barrier has completed and none of the global memory operations occurring
-     * after the barrier are executed before hitting the barrier.
-     */
-    void wait_with_global_memory_fence() const __HC__ {
-#if __KALMAR_ACCELERATOR__ == 1
-        amp_barrier(CLK_GLOBAL_MEM_FENCE);
-#elif __KALMAR_ACCELERATOR__ == 2 || __KALMAR_CPU__ == 2
-        pbar->wait();
-#endif
-    }
-
-    /**
-     * Blocks execution of all threads in the thread tile until all threads in
-     * the tile have reached this call. Establishes a memory fence on
-     * tile-static memory operations (but not global memory operations)
-     * executed by the threads in the tile such that all tile_static memory
-     * operations issued prior to hitting the barrier are visible to all other
-     * threads after the barrier has completed and none of the tile-static
-     * memory operations occurring after the barrier are executed before
-     * hitting the barrier.
-     */
-    void wait_with_tile_static_memory_fence() const __HC__ {
-#if __KALMAR_ACCELERATOR__ == 1
-        amp_barrier(CLK_LOCAL_MEM_FENCE);
-#elif __KALMAR_ACCELERATOR__ == 2 || __KALMAR_CPU__ == 2
-        pbar->wait();
-#endif
-    }
-
-private:
-#if __KALMAR_ACCELERATOR__ == 2 || __KALMAR_CPU__ == 2
-    tile_barrier() __CPU__ __HC__ = default;
-    pb_t pbar;
-#else
-    tile_barrier() __HC__ {}
-#endif
-
-    template <int N> friend
-        class tiled_index;
-};
-
-// ------------------------------------------------------------------------
-// other memory fences
-// ------------------------------------------------------------------------
-
-/**
- * Establishes a thread-tile scoped memory fence for both global and
- * tile-static memory operations. This function does not imply a barrier and
- * is therefore permitted in divergent code.
- */
-// FIXME: this functions has not been implemented.
-void all_memory_fence(const tile_barrier&) __HC__;
-
-/**
- * Establishes a thread-tile scoped memory fence for global (but not
- * tile-static) memory operations. This function does not imply a barrier and
- * is therefore permitted in divergent code.
- */
-// FIXME: this functions has not been implemented.
-void global_memory_fence(const tile_barrier&) __HC__;
-
-/**
- * Establishes a thread-tile scoped memory fence for tile-static (but not
- * global) memory operations. This function does not imply a barrier and is
- * therefore permitted in divergent code.
- */
-// FIXME: this functions has not been implemented.
-void tile_static_memory_fence(const tile_barrier&) __HC__;
-
-// ------------------------------------------------------------------------
-// tiled_index
-// ------------------------------------------------------------------------
-
-/**
- * Represents a set of related indices subdivided into 1-, 2-, or 3-dimensional
- * tiles.
- *
- * @tparam N Tile dimension.
- */
-template <int N=3>
-class tiled_index {
-public:
-    /**
-     * A static member of tiled_index that contains the rank of this tiled
-     * extent, and is either 1, 2, or 3 depending on the specialization used.
-     */
-    static const int rank = 3;
-
-    /**
-     * Copy constructor. Constructs a new tiled_index from the supplied
-     * argument "other".
-     *
-     * @param[in] other An object of type tiled_index from which to initialize
-     *                  this.
-     */
-    tiled_index(const tiled_index& other) __CPU__ __HC__ : global(other.global), local(other.local), tile(other.tile), tile_origin(other.tile_origin), barrier(other.barrier), tile_dim(other.tile_dim) {}
-
-    /**
-     * An index of rank 1, 2, or 3 that represents the global index within an
-     * extent.
-     */
-    const index<3> global;
-
-    /**
-     * An index of rank 1, 2, or 3 that represents the relative index within
-     * the current tile of a tiled extent.
-     */
-    const index<3> local;
-
-    /**
-     * An index of rank 1, 2, or 3 that represents the coordinates of the
-     * current tile of a tiled extent.
-     */
-    const index<3> tile;
-
-    /**
-     * An index of rank 1, 2, or 3 that represents the global coordinates of
-     * the origin of the current tile within a tiled extent.
-     */
-    const index<3> tile_origin;
-
-    /**
-     * An object which represents a barrier within the current tile of threads.
-     */
-    const tile_barrier barrier;
-
-    /**
-     * An index of rank 1, 2, 3 that represents the size of the tile.
-     */
-    const index<3> tile_dim;
-
-    /**
-     * Implicit conversion operator that converts a tiled_index<N> into
-     * an index<N>. The implicit conversion converts to the .global index
-     * member.
-     */
-    operator const index<3>() const __CPU__ __HC__ {
-        return global;
-    }
-
-    tiled_index(const index<3>& g) __CPU__ __HC__ : global(g) {}
-
-private:
-#if __KALMAR_ACCELERATOR__ == 2 || __KALMAR_CPU__ == 2
-    __attribute__((always_inline)) tiled_index(int a0, int a1, int a2, int b0, int b1, int b2, int c0, int c1, int c2, tile_barrier& pb, int D0, int D1, int D2) __CPU__ __HC__
-        : global(a2, a1, a0), local(b2, b1, b0), tile(c2, c1, c0), tile_origin(a2 - b2, a1 - b1, a0 - b0), barrier(pb), tile_dim(D0, D1, D2) {}
-#endif
-
-    __attribute__((annotate("__cxxamp_opencl_index")))
-#if __KALMAR_ACCELERATOR__ == 1
-    __attribute__((always_inline)) tiled_index() __HC__
-        : global(index<3>(amp_get_global_id(2), amp_get_global_id(1), amp_get_global_id(0))),
-          local(index<3>(amp_get_local_id(2), amp_get_local_id(1), amp_get_local_id(0))),
-          tile(index<3>(amp_get_group_id(2), amp_get_group_id(1), amp_get_group_id(0))),
-          tile_origin(index<3>(amp_get_global_id(2) - amp_get_local_id(2),
-                               amp_get_global_id(1) - amp_get_local_id(1),
-                               amp_get_global_id(0) - amp_get_local_id(0))),
-          tile_dim(index<3>(amp_get_local_size(2), amp_get_local_size(1), amp_get_local_size(0)))
-#elif __KALMAR__ACCELERATOR__ == 2 || __KALMAR_CPU__ == 2
-    __attribute__((always_inline)) tiled_index() __CPU__ __HC__
-#else
-    __attribute__((always_inline)) tiled_index() __HC__
-#endif // __KALMAR_ACCELERATOR__
-    {}
-
-    template<typename Kernel> friend
-        completion_future parallel_for_each(const accelerator_view&, const tiled_extent<N>&, const Kernel&);
-
-#if __KALMAR_ACCELERATOR__ == 2 || __KALMAR_CPU__ == 2
-    template<typename K> friend
-        void partitioned_task_tile_3D(K const&, tiled_extent<3> const&, int);
-#endif
-};
-
-
-/**
- * Represents a set of related indices subdivided into 1-, 2-, or 3-dimensional
- * tiles.
- * This class is 1D specialization of tiled_index.
- */
-template<>
-class tiled_index<1> {
-public:
-    /**
-     * A static member of tiled_index that contains the rank of this tiled
-     * extent, and is either 1, 2, or 3 depending on the specialization used.
-     */
-    static const int rank = 1;
-
-    /**
-     * Copy constructor. Constructs a new tiled_index from the supplied
-     * argument "other".
-     *
-     * @param[in] other An object of type tiled_index from which to initialize
-     *                  this.
-     */
-    tiled_index(const tiled_index& other) __CPU__ __HC__ : global(other.global), local(other.local), tile(other.tile), tile_origin(other.tile_origin), barrier(other.barrier), tile_dim(other.tile_dim) {}
-
-    /**
-     * An index of rank 1, 2, or 3 that represents the global index within an
-     * extent.
-     */
-    const index<1> global;
-
-    /**
-     * An index of rank 1, 2, or 3 that represents the relative index within
-     * the current tile of a tiled extent.
-     */
-    const index<1> local;
-
-    /**
-     * An index of rank 1, 2, or 3 that represents the coordinates of the
-     * current tile of a tiled extent.
-     */
-    const index<1> tile;
-
-    /**
-     * An index of rank 1, 2, or 3 that represents the global coordinates of
-     * the origin of the current tile within a tiled extent.
-     */
-    const index<1> tile_origin;
-
-    /**
-     * An object which represents a barrier within the current tile of threads.
-     */
-    const tile_barrier barrier;
-
-    /**
-     * An index of rank 1, 2, 3 that represents the size of the tile.
-     */
-    const index<1> tile_dim;
-
-    /**
-     * Implicit conversion operator that converts a tiled_index<N> into
-     * an index<N>. The implicit conversion converts to the .global index
-     * member.
-     */
-    operator const index<1>() const __CPU__ __HC__ {
-        return global;
-    }
-
-    tiled_index(const index<1>& g) __CPU__ __HC__ : global(g) {}
-
-private:
-#if __KALMAR_ACCELERATOR__ == 2 || __KALMAR_CPU__ == 2
-    __attribute__((always_inline)) tiled_index(int a, int b, int c, tile_barrier& pb, int D0) __CPU__ __HC__
-        : global(a), local(b), tile(c), tile_origin(a - b), barrier(pb), tile_dim(D0) {}
-#endif
-
-    __attribute__((annotate("__cxxamp_opencl_index")))
-#if __KALMAR_ACCELERATOR__ == 1
-    __attribute__((always_inline)) tiled_index() __HC__
-        : global(index<1>(amp_get_global_id(0))),
-          local(index<1>(amp_get_local_id(0))),
-          tile(index<1>(amp_get_group_id(0))),
-          tile_origin(index<1>(amp_get_global_id(0) - amp_get_local_id(0))),
-          tile_dim(index<1>(amp_get_local_size(0)))
-#elif __KALMAR__ACCELERATOR__ == 2 || __KALMAR_CPU__ == 2
-    __attribute__((always_inline)) tiled_index() __CPU__ __HC__
-#else
-    __attribute__((always_inline)) tiled_index() __HC__
-#endif // __KALMAR_ACCELERATOR__
-    {}
-
-    template<typename Kernel> friend
-        completion_future parallel_for_each(const accelerator_view&, const tiled_extent<1>&, const Kernel&);
-
-#if __KALMAR_ACCELERATOR__ == 2 || __KALMAR_CPU__ == 2
-    template<typename K> friend
-        void partitioned_task_tile_1D(K const&, tiled_extent<1> const&, int);
-#endif
-};
-
-/**
- * Represents a set of related indices subdivided into 1-, 2-, or 3-dimensional
- * tiles.
- * This class is 2D specialization of tiled_index.
- */
-template<>
-class tiled_index<2> {
-public:
-    /**
-     * A static member of tiled_index that contains the rank of this tiled
-     * extent, and is either 1, 2, or 3 depending on the specialization used.
-     */
-    static const int rank = 2;
-
-    /**
-     * Copy constructor. Constructs a new tiled_index from the supplied
-     * argument "other".
-     *
-     * @param[in] other An object of type tiled_index from which to initialize
-     *                  this.
-     */
-    tiled_index(const tiled_index& other) __CPU__ __HC__ : global(other.global), local(other.local), tile(other.tile), tile_origin(other.tile_origin), barrier(other.barrier), tile_dim(other.tile_dim) {}
-
-    /**
-     * An index of rank 1, 2, or 3 that represents the global index within an
-     * extent.
-     */
-    const index<2> global;
-
-    /**
-     * An index of rank 1, 2, or 3 that represents the relative index within
-     * the current tile of a tiled extent.
-     */
-    const index<2> local;
-
-    /**
-     * An index of rank 1, 2, or 3 that represents the coordinates of the
-     * current tile of a tiled extent.
-     */
-    const index<2> tile;
-
-    /**
-     * An index of rank 1, 2, or 3 that represents the global coordinates of
-     * the origin of the current tile within a tiled extent.
-     */
-    const index<2> tile_origin;
-
-    /**
-     * An object which represents a barrier within the current tile of threads.
-     */
-    const tile_barrier barrier;
-
-    /**
-     * An index of rank 1, 2, 3 that represents the size of the tile.
-     */
-    const index<2> tile_dim;
-
-    /**
-     * Implicit conversion operator that converts a tiled_index<N> into
-     * an index<N>. The implicit conversion converts to the .global index
-     * member.
-     */
-    operator const index<2>() const __CPU__ __HC__ {
-      return global;
-    }
-
-    tiled_index(const index<2>& g) __CPU__ __HC__ : global(g) {}
-
-private:
-#if __KALMAR_ACCELERATOR__ == 2 || __KALMAR_CPU__ == 2
-    __attribute__((always_inline)) tiled_index(int a0, int a1, int b0, int b1, int c0, int c1, tile_barrier& pb, int D0, int D1) __CPU__ __HC__
-        : global(a1, a0), local(b1, b0), tile(c1, c0), tile_origin(a1 - b1, a0 - b0), barrier(pb), tile_dim(D0, D1) {}
-#endif
-
-    __attribute__((annotate("__cxxamp_opencl_index")))
-#if __KALMAR_ACCELERATOR__ == 1
-    __attribute__((always_inline)) tiled_index() __HC__
-        : global(index<2>(amp_get_global_id(1), amp_get_global_id(0))),
-          local(index<2>(amp_get_local_id(1), amp_get_local_id(0))),
-          tile(index<2>(amp_get_group_id(1), amp_get_group_id(0))),
-          tile_origin(index<2>(amp_get_global_id(1) - amp_get_local_id(1),
-                               amp_get_global_id(0) - amp_get_local_id(0))),
-          tile_dim(index<2>(amp_get_local_size(1), amp_get_local_size(0)))
-#elif __KALMAR__ACCELERATOR__ == 2 || __KALMAR_CPU__ == 2
-    __attribute__((always_inline)) tiled_index() __CPU__ __HC__
-#else
-    __attribute__((always_inline)) tiled_index() __HC__
-#endif // __KALMAR_ACCELERATOR__
-    {}
-
-    template<typename Kernel> friend
-        completion_future parallel_for_each(const accelerator_view&, const tiled_extent<2>&, const Kernel&);
-
-#if __KALMAR_ACCELERATOR__ == 2 || __KALMAR_CPU__ == 2
-    template<typename K> friend
-        void partitioned_task_tile_2D(K const&, tiled_extent<2> const&, int);
-#endif
-};
-
-#if __KALMAR_ACCELERATOR__ == 2 || __KALMAR_CPU__ == 2
-#define SSIZE 1024 * 10
-template <int N, typename Kernel,  int K>
-struct cpu_helper
-{
-    static inline void call(const Kernel& k, index<K>& idx, const extent<K>& ext) __CPU__ __HC__ {
-        int i;
-        for (i = 0; i < ext[N]; ++i) {
-            idx[N] = i;
-            cpu_helper<N + 1, Kernel, K>::call(k, idx, ext);
-        }
-    }
-};
-template <typename Kernel, int K>
-struct cpu_helper<K, Kernel, K>
-{
-    static inline void call(const Kernel& k, const index<K>& idx, const extent<K>& ext) __CPU__ __HC__ {
-        (const_cast<Kernel&>(k))(idx);
-    }
-};
-
-template <typename Kernel, int N>
-void partitioned_task(const Kernel& ker, const extent<N>& ext, int part) {
-    index<N> idx;
-    int start = ext[0] * part / Kalmar::NTHREAD;
-    int end = ext[0] * (part + 1) / Kalmar::NTHREAD;
-    for (int i = start; i < end; i++) {
-        idx[0] = i;
-        cpu_helper<1, Kernel, N>::call(ker, idx, ext);
-    }
-}
-
-template <typename Kernel>
-void partitioned_task_tile_1D(Kernel const& f, tiled_extent<1> const& ext, int part) {
-    int D0 = ext.tile_dim[0];
-    int start = (ext[0] / D0) * part / Kalmar::NTHREAD;
-    int end = (ext[0] / D0) * (part + 1) / Kalmar::NTHREAD;
-    int stride = end - start;
-    if (stride == 0)
-        return;
-    char *stk = new char[D0 * SSIZE];
-    tiled_index<1> *tidx = new tiled_index<1>[D0];
-    tile_barrier::pb_t hc_bar = std::make_shared<barrier_t>(D0);
-    tile_barrier tbar(hc_bar);
-    for (int tx = start; tx < end; tx++) {
-        int id = 0;
-        char *sp = stk;
-        tiled_index<1> *tip = tidx;
-        for (int x = 0; x < D0; x++) {
-            new (tip) tiled_index<1>(tx * D0 + x, x, tx, tbar, D0);
-            hc_bar->setctx(++id, sp, f, tip, SSIZE);
-            sp += SSIZE;
-            ++tip;
-        }
-        hc_bar->idx = 0;
-        while (hc_bar->idx == 0) {
-            hc_bar->idx = id;
-            hc_bar->swap(0, id);
-        }
-    }
-    delete [] stk;
-    delete [] tidx;
-}
-
-template <typename Kernel>
-void partitioned_task_tile_2D(Kernel const& f, tiled_extent<2> const& ext, int part) {
-    int D0 = ext.tile_dim[0];
-    int D1 = ext.tile_dim[1];
-    int start = (ext[0] / D0) * part / Kalmar::NTHREAD;
-    int end = (ext[0] / D0) * (part + 1) / Kalmar::NTHREAD;
-    int stride = end - start;
-    if (stride == 0)
-        return;
-    char *stk = new char[D1 * D0 * SSIZE];
-    tiled_index<2> *tidx = new tiled_index<2>[D0 * D1];
-    tile_barrier::pb_t hc_bar = std::make_shared<barrier_t>(D0 * D1);
-    tile_barrier tbar(hc_bar);
-
-    for (int tx = 0; tx < ext[1] / D1; tx++)
-        for (int ty = start; ty < end; ty++) {
-            int id = 0;
-            char *sp = stk;
-            tiled_index<2> *tip = tidx;
-            for (int x = 0; x < D1; x++)
-                for (int y = 0; y < D0; y++) {
-                    new (tip) tiled_index<2>(D1 * tx + x, D0 * ty + y, x, y, tx, ty, tbar, D0, D1);
-                    hc_bar->setctx(++id, sp, f, tip, SSIZE);
-                    ++tip;
-                    sp += SSIZE;
-                }
-            hc_bar->idx = 0;
-            while (hc_bar->idx == 0) {
-                hc_bar->idx = id;
-                hc_bar->swap(0, id);
-            }
-        }
-    delete [] stk;
-    delete [] tidx;
-}
-
-template <typename Kernel>
-void partitioned_task_tile_3D(Kernel const& f, tiled_extent<3> const& ext, int part) {
-    int D0 = ext.tile_dim[0];
-    int D1 = ext.tile_dim[1];
-    int D2 = ext.tile_dim[2];
-    int start = (ext[0] / D0) * part / Kalmar::NTHREAD;
-    int end = (ext[0] / D0) * (part + 1) / Kalmar::NTHREAD;
-    int stride = end - start;
-    if (stride == 0)
-        return;
-    char *stk = new char[D2 * D1 * D0 * SSIZE];
-    tiled_index<3> *tidx = new tiled_index<3>[D0 * D1 * D2];
-    tile_barrier::pb_t hc_bar = std::make_shared<barrier_t>(D0 * D1 * D2);
-    tile_barrier tbar(hc_bar);
-
-    for (int i = 0; i < ext[2] / D2; i++)
-        for (int j = 0; j < ext[1] / D1; j++)
-            for(int k = start; k < end; k++) {
-                int id = 0;
-                char *sp = stk;
-                tiled_index<3> *tip = tidx;
-                for (int x = 0; x < D2; x++)
-                    for (int y = 0; y < D1; y++)
-                        for (int z = 0; z < D0; z++) {
-                            new (tip) tiled_index<3>(D2 * i + x,
-                                                              D1 * j + y,
-                                                              D0 * k + z,
-                                                              x, y, z, i, j, k, tbar, D0, D1, D2);
-                            hc_bar->setctx(++id, sp, f, tip, SSIZE);
-                            ++tip;
-                            sp += SSIZE;
-                        }
-                hc_bar->idx = 0;
-                while (hc_bar->idx == 0) {
-                    hc_bar->idx = id;
-                    hc_bar->swap(0, id);
-                }
-            }
-    delete [] stk;
-    delete [] tidx;
-}
-
-template <typename Kernel, int N>
-completion_future launch_cpu_task_async(const std::shared_ptr<Kalmar::KalmarQueue>& pQueue, Kernel const& f,
-                     extent<N> const& compute_domain)
-{
-    Kalmar::CPUKernelRAII<Kernel> obj(pQueue, f);
-    for (int i = 0; i < Kalmar::NTHREAD; ++i)
-        obj[i] = std::thread(partitioned_task<Kernel, N>, std::cref(f), std::cref(compute_domain), i);
-    // FIXME wrap the above operation into the completion_future object
-    return completion_future();
-}
-
-template <typename Kernel>
-completion_future launch_cpu_task_async(const std::shared_ptr<Kalmar::KalmarQueue>& pQueue, Kernel const& f,
-                     tiled_extent<1> const& compute_domain)
-{
-    Kalmar::CPUKernelRAII<Kernel> obj(pQueue, f);
-    for (int i = 0; i < Kalmar::NTHREAD; ++i)
-        obj[i] = std::thread(partitioned_task_tile_1D<Kernel>,
-                             std::cref(f), std::cref(compute_domain), i);
-    // FIXME wrap the above operation into the completion_future object
-    return completion_future();
-}
-
-template <typename Kernel>
-completion_future launch_cpu_task_async(const std::shared_ptr<Kalmar::KalmarQueue>& pQueue, Kernel const& f,
-                     tiled_extent<2> const& compute_domain)
-{
-    Kalmar::CPUKernelRAII<Kernel> obj(pQueue, f);
-    for (int i = 0; i < Kalmar::NTHREAD; ++i)
-        obj[i] = std::thread(partitioned_task_tile_2D<Kernel>,
-                             std::cref(f), std::cref(compute_domain), i);
-    // FIXME wrap the above operation into the completion_future object
-    return completion_future();
-}
-
-template <typename Kernel>
-completion_future launch_cpu_task_async(const std::shared_ptr<Kalmar::KalmarQueue>& pQueue, Kernel const& f,
-                     tiled_extent<3> const& compute_domain)
-{
-    Kalmar::CPUKernelRAII<Kernel> obj(pQueue, f);
-    for (int i = 0; i < Kalmar::NTHREAD; ++i)
-        obj[i] = std::thread(partitioned_task_tile_3D<Kernel>,
-                             std::cref(f), std::cref(compute_domain), i);
-    // FIXME wrap the above operation into the completion_future object
-    return completion_future();
-}
-
-#endif
-
-// ------------------------------------------------------------------------
-// utility helper classes for array_view
-// ------------------------------------------------------------------------
-
-template <typename T, int N>
-struct projection_helper
-{
-    // array_view<T,N>, where N>1
-    //    array_view<T,N-1> operator[](int i) const __CPU__ __HC__
-    static_assert(N > 1, "projection_helper is only supported on array_view with a rank of 2 or higher");
-    typedef array_view<T, N - 1> result_type;
-    static result_type project(array_view<T, N>& now, int stride) __CPU__ __HC__ {
-        int ext[N - 1], i, idx[N - 1], ext_o[N - 1];
-        for (i = N - 1; i > 0; --i) {
-            ext_o[i - 1] = now.extent[i];
-            ext[i - 1] = now.extent_base[i];
-            idx[i - 1] = now.index_base[i];
-        }
-        stride += now.index_base[0];
-        extent<N - 1> ext_now(ext_o);
-        extent<N - 1> ext_base(ext);
-        index<N - 1> idx_base(idx);
-        return result_type (now.cache, ext_now, ext_base, idx_base,
-                            now.offset + ext_base.size() * stride);
-    }
-    static result_type project(const array_view<T, N>& now, int stride) __CPU__ __HC__ {
-        int ext[N - 1], i, idx[N - 1], ext_o[N - 1];
-        for (i = N - 1; i > 0; --i) {
-            ext_o[i - 1] = now.extent[i];
-            ext[i - 1] = now.extent_base[i];
-            idx[i - 1] = now.index_base[i];
-        }
-        stride += now.index_base[0];
-        extent<N - 1> ext_now(ext_o);
-        extent<N - 1> ext_base(ext);
-        index<N - 1> idx_base(idx);
-        return result_type (now.cache, ext_now, ext_base, idx_base,
-                            now.offset + ext_base.size() * stride);
-    }
-};
-
-template <typename T>
-struct projection_helper<T, 1>
-{
-    // array_view<T,1>
-    //      T& operator[](int i) const __CPU__ __HC__;
-    typedef T& result_type;
-    static result_type project(array_view<T, 1>& now, int i) __CPU__ __HC__ {
-#if __KALMAR_ACCELERATOR__ != 1
-        now.cache.get_cpu_access(true);
-#endif
-        T *ptr = reinterpret_cast<T *>(now.cache.get() + i + now.offset + now.index_base[0]);
-        return *ptr;
-    }
-    static result_type project(const array_view<T, 1>& now, int i) __CPU__ __HC__ {
-#if __KALMAR_ACCELERATOR__ != 1
-        now.cache.get_cpu_access(true);
-#endif
-        T *ptr = reinterpret_cast<T *>(now.cache.get() + i + now.offset + now.index_base[0]);
-        return *ptr;
-    }
-};
-
-template <typename T, int N>
-struct projection_helper<const T, N>
-{
-    // array_view<T,N>, where N>1
-    //    array_view<const T,N-1> operator[](int i) const __CPU__ __HC__;
-    static_assert(N > 1, "projection_helper is only supported on array_view with a rank of 2 or higher");
-    typedef array_view<const T, N - 1> const_result_type;
-    static const_result_type project(array_view<const T, N>& now, int stride) __CPU__ __HC__ {
-        int ext[N - 1], i, idx[N - 1], ext_o[N - 1];
-        for (i = N - 1; i > 0; --i) {
-            ext_o[i - 1] = now.extent[i];
-            ext[i - 1] = now.extent_base[i];
-            idx[i - 1] = now.index_base[i];
-        }
-        stride += now.index_base[0];
-        extent<N - 1> ext_now(ext_o);
-        extent<N - 1> ext_base(ext);
-        index<N - 1> idx_base(idx);
-        auto ret = const_result_type (now.cache, ext_now, ext_base, idx_base,
-                                      now.offset + ext_base.size() * stride);
-        return ret;
-    }
-    static const_result_type project(const array_view<const T, N>& now, int stride) __CPU__ __HC__ {
-        int ext[N - 1], i, idx[N - 1], ext_o[N - 1];
-        for (i = N - 1; i > 0; --i) {
-            ext_o[i - 1] = now.extent[i];
-            ext[i - 1] = now.extent_base[i];
-            idx[i - 1] = now.index_base[i];
-        }
-        stride += now.index_base[0];
-        extent<N - 1> ext_now(ext_o);
-        extent<N - 1> ext_base(ext);
-        index<N - 1> idx_base(idx);
-        auto ret = const_result_type (now.cache, ext_now, ext_base, idx_base,
-                                      now.offset + ext_base.size() * stride);
-        return ret;
-    }
-};
-
-template <typename T>
-struct projection_helper<const T, 1>
-{
-    // array_view<const T,1>
-    //      const T& operator[](int i) const __CPU__ __HC__;
-    typedef const T& const_result_type;
-    static const_result_type project(array_view<const T, 1>& now, int i) __CPU__ __HC__ {
-#if __KALMAR_ACCELERATOR__ != 1
-        now.cache.get_cpu_access();
-#endif
-        const T *ptr = reinterpret_cast<const T *>(now.cache.get() + i + now.offset + now.index_base[0]);
-        return *ptr;
-    }
-    static const_result_type project(const array_view<const T, 1>& now, int i) __CPU__ __HC__ {
-#if __KALMAR_ACCELERATOR__ != 1
-        now.cache.get_cpu_access();
-#endif
-        const T *ptr = reinterpret_cast<const T *>(now.cache.get() + i + now.offset + now.index_base[0]);
-        return *ptr;
-    }
-};
-
-// ------------------------------------------------------------------------
-// utility helper classes for array_view
-// ------------------------------------------------------------------------
-
-template <typename T>
-struct __has_data
-{
-private:
-    struct two {char __lx; char __lxx;};
-    template <typename C> static char test(decltype(std::declval<C>().data()));
-    template <typename C> static two test(...);
-public:
-    static const bool value = sizeof(test<T>(0)) == 1;
-};
-
-template <typename T>
-struct __has_size
-{
-private:
-    struct two {char __lx; char __lxx;};
-    template <typename C> static char test(decltype(&C::size));
-    template <typename C> static two test(...);
-public:
-    static const bool value = sizeof(test<T>(0)) == 1;
-};
-
-template <typename T>
-struct __is_container
-{
-    using _T = typename std::remove_reference<T>::type;
-    static const bool value = __has_size<_T>::value && __has_data<_T>::value;
-};
-
-
-// ------------------------------------------------------------------------
-// utility helper classes for array
-// ------------------------------------------------------------------------
-
-template <typename T, int N>
-struct array_projection_helper
-{
-    // array<T,N>, where N>1
-    //     array_view<T,N-1> operator[](int i0) __CPU__ __HC__;
-    //     array_view<const T,N-1> operator[](int i0) const __CPU__ __HC__;
-    static_assert(N > 1, "projection_helper is only supported on array with a rank of 2 or higher");
-    typedef array_view<T, N - 1> result_type;
-    typedef array_view<const T, N - 1> const_result_type;
-    static result_type project(array<T, N>& now, int stride) __CPU__ __HC__ {
-#if __KALMAR_ACCELERATOR__ != 1
-        if( stride < 0)
-          throw runtime_exception("errorMsg_throw", 0);
-#endif
-        int comp[N - 1], i;
-        for (i = N - 1; i > 0; --i)
-            comp[i - 1] = now.extent[i];
-        extent<N - 1> ext(comp);
-        int offset = ext.size() * stride;
-#if __KALMAR_ACCELERATOR__ != 1
-        if( offset >= now.extent.size())
-          throw runtime_exception("errorMsg_throw", 0);
-#endif
-        return result_type(now.m_device, ext, ext, index<N - 1>(), offset);
-    }
-    static const_result_type project(const array<T, N>& now, int stride) __CPU__ __HC__ {
-        int comp[N - 1], i;
-        for (i = N - 1; i > 0; --i)
-            comp[i - 1] = now.extent[i];
-        extent<N - 1> ext(comp);
-        int offset = ext.size() * stride;
-        return const_result_type(now.m_device, ext, ext, index<N - 1>(), offset);
-    }
-};
-
-template <typename T>
-struct array_projection_helper<T, 1>
-{
-    // array<T,1>
-    //    T& operator[](int i0) __CPU__ __HC__;
-    //    const T& operator[](int i0) const __CPU__ __HC__;
-    typedef T& result_type;
-    typedef const T& const_result_type;
-    static result_type project(array<T, 1>& now, int i) __CPU__ __HC__ {
-#if __KALMAR_ACCELERATOR__ != 1
-        now.m_device.synchronize(true);
-#endif
-        T *ptr = reinterpret_cast<T *>(now.m_device.get() + i);
-        return *ptr;
-    }
-    static const_result_type project(const array<T, 1>& now, int i) __CPU__ __HC__ {
-#if __KALMAR_ACCELERATOR__ != 1
-        now.m_device.synchronize();
-#endif
-        const T *ptr = reinterpret_cast<const T *>(now.m_device.get() + i);
-        return *ptr;
-    }
-};
-
-template <int N>
-const extent<N>& check(const extent<N>& ext)
-{
-#if __KALMAR_ACCELERATOR__ != 1
-    for (int i = 0; i < N; i++)
-    {
-        if(ext[i] <=0)
-            throw runtime_exception("errorMsg_throw", 0);
-    }
-#endif
-    return ext;
-}
-
-// ------------------------------------------------------------------------
-// forward declarations of copy routines used by array / array_view
-// ------------------------------------------------------------------------
-
-template <typename T, int N>
-void copy(const array_view<const T, N>& src, const array_view<T, N>& dest);
-
-template <typename T, int N>
-void copy(const array_view<T, N>& src, const array_view<T, N>& dest);
-
-template <typename T, int N>
-void copy(const array<T, N>& src, const array_view<T, N>& dest);
-
-template <typename T, int N>
-void copy(const array<T, N>& src, array<T, N>& dest);
-
-template <typename T, int N>
-void copy(const array_view<const T, N>& src, array<T, N>& dest);
-
-template <typename T, int N>
-void copy(const array_view<T, N>& src, array<T, N>& dest);
-
-template <typename InputIter, typename T, int N>
-void copy(InputIter srcBegin, InputIter srcEnd, const array_view<T, N>& dest);
-
-template <typename InputIter, typename T, int N>
-void copy(InputIter srcBegin, InputIter srcEnd, array<T, N>& dest);
-
-template <typename InputIter, typename T, int N>
-void copy(InputIter srcBegin, const array_view<T, N>& dest);
-
-template <typename InputIter, typename T, int N>
-void copy(InputIter srcBegin, array<T, N>& dest);
-
-template <typename OutputIter, typename T, int N>
-void copy(const array_view<T, N> &src, OutputIter destBegin);
-
-template <typename OutputIter, typename T, int N>
-void copy(const array<T, N> &src, OutputIter destBegin);
-
-// ------------------------------------------------------------------------
-// array
-// ------------------------------------------------------------------------
-
-/**
- * Represents an N-dimensional region of memory (with type T) located on an
- * accelerator.
- *
- * @tparam T The element type of this array
- * @tparam N The dimensionality of the array, defaults to 1 if elided.
- */
-template <typename T, int N = 1>
-class array {
-    static_assert(!std::is_const<T>::value, "array<const T> is not supported");
-public:
-#if __KALMAR_ACCELERATOR__ == 1
-    typedef Kalmar::_data<T> acc_buffer_t;
-#else
-    typedef Kalmar::_data_host<T> acc_buffer_t;
-#endif
-
-    /**
-     * The rank of this array.
-     */
-    static const int rank = N;
-
-    /**
-     * The element type of this array.
-     */
-    typedef T value_type;
-
-    /**
-     * There is no default constructor for array<T,N>.
-     */
-    array() = delete;
- 
-    /**
-     * Copy constructor. Constructs a new array<T,N> from the supplied argument
-     * other. The new array is located on the same accelerator_view as the
-     * source array. A deep copy is performed.
-     *
-     * @param[in] other An object of type array<T,N> from which to initialize
-     *                  this new array.
-     */
-    array(const array& other)
-        : array(other.get_extent(), other.get_accelerator_view())
-    { copy(other, *this); }
-
-    /**
-     * Move constructor. Constructs a new array<T,N> by moving from the
-     * supplied argument other.
-     *
-     * @param[in] other An object of type array<T,N> from which to initialize
-     *                  this new array.
-     */
-    array(array&& other)
-        : m_device(other.m_device), extent(other.extent)
-    { other.m_device.reset(); }
-
-    /**
-     * Constructs a new array with the supplied extent, located on the default
-     * view of the default accelerator. If any components of the extent are
-     * non-positive, an exception will be thrown.
-     *
-     * @param[in] ext The extent in each dimension of this array.
-     */
-    explicit array(const extent<N>& ext)
-        : array(ext, accelerator(L"default").get_default_view()) {}
-
-    /** @{ */
-    /**
-     * Equivalent to construction using "array(extent<N>(e0 [, e1 [, e2 ]]))".
-     *
-     * @param[in] e0,e1,e2 The component values that will form the extent of
-     *                     this array.
-     */
-    explicit array(int e0)
-        : array(hc::extent<N>(e0)) { static_assert(N == 1, "illegal"); }
-    explicit array(int e0, int e1)
-        : array(hc::extent<N>(e0, e1)) {}
-    explicit array(int e0, int e1, int e2)
-        : array(hc::extent<N>(e0, e1, e2)) {}
-
-    /** @} */
-
-    /** @{ */
-    /**
-     * Constructs a new array with the supplied extent, located on the default
-     * accelerator, initialized with the contents of a source container
-     * specified by a beginning and optional ending iterator. The source data
-     * is copied by value into this array as if by calling "copy()".
-     *
-     * If the number of available container elements is less than
-     * this->extent.size(), undefined behavior results.
-     *
-     * @param[in] ext The extent in each dimension of this array.
-     * @param[in] srcBegin A beginning iterator into the source container.
-     * @param[in] srcEnd An ending iterator into the source container.
-     */
-    template <typename InputIter>
-        array(const extent<N>& ext, InputIter srcBegin)
-            : array(ext, srcBegin, accelerator(L"default").get_default_view()) {}
-    template <typename InputIter>
-        array(const extent<N>& ext, InputIter srcBegin, InputIter srcEnd)
-            : array(ext, srcBegin, srcEnd, accelerator(L"default").get_default_view()) {}
-
-    /** @} */
-
-    /** @{ */
-    /**
-     * Equivalent to construction using
-     * "array(extent<N>(e0 [, e1 [, e2 ]]), src)".
-     *
-     * @param[in] e0,e1,e2 The component values that will form the extent of
-     *                     this array.
-     * @param[in] srcBegin A beginning iterator into the source container. 
-     * @param[in] srcEnd An ending iterator into the source container.
-     */
-    template <typename InputIter>
-        array(int e0, InputIter srcBegin)
-            : array(hc::extent<N>(e0), srcBegin) {}
-    template <typename InputIter>
-        array(int e0, InputIter srcBegin, InputIter srcEnd)
-            : array(hc::extent<N>(e0), srcBegin, srcEnd) {}
-    template <typename InputIter>
-        array(int e0, int e1, InputIter srcBegin)
-            : array(hc::extent<N>(e0, e1), srcBegin) {}
-    template <typename InputIter>
-        array(int e0, int e1, InputIter srcBegin, InputIter srcEnd)
-            : array(hc::extent<N>(e0, e1), srcBegin, srcEnd) {}
-    template <typename InputIter>
-        array(int e0, int e1, int e2, InputIter srcBegin)
-            : array(hc::extent<N>(e0, e1, e2), srcBegin) {}
-    template <typename InputIter>
-        array(int e0, int e1, int e2, InputIter srcBegin, InputIter srcEnd)
-            : array(hc::extent<N>(e0, e1, e2), srcBegin, srcEnd) {}
-
-    /** @} */
-
-    /**
-     * Constructs a new array, located on the default view of the default
-     * accelerator, initialized with the contents of the array_view "src". The
-     * extent of this array is taken from the extent of the source array_view.
-     * The "src" is copied by value into this array as if by calling
-     * "copy(src, *this)".
-     *
-     * @param[in] src An array_view object from which to copy the data into
-     *                this array (and also to determine the extent of this
-     *                array).
-     */
-    explicit array(const array_view<const T, N>& src)
-        : array(src.get_extent(), accelerator(L"default").get_default_view())
-    { copy(src, *this); }
-
-    /**
-     * Constructs a new array with the supplied extent, located on the
-     * accelerator bound to the accelerator_view "av".
-     *
-     * Users can optionally specify the type of CPU access desired for "this"
-     * array thus requesting creation of an array that is accessible both on
-     * the specified accelerator_view "av" as well as the CPU (with the
-     * specified CPU access_type). If a value other than access_type_auto or
-     * access_type_none is specified for the cpu_access_type parameter and the
-     * accelerator corresponding to the accelerator_view "av" does not support
-     * cpu_shared_memory, a runtime_exception is thrown. The cpu_access_type
-     * parameter has a default value of access_type_auto which leaves it up to
-     * the implementation to decide what type of allowed CPU access should the
-     * array be created with. The actual CPU access_type allowed for the
-     * created array can be queried using the get_cpu_access_type member
-     * method.
-     *
-     * @param[in] ext The extent in each dimension of this array.
-     * @param[in] av An accelerator_view object which specifies the location of
-     *               this array.
-     * @param[in] access_type The type of CPU access desired for this array.
-     */
-    array(const extent<N>& ext, accelerator_view av, access_type cpu_access_type = access_type_auto)
-#if __KALMAR_ACCELERATOR__ == 1
-        : m_device(ext.size()), extent(ext) {}
-#else
-        : m_device(av.pQueue, av.pQueue, check(ext).size(), cpu_access_type), extent(ext) {}
-#endif
-
-    /** @{ */
-    /**
-     * Constructs an array instance based on the given pointer on the device memory.
-     */
-    explicit array(int e0, void* accelerator_pointer)
-        : array(hc::extent<N>(e0), accelerator(L"default").get_default_view(), accelerator_pointer) {}
-    explicit array(int e0, int e1, void* accelerator_pointer)
-        : array(hc::extent<N>(e0, e1), accelerator(L"default").get_default_view(), accelerator_pointer) {}
-    explicit array(int e0, int e1, int e2, void* accelerator_pointer)
-        : array(hc::extent<N>(e0, e1, e2), accelerator(L"default").get_default_view(), accelerator_pointer) {}
-
-    explicit array(const extent<N>& ext, void* accelerator_pointer)
-        : array(ext, accelerator(L"default").get_default_view(), accelerator_pointer) {}
-    /** @} */
-
-    /**
-     * Constructs an array instance based on the given pointer on the device memory.
-     *
-     * @param[in] ext The extent in each dimension of this array.
-     * @param[in] av An accelerator_view object which specifies the location of
-     *               this array.
-     * @param[in] accelerator_pointer The pointer to the device memory.
-     * @param[in] access_type The type of CPU access desired for this array.
-     */
-    explicit array(const extent<N>& ext, accelerator_view av, void* accelerator_pointer, access_type cpu_access_type = access_type_auto)
-#if __KALMAR_ACCELERATOR__ == 1
-        : m_device(ext.size(), accelerator_pointer), extent(ext) {}
-#else
-        : m_device(av.pQueue, av.pQueue, check(ext).size(), accelerator_pointer, cpu_access_type), extent(ext) {}
-#endif
-
-    /** @{ */
-    /**
-     * Equivalent to construction using
-     * "array(extent<N>(e0 [, e1 [, e2 ]]), av, cpu_access_type)".   
-     *
-     * @param[in] e0,e1,e2 The component values that will form the extent of
-     *                     this array.
-     * @param[in] av An accelerator_view object which specifies the location of
-     *               this array.
-     * @param[in] access_type The type of CPU access desired for this array.
-     */
-    array(int e0, accelerator_view av, access_type cpu_access_type = access_type_auto)
-        : array(hc::extent<N>(e0), av, cpu_access_type) {}
-    array(int e0, int e1, accelerator_view av, access_type cpu_access_type = access_type_auto)
-        : array(hc::extent<N>(e0, e1), av, cpu_access_type) {}
-    array(int e0, int e1, int e2, accelerator_view av, access_type cpu_access_type = access_type_auto)
-        : array(hc::extent<N>(e0, e1, e2), av, cpu_access_type) {}
-
-    /** @} */
-
-    /**
-     * Constructs a new array with the supplied extent, located on the
-     * accelerator bound to the accelerator_view "av", initialized with the
-     * contents of the source container specified by a beginning and optional
-     * ending iterator. The data is copied by value into this array as if by
-     * calling "copy()".
-     *
-     * Users can optionally specify the type of CPU access desired for "this"
-     * array thus requesting creation of an array that is accessible both on
-     * the specified accelerator_view "av" as well as the CPU (with the
-     * specified CPU access_type). If a value other than access_type_auto or
-     * access_type_none is specified for the cpu_access_type parameter and the
-     * accelerator corresponding to the accelerator_view "av" does not support
-     * cpu_shared_memory, a runtime_exception is thrown. The cpu_access_type
-     * parameter has a default value of access_type_auto which leaves it upto
-     * the implementation to decide what type of allowed CPU access should the
-     * array be created with. The actual CPU access_type allowed for the
-     * created array can be queried using the get_cpu_access_type member
-     * method.
-     *
-     * @param[in] ext The extent in each dimension of this array.
-     * @param[in] srcBegin A beginning iterator into the source container.
-     * @param[in] srcEnd An ending iterator into the source container.
-     * @param[in] av An accelerator_view object which specifies the home
-     *               location of this array.
-     * @param[in] access_type The type of CPU access desired for this array.
-     */
-    template <typename InputIter>
-        array(const extent<N>& ext, InputIter srcBegin, accelerator_view av,
-              access_type cpu_access_type = access_type_auto)
-        : array(ext, av, cpu_access_type) { copy(srcBegin, *this); }
-    template <typename InputIter>
-        array(const extent<N>& ext, InputIter srcBegin, InputIter srcEnd,
-              accelerator_view av, access_type cpu_access_type = access_type_auto)
-        : array(ext, av, cpu_access_type) {
-            if (ext.size() < std::distance(srcBegin, srcEnd))
-                throw runtime_exception("errorMsg_throw", 0);
-            copy(srcBegin, srcEnd, *this);
-        }
-
-    /** @} */
-
-    /**
-     * Constructs a new array initialized with the contents of the array_view
-     * "src". The extent of this array is taken from the extent of the source
-     * array_view. The "src" is copied by value into this array as if by
-     * calling "copy(src, *this)". The new array is located on the accelerator
-     * bound to the accelerator_view "av".
-     *
-     * Users can optionally specify the type of CPU access desired for "this"
-     * array thus requesting creation of an array that is accessible both on
-     * the specified accelerator_view "av" as well as the CPU (with the 
-     * specified CPU access_type). If a value other than access_type_auto or
-     * access_type_none is specified for the cpu_access_type parameter and the
-     * accelerator corresponding to the accelerator_view “av” does not support
-     * cpu_shared_memory, a runtime_exception is thrown. The cpu_access_type
-     * parameter has a default value of access_type_auto which leaves it upto
-     * the implementation to decide what type of allowed CPU access should the
-     * array be created with. The actual CPU access_type allowed for the
-     * created array can be queried using the get_cpu_access_type member
-     * method.
-     *
-     * @param[in] src An array_view object from which to copy the data into
-     *                this array (and also to determine the extent of this array).
-     * @param[in] av An accelerator_view object which specifies the home
-     *               location of this array.
-     * @param[in] access_type The type of CPU access desired for this array.
-     */
-    array(const array_view<const T, N>& src, accelerator_view av, access_type cpu_access_type = access_type_auto)
-        : array(src.get_extent(), av, cpu_access_type) { copy(src, *this); }
-
-    /** @{ */
-    /**
-     * Equivalent to construction using
-     * "array(extent<N>(e0 [, e1 [, e2 ]]), srcBegin [, srcEnd], av, cpu_access_type)".
-     *
-     * @param[in] e0,e1,e2 The component values that will form the extent of
-     *                     this array.
-     * @param[in] srcBegin A beginning iterator into the source container.
-     * @param[in] srcEnd An ending iterator into the source container.
-     * @param[in] av An accelerator_view object which specifies the home
-     *               location of this array.
-     * @param[in] access_type The type of CPU access desired for this array.
-     */
-    template <typename InputIter>
-        array(int e0, InputIter srcBegin, accelerator_view av, access_type cpu_access_type = access_type_auto)
-            : array(extent<N>(e0), srcBegin, av, cpu_access_type) {}
-    template <typename InputIter>
-        array(int e0, InputIter srcBegin, InputIter srcEnd, accelerator_view av, access_type cpu_access_type = access_type_auto)
-            : array(extent<N>(e0), srcBegin, srcEnd, av, cpu_access_type) {}
-    template <typename InputIter>
-        array(int e0, int e1, InputIter srcBegin, accelerator_view av, access_type cpu_access_type = access_type_auto)
-            : array(hc::extent<N>(e0, e1), srcBegin, av, cpu_access_type) {}
-    template <typename InputIter>
-        array(int e0, int e1, InputIter srcBegin, InputIter srcEnd, accelerator_view av, access_type cpu_access_type = access_type_auto)
-            : array(hc::extent<N>(e0, e1), srcBegin, srcEnd, av, cpu_access_type) {}
-    template <typename InputIter>
-        array(int e0, int e1, int e2, InputIter srcBegin, accelerator_view av, access_type cpu_access_type = access_type_auto)
-            : array(hc::extent<N>(e0, e1, e2), srcBegin, av, cpu_access_type) {}
-    template <typename InputIter>
-        array(int e0, int e1, int e2, InputIter srcBegin, InputIter srcEnd, accelerator_view av, access_type cpu_access_type = access_type_auto)
-            : array(hc::extent<N>(e0, e1, e2), srcBegin, srcEnd, av, cpu_access_type) {}
-
-    /** @} */
-
-    /**
-     * Constructs a staging array with the given extent, which acts as a
-     * staging area between accelerator views "av" and "associated_av". If "av"
-     * is a cpu accelerator view, this will construct a staging array which is
-     * optimized for data transfers between the CPU and "associated_av".
-     *
-     * @param[in] ext The extent in each dimension of this array.
-     * @param[in] av An accelerator_view object which specifies the home
-     *               location of this array.
-     * @param[in] associated_av An accelerator_view object which specifies a
-     *                          target device accelerator.
-     */
-    array(const extent<N>& ext, accelerator_view av, accelerator_view associated_av)
-#if __KALMAR_ACCELERATOR__ == 1
-        : m_device(ext.size()), extent(ext) {}
-#else
-        : m_device(av.pQueue, associated_av.pQueue, check(ext).size(), access_type_auto), extent(ext) {}
-#endif
-
-    /** @{ */
-    /**
-     * Equivalent to construction using 
-     * "array(extent<N>(e0 [, e1 [, e2 ]]), av, associated_av)".
-     *
-     * @param[in] e0,e1,e2 The component values that will form the extent of
-     *                     this array.
-     * @param[in] av An accelerator_view object which specifies the home
-     *               location of this array.
-     * @param[in] associated_av An accelerator_view object which specifies a
-     *                          target device accelerator.
-     */
-    array(int e0, accelerator_view av, accelerator_view associated_av)
-        : array(hc::extent<N>(e0), av, associated_av) {}
-    array(int e0, int e1, accelerator_view av, accelerator_view associated_av)
-        : array(hc::extent<N>(e0, e1), av, associated_av) {}
-    array(int e0, int e1, int e2, accelerator_view av, accelerator_view associated_av)
-        : array(hc::extent<N>(e0, e1, e2), av, associated_av) {}
-
-    /** @} */
-
-    /** @{ */
-    /**
-     * Constructs a staging array with the given extent, which acts as a
-     * staging area between accelerator_views "av" (which must be the CPU
-     * accelerator) and "associated_av". The staging array will be initialized
-     * with the data specified by "src" as if by calling "copy(src, *this)".
-     *
-     * @param[in] ext The extent in each dimension of this array.
-     * @param[in] srcBegin A beginning iterator into the source container.
-     * @param[in] srcEnd An ending iterator into the source container.
-     * @param[in] av An accelerator_view object which specifies the home
-     *               location of this array.
-     * @param[in] associated_av An accelerator_view object which specifies a
-     *                          target device accelerator.
-     */
-    template <typename InputIter>
-        array(const extent<N>& ext, InputIter srcBegin, accelerator_view av, accelerator_view associated_av)
-            : array(ext, av, associated_av) { copy(srcBegin, *this); }
-    template <typename InputIter>
-        array(const extent<N>& ext, InputIter srcBegin, InputIter srcEnd, accelerator_view av, accelerator_view associated_av)
-            : array(ext, av, associated_av) {
-            if (ext.size() < std::distance(srcBegin, srcEnd))
-                throw runtime_exception("errorMsg_throw", 0);
-            copy(srcBegin, srcEnd, *this);
-        }
-
-    /** @} */
-
-    /**
-     * Constructs a staging array initialized with the array_view given by
-     * "src", which acts as a staging area between accelerator_views "av"
-     * (which must be the CPU accelerator) and "associated_av". The extent of
-     * this array is taken from the extent of the source array_view. The
-     * staging array will be initialized from "src" as if by calling
-     * "copy(src, *this)".
-     *
-     * @param[in] src An array_view object from which to copy the data into
-     *                this array (and also to determine the extent of this
-     *                array).
-     * @param[in] av An accelerator_view object which specifies the home
-     *               location of this array.
-     * @param[in] associated_av An accelerator_view object which specifies a
-     *                          target device accelerator.
-     */
-    array(const array_view<const T, N>& src, accelerator_view av, accelerator_view associated_av)
-        : array(src.get_extent(), av, associated_av)
-    { copy(src, *this); }
-
-    /** @{ */
-    /**
-     * Equivalent to construction using
-     * "array(extent<N>(e0 [, e1 [, e2 ]]), src, av, associated_av)".
-     *
-     * @param[in] e0,e1,e2 The component values that will form the extent of
-     *                     this array.
-     * @param[in] srcBegin A beginning iterator into the source container.
-     * @param[in] srcEnd An ending iterator into the source container.
-     * @param[in] av An accelerator_view object which specifies the home
-     *               location of this array.
-     * @param[in] associated_av An accelerator_view object which specifies a
-     *                          target device accelerator.
-     */
-    template <typename InputIter>
-        array(int e0, InputIter srcBegin, accelerator_view av, accelerator_view associated_av)
-            : array(extent<N>(e0), srcBegin, av, associated_av) {}
-    template <typename InputIter>
-        array(int e0, InputIter srcBegin, InputIter srcEnd, accelerator_view av, accelerator_view associated_av)
-            : array(extent<N>(e0), srcBegin, srcEnd, av, associated_av) {}
-    template <typename InputIter>
-        array(int e0, int e1, InputIter srcBegin, accelerator_view av, accelerator_view associated_av)
-            : array(hc::extent<N>(e0, e1), srcBegin, av, associated_av) {}
-    template <typename InputIter>
-        array(int e0, int e1, InputIter srcBegin, InputIter srcEnd, accelerator_view av, accelerator_view associated_av)
-            : array(hc::extent<N>(e0, e1), srcBegin, srcEnd, av, associated_av) {}
-    template <typename InputIter>
-        array(int e0, int e1, int e2, InputIter srcBegin, accelerator_view av, accelerator_view associated_av)
-            : array(hc::extent<N>(e0, e1, e2), srcBegin, av, associated_av) {}
-    template <typename InputIter>
-        array(int e0, int e1, int e2, InputIter srcBegin, InputIter srcEnd, accelerator_view av, accelerator_view associated_av)
-            : array(hc::extent<N>(e0, e1, e2), srcBegin, srcEnd, av, associated_av) {}
-
-    /** @} */
-
-    /**
-     * Access the extent that defines the shape of this array.
-     */
-    extent<N> get_extent() const __CPU__ __HC__ { return extent; }
-
-    /**
-     * This property returns the accelerator_view representing the location
-     * where this array has been allocated.
-     */
-    accelerator_view get_accelerator_view() const { return m_device.get_av(); }
-
-    /**
-     * This property returns the accelerator_view representing the preferred
-     * target where this array can be copied.
-     */
-    accelerator_view get_associated_accelerator_view() const { return m_device.get_stage(); }
-
-    /**
-     * This property returns the CPU "access_type" allowed for this array.
-     */
-    access_type get_cpu_access_type() const { return m_device.get_access(); }
-  
-    /**
-     * Assigns the contents of the array "other" to this array, using a deep
-     * copy.
-     *
-     * @param[in] other An object of type array<T,N> from which to copy into
-     *                  this array.
-     * @return Returns *this.
-     */
-    array& operator=(const array& other) {
-        if (this != &other) {
-            array arr(other);
-            *this = std::move(arr);
-        }
-        return *this;
-    }
-
-    /**
-     * Moves the contents of the array "other" to this array.
-     *
-     * @param[in] other An object of type array<T,N> from which to move into
-     *                  this array.
-     * @return Returns *this.
-     */
-    array& operator=(array&& other) {
-        if (this != &other) {
-            extent = other.extent;
-            m_device = other.m_device;
-            other.m_device.reset();
-        }
-        return *this;
-    }
-
-    /**
-     * Assigns the contents of the array_view "src", as if by calling
-     * "copy(src, *this)".
-     *
-     * @param[in] src An object of type array_view<T,N> from which to copy into
-     *                this array.
-     * @return Returns *this.
-     */
-    array& operator=(const array_view<T,N>& src) {
-        array arr(src);
-        *this = std::move(arr);
-        return *this;
-    }
-  
-    /**
-     * Copies the contents of this array to the array given by "dest", as
-     * if by calling "copy(*this, dest)".
-     *
-     * @param[out] dest An object of type array<T,N> to which to copy data
-     *                  from this array.
-     */
-    void copy_to(array& dest) const {
-#if __KALMAR_ACCELERATOR__ != 1
-        for(int i = 0 ; i < N ; i++)
-        {
-            if (dest.extent[i] < this->extent[i] )
-                throw runtime_exception("errorMsg_throw", 0);
-        }
-#endif
-        copy(*this, dest);
-    }
-
-    /**
-     * Copies the contents of this array to the array_view given by "dest", as
-     * if by calling "copy(*this, dest)".
-     *
-     * @param[out] dest An object of type array_view<T,N> to which to copy data
-     *                  from this array.
-     */
-    void copy_to(const array_view<T,N>& dest) const { copy(*this, dest); }
-
-    /**
-     * Returns a pointer to the raw data underlying this array.
-     *
-     * @return A (const) pointer to the first element in the linearized array.
-     */
-    T* data() const __CPU__ __HC__ {
-#if __KALMAR_ACCELERATOR__ != 1
-        if (!m_device.get())
-            return nullptr;
-        m_device.synchronize(true);
-#endif
-        return reinterpret_cast<T*>(m_device.get());
-    }
-
-    /**
-     * Returns a pointer to the device memory underlying this array.
-     *
-     * @return A (const) pointer to the first element in the array on the
-     *         device memory.
-     */
-    T* accelerator_pointer() const __CPU__ __HC__ {
-        return reinterpret_cast<T*>(m_device.get_device_pointer());
-    }
-
-    /**
-     * Implicitly converts an array to a std::vector, as if by
-     * "copy(*this, vector)".
-     *
-     * @return An object of type vector<T> which contains a copy of the data
-     *         contained on the array.
-     */
-    operator std::vector<T>() const {
-        std::vector<T> vec(extent.size());
-        copy(*this, vec.data());
-        return std::move(vec);
-    }
-
-    /** @{ */
-    /**
-     * Returns a reference to the element of this array that is at the location
-     * in N-dimensional space specified by "idx". Accessing array data on a
-     * location where it is not resident (e.g. from the CPU when it is resident
-     * on a GPU) results in an exception (in cpu context) or
-     * undefined behavior (in GPU context).
-     *
-     * @param[in] idx An object of type index<N> from that specifies the
-     *                location of the element.
-     */
-    T& operator[](const index<N>& idx) __CPU__ __HC__ {
-#ifndef __KALMAR_ACCELERATOR__
-        if (!m_device.get())
-            throw runtime_exception("The array is not accessible on CPU.", 0);
-        m_device.synchronize(true);
-#endif
-        T *ptr = reinterpret_cast<T*>(m_device.get());
-        return ptr[Kalmar::amp_helper<N, index<N>, hc::extent<N>>::flatten(idx, extent)];
-    }
-    T& operator()(const index<N>& idx) __CPU__ __HC__ {
-        return (*this)[idx];
-    }
-
-    /** @} */
-
-    /** @{ */
-    /**
-     * Returns a const reference to the element of this array that is at the
-     * location in N-dimensional space specified by "idx". Accessing array data
-     * on a location where it is not resident (e.g. from the CPU when it is
-     * resident on a GPU) results in an exception (in cpu context)
-     * or undefined behavior (in GPU context).
-     *
-     * @param[in] idx An object of type index<N> from that specifies the
-     *                location of the element.
-     */
-    const T& operator[](const index<N>& idx) const __CPU__ __HC__ {
-#if __KALMAR_ACCELERATOR__ != 1
-        if (!m_device.get())
-            throw runtime_exception("The array is not accessible on CPU.", 0);
-        m_device.synchronize();
-#endif
-        T *ptr = reinterpret_cast<T*>(m_device.get());
-        return ptr[Kalmar::amp_helper<N, index<N>, hc::extent<N>>::flatten(idx, extent)];
-    }
-    const T& operator()(const index<N>& idx) const __CPU__ __HC__ {
-        return (*this)[idx];
-    }
-
-    /** @} */
-
-    /** @{ */
-    /**
-     * Equivalent to
-     * "array<T,N>::operator()(index<N>(i0 [, i1 [, i2 ]]))".
-     *
-     * @param[in] i0,i1,i2 The component values that will form the index into
-     *                     this array.
-     */
-    T& operator()(int i0, int i1) __CPU__ __HC__ {
-        return (*this)[index<2>(i0, i1)];
-    }
-    T& operator()(int i0, int i1, int i2) __CPU__ __HC__ {
-        return (*this)[index<3>(i0, i1, i2)];
-    }
-
-    /** @} */
-
-    /** @{ */
-    /**
-     * Equivalent to
-     * "array<T,N>::operator()(index<N>(i0 [, i1 [, i2 ]])) const".
-     *
-     * @param[in] i0,i1,i2 The component values that will form the index into
-     *                     this array.
-     */
-    const T& operator()(int i0, int i1) const __CPU__ __HC__ {
-        return (*this)[index<2>(i0, i1)];
-    }
-    const T& operator()(int i0, int i1, int i2) const __CPU__ __HC__ {
-        return (*this)[index<3>(i0, i1, i2)];
-    }
-
-    /** @{ */
-    /**
-     * This overload is defined for array<T,N> where @f$N \ge 2@f$.
-     * This mode of indexing is equivalent to projecting on the
-     * most-significant dimension. It allows C-style indexing. For example:
-     *
-     * @code{.cpp}
-     * array<float,4> myArray(myExtents, …);
-     * myArray[index<4>(5,4,3,2)] = 7;
-     * assert(myArray[5][4][3][2] == 7);
-     * @endcode
-     *
-     * @param i0 An integer that is the index into the most-significant
-     *           dimension of this array.
-     * @return Returns an array_view whose dimension is one lower than that of
-     *         this array.
-     */
-    typename array_projection_helper<T, N>::result_type
-        operator[] (int i) __CPU__ __HC__ {
-#if __KALMAR_ACCELERATOR__ != 1
-            if (!m_device.get())
-                throw runtime_exception("The array is not accessible on CPU.", 0);
-            m_device.synchronize();
-#endif
-            return array_projection_helper<T, N>::project(*this, i);
-        }
-    typename array_projection_helper<T, N>::result_type
-        operator()(int i0) __CPU__ __HC__ {
-            return (*this)[i0];
-        }
-    typename array_projection_helper<T, N>::const_result_type
-        operator[] (int i) const __CPU__ __HC__ {
-#if __KALMAR_ACCELERATOR__ != 1
-            if (!m_device.get())
-                throw runtime_exception("The array is not accessible on CPU.", 0);
-            m_device.synchronize();
-#endif
-            return array_projection_helper<T, N>::project(*this, i);
-        }
-    typename array_projection_helper<T, N>::const_result_type
-        operator()(int i0) const __CPU__ __HC__ {
-            return (*this)[i0];
-        }
-
-    /** @} */
-
-    /** @{ */
-    /**
-     * Returns a subsection of the source array view at the origin specified by
-     * "idx" and with the extent specified by "ext".
-     *
-     * Example:
-     * @code{.cpp}
-     * array<float,2> a(extent<2>(200,100));
-     * array_view<float,2> v1(a); // v1.extent = <200,100>
-     * array_view<float,2> v2 = v1.section(index<2>(15,25), extent<2>(40,50));
-     * assert(v2(0,0) == v1(15,25));
-     * @endcode
-     *
-     * @param[in] origin Provides the offset/origin of the resulting section.
-     * @param[in] ext Provides the extent of the resulting section.
-     * @return Returns a subsection of the source array at specified origin,
-     *         and with the specified extent.
-     */
-    array_view<T, N> section(const index<N>& origin, const extent<N>& ext) __CPU__ __HC__ {
-#if __KALMAR_ACCELERATOR__ != 1
-        if ( !Kalmar::amp_helper<N, index<N>, hc::extent<N>>::contains(origin,  ext ,this->extent) )
-            throw runtime_exception("errorMsg_throw", 0);
-#endif
-        array_view<T, N> av(*this);
-        return av.section(origin, ext);
-    }
-    array_view<const T, N> section(const index<N>& origin, const extent<N>& ext) const __CPU__ __HC__ {
-        array_view<const T, N> av(*this);
-        return av.section(origin, ext);
-    }
-
-    /** @} */
-
-    /** @{ */
-    /**
-     * Equivalent to "section(idx, this->extent – idx)".
-     */
-    array_view<T, N> section(const index<N>& idx) __CPU__ __HC__ {
-#if __KALMAR_ACCELERATOR__ != 1
-        if ( !Kalmar::amp_helper<N, index<N>, hc::extent<N>>::contains(idx, this->extent ) )
-            throw runtime_exception("errorMsg_throw", 0);
-#endif
-        array_view<T, N> av(*this);
-        return av.section(idx);
-    }
-    array_view<const T, N> section(const index<N>& idx) const __CPU__ __HC__ {
-        array_view<const T, N> av(*this);
-        return av.section(idx);
-    }
-
-    /** @} */
-
-    /** @{ */
-    /**
-     * Equivalent to "section(index<N>(), ext)".
-     */
-    array_view<T,N> section(const extent<N>& ext) __CPU__ __HC__ {
-        array_view<T, N> av(*this);
-        return av.section(ext);
-    }
-    array_view<const T,N> section(const extent<N>& ext) const __CPU__ __HC__ {
-        array_view<const T, N> av(*this);
-        return av.section(ext);
-    }
-
-    /** @} */
-
-    /** @{ */
-    /**
-     * Equivalent to
-     * "array<T,N>::section(index<N>(i0 [, i1 [, i2 ]]), extent<N>(e0 [, e1 [, e2 ]])) const".
-     *
-     * @param[in] i0,i1,i2 The component values that will form the origin of
-     *                     the section
-     * @param[in] e0,e1,e2 The component values that will form the extent of
-     *                     the section
-     */
-    array_view<T, 1> section(int i0, int e0) __CPU__ __HC__ {
-        static_assert(N == 1, "Rank must be 1");
-        return section(index<1>(i0), hc::extent<1>(e0));
-    }
-    array_view<const T, 1> section(int i0, int e0) const __CPU__ __HC__ {
-        static_assert(N == 1, "Rank must be 1");
-        return section(index<1>(i0), hc::extent<1>(e0));
-    }
-    array_view<T, 2> section(int i0, int i1, int e0, int e1) const __CPU__ __HC__ {
-        static_assert(N == 2, "Rank must be 2");
-        return section(index<2>(i0, i1), hc::extent<2>(e0, e1));
-    }
-    array_view<T, 2> section(int i0, int i1, int e0, int e1) __CPU__ __HC__ {
-        static_assert(N == 2, "Rank must be 2");
-        return section(index<2>(i0, i1), hc::extent<2>(e0, e1));
-    }
-    array_view<T, 3> section(int i0, int i1, int i2, int e0, int e1, int e2) __CPU__ __HC__ {
-        static_assert(N == 3, "Rank must be 3");
-        return section(index<3>(i0, i1, i2), hc::extent<3>(e0, e1, e2));
-    }
-    array_view<const T, 3> section(int i0, int i1, int i2, int e0, int e1, int e2) const __CPU__ __HC__ {
-        static_assert(N == 3, "Rank must be 3");
-        return section(index<3>(i0, i1, i2), hc::extent<3>(e0, e1, e2));
-    }
-
-    /** @} */
-
-    /** @{ */
-    /**
-     * Sometimes it is desirable to view the data of an N-dimensional array as
-     * a linear array, possibly with a (unsafe) reinterpretation of the element
-     * type. This can be achieved through the reinterpret_as member function.
-     * Example:
-     *
-     * @code{.cpp}
-     * struct RGB { float r; float g; float b; };
-     * array<RGB,3> a = ...;
-     * array_view<float,1> v = a.reinterpret_as<float>();
-     * assert(v.extent == 3*a.extent);
-     * @endcode
-     *
-     * The size of the reinterpreted ElementType must evenly divide into the
-     * total size of this array.
-     *
-     * @return Returns an array_view from this array<T,N> with the element type
-     *         reinterpreted from T to ElementType, and the rank reduced from N
-     *         to 1.
-     */
-    template <typename ElementType>
-        array_view<ElementType, 1> reinterpret_as() __CPU__ __HC__ {
-#if __KALMAR_ACCELERATOR__ != 1
-            static_assert( ! (std::is_pointer<ElementType>::value ),"can't use pointer in the kernel");
-            static_assert( ! (std::is_same<ElementType,short>::value ),"can't use short in the kernel");
-            if( (extent.size() * sizeof(T)) % sizeof(ElementType))
-                throw runtime_exception("errorMsg_throw", 0);
-#endif
-            int size = extent.size() * sizeof(T) / sizeof(ElementType);
-            using buffer_type = typename array_view<ElementType, 1>::acc_buffer_t;
-            array_view<ElementType, 1> av(buffer_type(m_device), extent<1>(size), 0);
-            return av;
-        }
-    template <typename ElementType>
-        array_view<const ElementType, 1> reinterpret_as() const __CPU__ __HC__ {
-#if __KALMAR_ACCELERATOR__ != 1
-            static_assert( ! (std::is_pointer<ElementType>::value ),"can't use pointer in the kernel");
-            static_assert( ! (std::is_same<ElementType,short>::value ),"can't use short in the kernel");
-#endif
-            int size = extent.size() * sizeof(T) / sizeof(ElementType);
-            using buffer_type = typename array_view<ElementType, 1>::acc_buffer_t;
-            array_view<const ElementType, 1> av(buffer_type(m_device), extent<1>(size), 0);
-            return av;
-        }
-
-    /** @} */
-
-    /** @{ */
-    /**
-     * An array of higher rank can be reshaped into an array of lower rank, or
-     * vice versa, using the view_as member function. Example:
-     *
-     * @code{.cpp}
-     * array<float,1> a(100);
-     * array_view<float,2> av = a.view_as(extent<2>(2,50));
-     * @endcode
-     *
-     * @return Returns an array_view from this array<T,N> with the rank changed
-     *         to K from N.
-     */
-    template <int K> array_view<T, K>
-        view_as(const extent<K>& viewExtent) __CPU__ __HC__ {
-#if __KALMAR_ACCELERATOR__ != 1
-            if( viewExtent.size() > extent.size())
-                throw runtime_exception("errorMsg_throw", 0);
-#endif
-            array_view<T, K> av(m_device, viewExtent, 0);
-            return av;
-        }
-    template <int K> array_view<const T, K>
-        view_as(const extent<K>& viewExtent) const __CPU__ __HC__ {
-#if __KALMAR_ACCELERATOR__ != 1
-            if( viewExtent.size() > extent.size())
-                throw runtime_exception("errorMsg_throw", 0);
-#endif
-            const array_view<T, K> av(m_device, viewExtent, 0);
-            return av;
-        }
-
-    /** @} */
-
-    ~array() {}
-
-    // FIXME: functions below may be considered to move to private
-    const acc_buffer_t& internal() const __CPU__ __HC__ { return m_device; }
-    int get_offset() const __CPU__ __HC__ { return 0; }
-    index<N> get_index_base() const __CPU__ __HC__ { return index<N>(); }
-private:
-    template <typename K, int Q> friend struct projection_helper;
-    template <typename K, int Q> friend struct array_projection_helper;
-    acc_buffer_t m_device;
-    extent<N> extent;
-
-    template <typename Q, int K> friend
-        void copy(const array<Q, K>&, const array_view<Q, K>&);
-    template <typename Q, int K> friend
-        void copy(const array_view<const Q, K>&, array<Q, K>&);
-};
-
-// ------------------------------------------------------------------------
-// array_view
-// ------------------------------------------------------------------------
-
-/**
- * The array_view<T,N> type represents a possibly cached view into the data
- * held in an array<T,N>, or a section thereof. It also provides such views
- * over native CPU data. It exposes an indexing interface congruent to that of
- * array<T,N>.
- */
-template <typename T, int N = 1>
-class array_view
-{
-public:
-    typedef typename std::remove_const<T>::type nc_T;
-#if __KALMAR_ACCELERATOR__ == 1
-    typedef Kalmar::_data<T> acc_buffer_t;
-#else
-    typedef Kalmar::_data_host<T> acc_buffer_t;
-#endif
-
-    /**
-     * The rank of this array.
-     */
-    static const int rank = N;
-
-    /**
-     * The element type of this array.
-     */
-    typedef T value_type;
-
-    /**
-     * There is no default constructor for array_view<T,N>.
-     */
-    array_view() = delete;
-
-    /**
-     * Constructs an array_view which is bound to the data contained in the
-     * "src" array. The extent of the array_view is that of the src array, and
-     * the origin of the array view is at zero.
-     *
-     * @param[in] src An array which contains the data that this array_view is
-     *                bound to.
-     */
-    array_view(array<T, N>& src) __CPU__ __HC__
-        : cache(src.internal()), extent(src.get_extent()), extent_base(extent), index_base(), offset(0) {}
-
-    // FIXME: following interfaces were not implemented yet
-    // template <typename Container>
-    //     explicit array_view<T, 1>::array_view(Container& src);
-    // template <typename value_type, int Size>
-    //     explicit array_view<T, 1>::array_view(value_type (&src) [Size]) __CPU__ __HC__;
-
-    /**
-     * Constructs an array_view which is bound to the data contained in the
-     * "src" container. The extent of the array_view is that given by the
-     * "extent" argument, and the origin of the array view is at zero.
-     *
-     * @param[in] src A template argument that must resolve to a linear
-     *                container that supports .data() and .size() members (such
-     *                as std::vector or std::array)
-     * @param[in] extent The extent of this array_view.
-     */
-    template <typename Container, class = typename std::enable_if<__is_container<Container>::value>::type>
-        array_view(const extent<N>& extent, Container& src)
-            : array_view(extent, src.data())
-        { static_assert( std::is_same<decltype(src.data()), T*>::value, "container element type and array view element type must match"); }
-
-    /**
-     * Constructs an array_view which is bound to the data contained in the
-     * "src" container. The extent of the array_view is that given by the
-     * "extent" argument, and the origin of the array view is at zero.
-     *
-     * @param[in] src A pointer to the source data this array_view will bind
-     *                to. If the number of elements pointed to is less than the
-     *                size of extent, the behavior is undefined.
-     * @param[in] ext The extent of this array_view.
-     */
-    array_view(const extent<N>& ext, value_type* src) __CPU__ __HC__
-#if __KALMAR_ACCELERATOR__ == 1
-        : cache((T *)(src)), extent(ext), extent_base(ext), offset(0) {}
-#else
-        : cache(ext.size(), (T *)(src)), extent(ext), extent_base(ext), offset(0) {}
-#endif
-
-    /**
-     * Constructs an array_view which is not bound to a data source. The extent
-     * of the array_view is that given by the "extent" argument, and the origin
-     * of the array view is at zero. An array_view thus constructed represents
-     * uninitialized data and the underlying allocations are created lazily as
-     * the array_view is accessed on different locations (on an
-     * accelerator_view or on the CPU).
-     *
-     * @param[in] ext The extent of this array_view.
-     */
-    explicit array_view(const extent<N>& ext)
-        : cache(ext.size()), extent(ext), extent_base(ext), offset(0) {}
-
-    /**
-     * Equivalent to construction using
-     * "array_view(extent<N>(e0 [, e1 [, e2 ]]), src)".
-     *
-     * @param[in] e0,e1,e2 The component values that will form the extent of
-     *                     this array_view.
-     * @param[in] src A template argument that must resolve to a contiguousi
-     *                container that supports .data() and .size() members (such
-     *                as std::vector or std::array)
-     */
-    template <typename Container, class = typename std::enable_if<__is_container<Container>::value>::type>
-        array_view(int e0, Container& src)
-            : array_view(hc::extent<N>(e0), src) {}
-    template <typename Container, class = typename std::enable_if<__is_container<Container>::value>::type>
-        array_view(int e0, int e1, Container& src)
-            : array_view(hc::extent<N>(e0, e1), src) {}
-    template <typename Container, class = typename std::enable_if<__is_container<Container>::value>::type>
-        array_view(int e0, int e1, int e2, Container& src)
-            : array_view(hc::extent<N>(e0, e1, e2), src) {}
-
-    /**
-     * Equivalent to construction using
-     * "array_view(extent<N>(e0 [, e1 [, e2 ]]), src)".
-     *
-     * @param[in] e0,e1,e2 The component values that will form the extent of
-     *                     this array_view.
-     * @param[in] src A pointer to the source data this array_view will bind
-     *                to. If the number of elements pointed to is less than
-     *                the size of extent, the behavior is undefined.
-     */
-    array_view(int e0, value_type *src) __CPU__ __HC__
-        : array_view(hc::extent<N>(e0), src) {}
-    array_view(int e0, int e1, value_type *src) __CPU__ __HC__
-        : array_view(hc::extent<N>(e0, e1), src) {}
-    array_view(int e0, int e1, int e2, value_type *src) __CPU__ __HC__
-        : array_view(hc::extent<N>(e0, e1, e2), src) {}
-
-    /**
-     * Equivalent to construction using
-     * "array_view(extent<N>(e0 [, e1 [, e2 ]]))".
-     *
-     * @param[in] e0,e1,e2 The component values that will form the extent of
-     *                     this array_view.
-     */
-    explicit array_view(int e0) : array_view(hc::extent<N>(e0)) {}
-    explicit array_view(int e0, int e1)
-        : array_view(hc::extent<N>(e0, e1)) {}
-    explicit array_view(int e0, int e1, int e2)
-        : array_view(hc::extent<N>(e0, e1, e2)) {}
-
-    /**
-     * Copy constructor. Constructs an array_view from the supplied argument
-     * other. A shallow copy is performed.
-     *
-     * @param[in] other An object of type array_view<T,N> or
-     *                  array_view<const T,N> from which to initialize this
-     *                  new array_view.
-     */
-    array_view(const array_view& other) __CPU__ __HC__
-        : cache(other.cache), extent(other.extent), extent_base(other.extent_base), index_base(other.index_base), offset(other.offset) {}
-
-    /**
-     * Access the extent that defines the shape of this array_view.
-     */
-    extent<N> get_extent() const __CPU__ __HC__ { return extent; }
-
-    /**
-     * Access the accelerator_view where the data source of the array_view is
-     * located.
-     *
-     * When the data source of the array_view is native CPU memory, the method
-     * returns accelerator(accelerator::cpu_accelerator).default_view. When the
-     * data source underlying the array_view is an array, the method returns
-     * the accelerator_view where the source array is located.
-     */
-    accelerator_view get_source_accelerator_view() const { return cache.get_av(); }
-
-    /**
-     * Assigns the contents of the array_view "other" to this array_view, using
-     * a shallow copy. Both array_views will refer to the same data.
-     *
-     * @param[in] other An object of type array_view<T,N> from which to copy
-     *                  into this array.
-     * @return Returns *this.
-     */
-    array_view& operator=(const array_view& other) __CPU__ __HC__ {
-        if (this != &other) {
-            cache = other.cache;
-            extent = other.extent;
-            index_base = other.index_base;
-            extent_base = other.extent_base;
-            offset = other.offset;
-        }
-        return *this;
-    }
-
-    /**
-     * Copies the data referred to by this array_view to the array given by
-     * "dest", as if by calling "copy(*this, dest)"
-     *
-     * @param[in] dest An object of type array <T,N> to which to copy data from
-     *                 this array.
-     */
-    void copy_to(array<T,N>& dest) const {
-#if __KALMAR_ACCELERATOR__ != 1
-        for(int i= 0 ;i< N;i++)
-        {
-          if (dest.get_extent()[i] < this->extent[i])
-              throw runtime_exception("errorMsg_throw", 0);
-        }
-#endif
-        copy(*this, dest);
-    }
-
-    /**
-     * Copies the contents of this array_view to the array_view given by
-     * "dest", as if by calling "copy(*this, dest)"
-     *
-     * @param[in] dest An object of type array_view<T,N> to which to copy data
-     * from this array.
-     */
-    void copy_to(const array_view& dest) const { copy(*this, dest); }
-
-    /**
-     * Returns a pointer to the first data element underlying this array_view.
-     * This is only available on array_views of rank 1.
-     *
-     * When the data source of the array_view is native CPU memory, the pointer
-     * returned by data() is valid for the lifetime of the data source.
-     *
-     * When the data source underlying the array_view is an array, or the array
-     * view is created without a data source, the pointer returned by data() in
-     * CPU context is ephemeral and is invalidated when the original data
-     * source or any of its views are accessed on an accelerator_view through a
-     *  parallel_for_each or a copy operation.
-     *
-     * @return A pointer to the first element in the linearized array.
-     */
-    T* data() const __CPU__ __HC__ {
-
-#if __KALMAR_ACCELERATOR__ != 1
-        cache.get_cpu_access(true);
-#endif
-        static_assert(N == 1, "data() is only permissible on array views of rank 1");
-        return reinterpret_cast<T*>(cache.get() + offset + index_base[0]);
-    }
-
-    /**
-     * Returns a pointer to the device memory underlying this array_view.
-     *
-     * @return A (const) pointer to the first element in the array_view on the
-     *         device memory.
-     */
-    T* accelerator_pointer() const __CPU__ __HC__ {
-        return reinterpret_cast<T*>(cache.get_device_pointer() + offset + index_base[0]);
-    }
-
-    /**
-     * Calling this member function informs the array_view that its bound
-     * memory has been modified outside the array_view interface. This will
-     * render all cached information stale.
-     */
-    void refresh() const { cache.refresh(); }
-
-    /**
-     * Calling this member function synchronizes any modifications made to the
-     * data underlying "this" array_view to its source data container. For
-     * example, for an array_view on system memory, if the data underlying the
-     * view are modified on a remote accelerator_view through a
-     * parallel_for_each invocation, calling synchronize ensures that the
-     * modifications are synchronized to the source data and will be visible
-     * through the system memory pointer which the array_view was created over.
-     *
-     * For writable array_view objects, callers of this functional can
-     * optionally specify the type of access desired on the source data
-     * container through the "type" parameter. For example specifying a
-     * "access_type_read" (which is also the default value of the parameter)
-     * indicates that the data has been synchronized to its source location
-     * only for reading. On the other hand, specifying an access_type of
-     * "access_type_read_write" synchronizes the data to its source location
-     * both for reading and writing; i.e. any modifications to the source data
-     * directly through the source data container are legal after synchronizing
-     * the array_view with write access and before subsequently accessing the
-     * array_view on another remote location.
-     *
-     * It is advisable to be precise about the access_type specified in the
-     * synchronize call; i.e. if only write access it required, specifying
-     * access_type_write may yield better performance that calling synchronize
-     * with "access_type_read_write" since the later may require any
-     * modifications made to the data on remote locations to be synchronized to
-     * the source location, which is unnecessary if the contents are intended
-     * to be overwritten without reading.
-     *
-     * @param[in] type An argument of type "access_type" which specifies the
-     *                 type of access on the data source that the array_view is
-     *                 synchronized for.
-     */
-    // FIXME: type parameter is not implemented
-    void synchronize() const { cache.get_cpu_access(); }
-
-    /**
-     * An asynchronous version of synchronize, which returns a completion
-     * future object. When the future is ready, the synchronization operation
-     * is complete.
-     *
-     * @return An object of type completion_future that can be used to
-     *         determine the status of the asynchronous operation or can be
-     *         used to chain other operations to be executed after the
-     *         completion of the asynchronous operation.
-     */
-    // FIXME: type parameter is not implemented
-    completion_future synchronize_async() const {
-        std::future<void> fut = std::async([&]() mutable { synchronize(); });
-        return completion_future(fut.share());
-    }
-
-    /**
-     * Calling this member function synchronizes any modifications made to the
-     * data underlying "this" array_view to the specified accelerator_view
-     * "av". For example, for an array_view on system memory, if the data
-     * underlying the view is modified on the CPU, and synchronize_to is called
-     * on "this" array_view, then the array_view contents are cached on the
-     * specified accelerator_view location.
-     *
-     * For writable array_view objects, callers of this functional can
-     * optionally specify the type of access desired on the specified target
-     * accelerator_view "av", through the "type" parameter. For example
-     * specifying a "access_type_read" (which is also the default value of the
-     * parameter) indicates that the data has been synchronized to "av" only
-     * for reading. On the other hand, specifying an access_type of
-     * "access_type_read_write" synchronizes the data to "av" both for reading
-     * and writing; i.e. any modifications to the data on "av" are legal after
-     * synchronizing the array_view with write access and before subsequently
-     * accessing the array_view on a location other than "av".
-     *
-     * It is advisable to be precise about the access_type specified in the
-     * synchronize call; i.e. if only write access it required, specifying
-     * access_type_write may yield better performance that calling synchronize
-     * with "access_type_read_write" since the later may require any
-     * modifications made to the data on remote locations to be synchronized to
-     * "av", which is unnecessary if the contents are intended to be
-     * immediately overwritten without reading.
-     *
-     * @param[in] av The target accelerator_view that "this" array_view is
-     *               synchronized for access on.
-     * @param[in] type An argument of type "access_type" which specifies the
-     *                 type of access on the data source that the array_view is
-     *                 synchronized for.
-     */
-    // FIXME: type parameter is not implemented
-    void synchronize_to(const accelerator_view& av) const {
-#if __KALMAR_ACCELERATOR__ != 1
-        cache.sync_to(av.pQueue);
-#endif
-    }
-
-    /**
-     * An asynchronous version of synchronize_to, which returns a completion
-     * future object. When the future is ready, the synchronization operation
-     * is complete.
-     *
-     * @param[in] av The target accelerator_view that "this" array_view is
-     *               synchronized for access on.
-     * @param[in] type An argument of type "access_type" which specifies the
-     *                 type of access on the data source that the array_view is
-     *                 synchronized for.
-     * @return An object of type completion_future that can be used to
-     *         determine the status of the asynchronous operation or can be
-     *         used to chain other operations to be executed after the
-     *         completion of the asynchronous operation.
-     */
-    // FIXME: this method is not implemented yet
-    completion_future synchronize_to_async(const accelerator_view& av) const;
-
-    /**
-     * Indicates to the runtime that it may discard the current logical
-     * contents of this array_view. This is an optimization hint to the runtime
-     * used to avoid copying the current contents of the view to a target
-     * accelerator_view, and its use is recommended if the existing content is
-     * not needed.
-     */
-    void discard_data() const {
-#if __KALMAR_ACCELERATOR__ != 1
-        cache.discard();
-#endif
-    }
-
-    /** @{ */
-    /**
-     * Returns a reference to the element of this array_view that is at the
-     * location in N-dimensional space specified by "idx".
-     *
-     * @param[in] idx An object of type index<N> that specifies the location of
-     *                the element.
-     */
-    T& operator[] (const index<N>& idx) const __CPU__ __HC__ {
-#if __KALMAR_ACCELERATOR__ != 1
-        cache.get_cpu_access(true);
-#endif
-        T *ptr = reinterpret_cast<T*>(cache.get() + offset);
-        return ptr[Kalmar::amp_helper<N, index<N>, hc::extent<N>>::flatten(idx + index_base, extent_base)];
-    }
-
-    T& operator()(const index<N>& idx) const __CPU__ __HC__ {
-        return (*this)[idx];
-    }
-
-    /** @} */
-
-    /**
-     * Returns a reference to the element of this array_view that is at the
-     * location in N-dimensional space specified by "idx".
-     *
-     * Unlike the other indexing operators for accessing the array_view on the
-     * CPU, this method does not implicitly synchronize this array_view's
-     * contents to the CPU. After accessing the array_view on a remote location
-     * or performing a copy operation involving this array_view, users are
-     * responsible to explicitly synchronize the array_view to the CPU before
-     * calling this method. Failure to do so results in undefined behavior.
-     */
-    // FIXME: this method is not implemented
-    T& get_ref(const index<N>& idx) const __CPU__ __HC__;
-
-    /** @{ */
-    /**
-     * Equivalent to
-     * "array_view<T,N>::operator()(index<N>(i0 [, i1 [, i2 ]]))".
-     *
-     * @param[in] i0,i1,i2 The component values that will form the index into
-     *                     this array.
-     */
-    T& operator() (int i0, int i1) const __CPU__ __HC__ {
-        static_assert(N == 2, "T& array_view::operator()(int,int) is only permissible on array_view<T, 2>");
-        return (*this)[index<2>(i0, i1)];
-    }
-    T& operator() (int i0, int i1, int i2) const __CPU__ __HC__ {
-        static_assert(N == 3, "T& array_view::operator()(int,int, int) is only permissible on array_view<T, 3>");
-        return (*this)[index<3>(i0, i1, i2)];
-    }
-
-    /** @} */
-
-    /** @{ */
-    /**
-     * This overload is defined for array_view<T,N> where @f$N \ge 2@f$.
-     *
-     * This mode of indexing is equivalent to projecting on the
-     * most-significant dimension. It allows C-style indexing. For example:
-     *
-     * @code{.cpp}
-     * array<float,4> myArray(myExtents, ...);
-     *
-     * myArray[index<4>(5,4,3,2)] = 7;
-     * assert(myArray[5][4][3][2] == 7);
-     * @endcode
-     *
-     * @param[in] i0 An integer that is the index into the most-significant
-     *               dimension of this array.
-     * @return Returns an array_view whose dimension is one lower than that of
-     *         this array_view.
-     */
-    typename projection_helper<T, N>::result_type
-        operator[] (int i) const __CPU__ __HC__ {
-            return projection_helper<T, N>::project(*this, i);
-        }
-    typename projection_helper<T, N>::result_type
-        operator() (int i0) const __CPU__ __HC__ { return (*this)[i0]; }
-
-    /** @} */
-
-    /**
-     * Returns a subsection of the source array view at the origin specified by
-     * "idx" and with the extent specified by "ext".
-     *
-     * Example:
-     *
-     * @code{.cpp}
-     * array<float,2> a(extent<2>(200,100));
-     * array_view<float,2> v1(a); // v1.extent = <200,100>
-     * array_view<float,2> v2 = v1.section(index<2>(15,25), extent<2>(40,50));
-     * assert(v2(0,0) == v1(15,25));
-     * @endcode
-     *
-     * @param[in] idx Provides the offset/origin of the resulting section.
-     * @param[in] ext Provides the extent of the resulting section.
-     * @return Returns a subsection of the source array at specified origin,
-     *         and with the specified extent.
-     */
-    array_view<T, N> section(const index<N>& idx,
-                             const extent<N>& ext) const __CPU__ __HC__ {
-#if __KALMAR_ACCELERATOR__ != 1
-        if ( !Kalmar::amp_helper<N, index<N>, hc::extent<N>>::contains(idx, ext,this->extent ) )
-            throw runtime_exception("errorMsg_throw", 0);
-#endif
-        array_view<T, N> av(cache, ext, extent_base, idx + index_base, offset);
-        return av;
-    }
-
-    /**
-     * Equivalent to "section(idx, this->extent – idx)".
-     */
-    array_view<T, N> section(const index<N>& idx) const __CPU__ __HC__ {
-        hc::extent<N> ext(extent);
-        Kalmar::amp_helper<N, index<N>, hc::extent<N>>::minus(idx, ext);
-        return section(idx, ext);
-    }
-
-    /**
-     * Equivalent to "section(index<N>(), ext)".
-     */
-    array_view<T, N> section(const extent<N>& ext) const __CPU__ __HC__ {
-        index<N> idx;
-        return section(idx, ext);
-    }
-
-    /** @{ */
-    /**
-     * Equivalent to 
-     * "section(index<N>(i0 [, i1 [, i2 ]]), extent<N>(e0 [, e1 [, e2 ]]))".
-     *
-     * @param[in] i0,i1,i2 The component values that will form the origin of
-     *                     the section
-     * @param[in] e0,e1,e2 The component values that will form the extent of
-     *                     the section
-     */
-    array_view<T, 1> section(int i0, int e0) const __CPU__ __HC__ {
-        static_assert(N == 1, "Rank must be 1");
-        return section(index<1>(i0), hc::extent<1>(e0));
-    }
-
-    array_view<T, 2> section(int i0, int i1, int e0, int e1) const __CPU__ __HC__ {
-        static_assert(N == 2, "Rank must be 2");
-        return section(index<2>(i0, i1), hc::extent<2>(e0, e1));
-    }
-
-    array_view<T, 3> section(int i0, int i1, int i2, int e0, int e1, int e2) const __CPU__ __HC__ {
-        static_assert(N == 3, "Rank must be 3");
-        return section(index<3>(i0, i1, i2), hc::extent<3>(e0, e1, e2));
-    }
-
-    /** @} */
-
-    /**
-     * This member function is similar to "array<T,N>::reinterpret_as",
-     * although it only supports array_views of rank 1 (only those guarantee
-     * that all elements are laid out contiguously).
-     *
-     * The size of the reinterpreted ElementType must evenly divide into the
-     * total size of this array_view.
-     *
-     * @return Returns an array_view from this array_view<T,1> with the element
-     *         type reinterpreted from T to ElementType.
-     */
-    template <typename ElementType>
-        array_view<ElementType, N> reinterpret_as() const __CPU__ __HC__ {
-            static_assert(N == 1, "reinterpret_as is only permissible on array views of rank 1");
-#if __KALMAR_ACCELERATOR__ != 1
-            static_assert( ! (std::is_pointer<ElementType>::value ),"can't use pointer in the kernel");
-            static_assert( ! (std::is_same<ElementType,short>::value ),"can't use short in the kernel");
-            if ( (extent.size() * sizeof(T)) % sizeof(ElementType))
-                throw runtime_exception("errorMsg_throw", 0);
-#endif
-            int size = extent.size() * sizeof(T) / sizeof(ElementType);
-            using buffer_type = typename array_view<ElementType, 1>::acc_buffer_t;
-            array_view<ElementType, 1> av(buffer_type(cache),
-                                          extent<1>(size),
-                                          (offset + index_base[0])* sizeof(T) / sizeof(ElementType));
-            return av;
-        }
-
-    /**
-     * This member function is similar to "array<T,N>::view_as", although it
-     * only supports array_views of rank 1 (only those guarantee that all
-     * elements are laid out contiguously).
-     *
-     * @return Returns an array_view from this array_view<T,1> with the rank
-     * changed to K from 1.
-     */
-    template <int K>
-        array_view<T, K> view_as(extent<K> viewExtent) const __CPU__ __HC__ {
-            static_assert(N == 1, "view_as is only permissible on array views of rank 1");
-#if __KALMAR_ACCELERATOR__ != 1
-            if ( viewExtent.size() > extent.size())
-                throw runtime_exception("errorMsg_throw", 0);
-#endif
-            array_view<T, K> av(cache, viewExtent, offset + index_base[0]);
-            return av;
-        }
-
-    ~array_view() __CPU__ __HC__ {}
-
-    // FIXME: the following functions could be considered to move to private
-    const acc_buffer_t& internal() const __CPU__ __HC__ { return cache; }
-
-    int get_offset() const __CPU__ __HC__ { return offset; }
-
-    index<N> get_index_base() const __CPU__ __HC__ { return index_base; }
-
-private:
-    template <typename K, int Q> friend struct projection_helper;
-    template <typename K, int Q> friend struct array_projection_helper;
-    template <typename Q, int K> friend class array;
-    template <typename Q, int K> friend class array_view;
-  
-    template<typename Q, int K> friend
-        bool is_flat(const array_view<Q, K>&) noexcept;
-    template <typename Q, int K> friend
-        void copy(const array<Q, K>&, const array_view<Q, K>&);
-    template <typename InputIter, typename Q, int K> friend
-        void copy(InputIter, InputIter, const array_view<Q, K>&);
-    template <typename Q, int K> friend
-        void copy(const array_view<const Q, K>&, array<Q, K>&);
-    template <typename OutputIter, typename Q, int K> friend
-        void copy(const array_view<Q, K>&, OutputIter);
-    template <typename Q, int K> friend
-        void copy(const array_view<const Q, K>& src, const array_view<Q, K>& dest);
-  
-    // used by view_as and reinterpret_as
-    array_view(const acc_buffer_t& cache, const hc::extent<N>& ext,
-               int offset) __CPU__ __HC__
-        : cache(cache), extent(ext), extent_base(ext), offset(offset) {}
-
-    // used by section and projection
-    array_view(const acc_buffer_t& cache, const hc::extent<N>& ext_now,
-               const hc::extent<N>& ext_b,
-               const index<N>& idx_b, int off) __CPU__ __HC__
-        : cache(cache), extent(ext_now), extent_base(ext_b), index_base(idx_b),
-        offset(off) {}
-  
-    acc_buffer_t cache;
-    hc::extent<N> extent;
-    hc::extent<N> extent_base;
-    index<N> index_base;
-    int offset;
-};
-
-// ------------------------------------------------------------------------
-// array_view (read-only)
-// ------------------------------------------------------------------------
-
-/**
- * The partial specialization array_view<const T,N> represents a view over
- * elements of type const T with rank N. The elements are readonly. At the
- * boundary of a call site (such as parallel_for_each), this form of array_view
- * need only be copied to the target accelerator if it isn't already there. It
- * will not be copied out.
- */
-template <typename T, int N>
-class array_view<const T, N>
-{
-public:
-    typedef typename std::remove_const<T>::type nc_T;
-
-#if __KALMAR_ACCELERATOR__ == 1
-  typedef Kalmar::_data<nc_T> acc_buffer_t;
-#else
-  typedef Kalmar::_data_host<const T> acc_buffer_t;
-#endif
-
-    /**
-     * The rank of this array.
-     */
-    static const int rank = N;
-
-    /**
-     * The element type of this array.
-     */
-    typedef const T value_type;
-
-    /**
-     * There is no default constructor for array_view<T,N>.
-     */
-    array_view() = delete;
-
-    /**
-     * Constructs an array_view which is bound to the data contained in the
-     * "src" array. The extent of the array_view is that of the src array, and
-     * the origin of the array view is at zero.
-     *
-     * @param[in] src An array which contains the data that this array_view is
-     *                bound to.
-     */
-    array_view(const array<T,N>& src) __CPU__ __HC__
-        : cache(src.internal()), extent(src.get_extent()), extent_base(extent), index_base(), offset(0) {}
-
-    // FIXME: following interfaces were not implemented yet
-    // template <typename Container>
-    //     explicit array_view<const T, 1>::array_view(const Container& src);
-    // template <typename value_type, int Size>
-    //     explicit array_view<const T, 1>::array_view(const value_type (&src) [Size]) __CPU__ __HC__;
-
-    /**
-     * Constructs an array_view which is bound to the data contained in the
-     * "src" container. The extent of the array_view is that given by the
-     * "extent" argument, and the origin of the array view is at zero.
-     *
-     * @param[in] src A template argument that must resolve to a linear
-     *                container that supports .data() and .size() members (such
-     *                as std::vector or std::array)
-     * @param[in] extent The extent of this array_view.
-     */
-    template <typename Container, class = typename std::enable_if<__is_container<Container>::value>::type>
-        array_view(const extent<N>& extent, const Container& src)
-            : array_view(extent, src.data())
-        { static_assert( std::is_same<typename std::remove_const<typename std::remove_reference<decltype(*src.data())>::type>::type, T>::value, "container element type and array view element type must match"); }
-
-    /**
-     * Constructs an array_view which is bound to the data contained in the
-     * "src" container. The extent of the array_view is that given by the
-     * "extent" argument, and the origin of the array view is at zero.
-     *
-     * @param[in] src A pointer to the source data this array_view will bind
-     *                to. If the number of elements pointed to is less than the
-     *                size of extent, the behavior is undefined.
-     * @param[in] ext The extent of this array_view.
-     */
-    array_view(const extent<N>& ext, const value_type* src) __CPU__ __HC__
-#if __KALMAR_ACCELERATOR__ == 1
-        : cache((nc_T*)(src)), extent(ext), extent_base(ext), offset(0) {}
-#else
-        : cache(ext.size(), src), extent(ext), extent_base(ext), offset(0) {}
-#endif
-
-    /**
-     * Equivalent to construction using
-     * "array_view(extent<N>(e0 [, e1 [, e2 ]]), src)".
-     *
-     * @param[in] e0,e1,e2 The component values that will form the extent of
-     *                     this array_view.
-     * @param[in] src A template argument that must resolve to a contiguousi
-     *                container that supports .data() and .size() members (such
-     *                as std::vector or std::array)
-     */
-    template <typename Container, class = typename std::enable_if<__is_container<Container>::value>::type>
-        array_view(int e0, Container& src) : array_view(hc::extent<1>(e0), src) {}
-    template <typename Container, class = typename std::enable_if<__is_container<Container>::value>::type>
-        array_view(int e0, int e1, Container& src)
-            : array_view(hc::extent<N>(e0, e1), src) {}
-    template <typename Container, class = typename std::enable_if<__is_container<Container>::value>::type>
-        array_view(int e0, int e1, int e2, Container& src)
-            : array_view(hc::extent<N>(e0, e1, e2), src) {}
-
-    /**
-     * Equivalent to construction using
-     * "array_view(extent<N>(e0 [, e1 [, e2 ]]), src)".
-     *
-     * @param[in] e0,e1,e2 The component values that will form the extent of
-     *                     this array_view.
-     * @param[in] src A pointer to the source data this array_view will bind
-     *                to. If the number of elements pointed to is less than
-     *                the size of extent, the behavior is undefined.
-     */
-    array_view(int e0, const value_type *src) __CPU__ __HC__
-        : array_view(hc::extent<1>(e0), src) {}
-    array_view(int e0, int e1, const value_type *src) __CPU__ __HC__
-        : array_view(hc::extent<2>(e0, e1), src) {}
-    array_view(int e0, int e1, int e2, const value_type *src) __CPU__ __HC__
-        : array_view(hc::extent<3>(e0, e1, e2), src) {}
-
-    /**
-     * Copy constructor. Constructs an array_view from the supplied argument
-     * other. A shallow copy is performed.
-     *
-     * @param[in] other An object of type array_view<T,N> or
-     *                  array_view<const T,N> from which to initialize this
-     *                  new array_view.
-     */
-    array_view(const array_view<nc_T, N>& other) __CPU__ __HC__
-        : cache(other.cache), extent(other.extent), extent_base(other.extent_base), index_base(other.index_base), offset(other.offset) {}
-
-    /**
-     * Copy constructor. Constructs an array_view from the supplied argument
-     * other. A shallow copy is performed.
-     *
-     * @param[in] other An object of type array_view<T,N> from which to
-     *                  initialize this new array_view.
-     */
-    array_view(const array_view& other) __CPU__ __HC__
-        : cache(other.cache), extent(other.extent), extent_base(other.extent_base), index_base(other.index_base), offset(other.offset) {}
-
-    /**
-     * Access the extent that defines the shape of this array_view.
-     */
-    extent<N> get_extent() const __CPU__ __HC__ { return extent; }
-
-    /**
-     * Access the accelerator_view where the data source of the array_view is
-     * located.
-     *
-     * When the data source of the array_view is native CPU memory, the method
-     * returns accelerator(accelerator::cpu_accelerator).default_view. When the
-     * data source underlying the array_view is an array, the method returns
-     * the accelerator_view where the source array is located.
-     */
-    accelerator_view get_source_accelerator_view() const { return cache.get_av(); }
-
-    /** @{ */
-    /**
-     * Assigns the contents of the array_view "other" to this array_view, using
-     * a shallow copy. Both array_views will refer to the same data.
-     *
-     * @param[in] other An object of type array_view<T,N> from which to copy
-     *                  into this array.
-     * @return Returns *this.
-     */
-    array_view& operator=(const array_view<T,N>& other) __CPU__ __HC__ {
-        cache = other.cache;
-        extent = other.extent;
-        index_base = other.index_base;
-        extent_base = other.extent_base;
-        offset = other.offset;
-        return *this;
-    }
-  
-    array_view& operator=(const array_view& other) __CPU__ __HC__ {
-        if (this != &other) {
-            cache = other.cache;
-            extent = other.extent;
-            index_base = other.index_base;
-            extent_base = other.extent_base;
-            offset = other.offset;
-        }
-        return *this;
-    }
-
-    /** @} */
-
-    /**
-     * Copies the data referred to by this array_view to the array given by
-     * "dest", as if by calling "copy(*this, dest)"
-     *
-     * @param[in] dest An object of type array <T,N> to which to copy data from
-     *                 this array.
-     */
-    void copy_to(array<T,N>& dest) const { copy(*this, dest); }
-
-    /**
-     * Copies the contents of this array_view to the array_view given by
-     * "dest", as if by calling "copy(*this, dest)"
-     *
-     * @param[in] dest An object of type array_view<T,N> to which to copy data
-     * from this array.
-     */
-    void copy_to(const array_view<T,N>& dest) const { copy(*this, dest); }
-
-    /**
-     * Returns a pointer to the first data element underlying this array_view.
-     * This is only available on array_views of rank 1.
-     *
-     * When the data source of the array_view is native CPU memory, the pointer
-     * returned by data() is valid for the lifetime of the data source.
-     *
-     * When the data source underlying the array_view is an array, or the array
-     * view is created without a data source, the pointer returned by data() in
-     * CPU context is ephemeral and is invalidated when the original data
-     * source or any of its views are accessed on an accelerator_view through a
-     *  parallel_for_each or a copy operation.
-     *
-     * @return A const pointer to the first element in the linearized array.
-     */
-    const T* data() const __CPU__ __HC__ {
-#if __KALMAR_ACCELERATOR__ != 1
-        cache.get_cpu_access();
-#endif
-        static_assert(N == 1, "data() is only permissible on array views of rank 1");
-        return reinterpret_cast<const T*>(cache.get() + offset + index_base[0]);
-    }
-
-    /**
-     * Returns a pointer to the device memory underlying this array_view.
-     *
-     * @return A (const) pointer to the first element in the array_view on the
-     *         device memory.
-     */
-    T* accelerator_pointer() const __CPU__ __HC__ {
-        return reinterpret_cast<const T*>(cache.get_device_pointer() + offset + index_base[0]);
-    }
-
-    /**
-     * Calling this member function informs the array_view that its bound
-     * memory has been modified outside the array_view interface. This will
-     * render all cached information stale.
-     */
-    void refresh() const { cache.refresh(); }
-
-    /**
-     * Calling this member function synchronizes any modifications made to the
-     * data underlying "this" array_view to its source data container. For
-     * example, for an array_view on system memory, if the data underlying the
-     * view are modified on a remote accelerator_view through a
-     * parallel_for_each invocation, calling synchronize ensures that the
-     * modifications are synchronized to the source data and will be visible
-     * through the system memory pointer which the array_view was created over.
-     *
-     * For writable array_view objects, callers of this functional can
-     * optionally specify the type of access desired on the source data
-     * container through the "type" parameter. For example specifying a
-     * "access_type_read" (which is also the default value of the parameter)
-     * indicates that the data has been synchronized to its source location
-     * only for reading. On the other hand, specifying an access_type of
-     * "access_type_read_write" synchronizes the data to its source location
-     * both for reading and writing; i.e. any modifications to the source data
-     * directly through the source data container are legal after synchronizing
-     * the array_view with write access and before subsequently accessing the
-     * array_view on another remote location.
-     *
-     * It is advisable to be precise about the access_type specified in the
-     * synchronize call; i.e. if only write access it required, specifying
-     * access_type_write may yield better performance that calling synchronize
-     * with "access_type_read_write" since the later may require any
-     * modifications made to the data on remote locations to be synchronized to
-     * the source location, which is unnecessary if the contents are intended
-     * to be overwritten without reading.
-     */
-    void synchronize() const { cache.get_cpu_access(); }
-
-    /**
-     * An asynchronous version of synchronize, which returns a completion
-     * future object. When the future is ready, the synchronization operation
-     * is complete.
-     *
-     * @return An object of type completion_future that can be used to
-     *         determine the status of the asynchronous operation or can be
-     *         used to chain other operations to be executed after the
-     *         completion of the asynchronous operation.
-     */
-    completion_future synchronize_async() const {
-        std::future<void> fut = std::async([&]() mutable { synchronize(); });
-        return completion_future(fut.share());
-    }
-
-    /**
-     * Calling this member function synchronizes any modifications made to the
-     * data underlying "this" array_view to the specified accelerator_view
-     * "av". For example, for an array_view on system memory, if the data
-     * underlying the view is modified on the CPU, and synchronize_to is called
-     * on "this" array_view, then the array_view contents are cached on the
-     * specified accelerator_view location.
-     *
-     * @param[in] av The target accelerator_view that "this" array_view is
-     *               synchronized for access on.
-     */
-    void synchronize_to(const accelerator_view& av) const {
-#if __KALMAR_ACCELERATOR__ != 1
-        cache.sync_to(av.pQueue);
-#endif
-    }
-
-    /**
-     * An asynchronous version of synchronize_to, which returns a completion
-     * future object. When the future is ready, the synchronization operation
-     * is complete.
-     *
-     * @param[in] av The target accelerator_view that "this" array_view is
-     *               synchronized for access on.
-     * @param[in] type An argument of type "access_type" which specifies the
-     *                 type of access on the data source that the array_view is
-     *                 synchronized for.
-     * @return An object of type completion_future that can be used to
-     *         determine the status of the asynchronous operation or can be
-     *         used to chain other operations to be executed after the
-     *         completion of the asynchronous operation.
-     */
-    // FIXME: this method is not implemented yet
-    completion_future synchronize_to_async(const accelerator_view& av) const;
-
-    /** @{ */
-    /**
-     * Returns a const reference to the element of this array_view that is at
-     * the location in N-dimensional space specified by "idx".
-     *
-     * @param[in] idx An object of type index<N> that specifies the location of
-     *                the element.
-     */
-    const T& operator[](const index<N>& idx) const __CPU__ __HC__ {
-#if __KALMAR_ACCELERATOR__ != 1
-        cache.get_cpu_access();
-#endif
-        const T *ptr = reinterpret_cast<const T*>(cache.get() + offset);
-        return ptr[Kalmar::amp_helper<N, index<N>, hc::extent<N>>::flatten(idx + index_base, extent_base)];
-    }
-    const T& operator()(const index<N>& idx) const __CPU__ __HC__ {
-        return (*this)[idx];
-    }
-
-    /** @} */
-
-    /**
-     * Returns a reference to the element of this array_view that is at the
-     * location in N-dimensional space specified by "idx".
-     *
-     * Unlike the other indexing operators for accessing the array_view on the
-     * CPU, this method does not implicitly synchronize this array_view's
-     * contents to the CPU. After accessing the array_view on a remote location
-     * or performing a copy operation involving this array_view, users are
-     * responsible to explicitly synchronize the array_view to the CPU before
-     * calling this method. Failure to do so results in undefined behavior.
-     */
-    // FIXME: this method is not implemented
-    const T& get_ref(const index<N>& idx) const __CPU__ __HC__;
-
-    /** @{ */
-    /**
-     * Equivalent to
-     * "array_view<T,N>::operator()(index<N>(i0 [, i1 [, i2 ]]))".
-     *
-     * @param[in] i0,i1,i2 The component values that will form the index into
-     *                     this array.
-     */
-    const T& operator()(int i0) const __CPU__ __HC__ {
-        static_assert(N == 1, "const T& array_view::operator()(int) is only permissible on array_view<T, 1>");
-        return (*this)[index<1>(i0)];
-    }
-  
-    const T& operator()(int i0, int i1) const __CPU__ __HC__ {
-        static_assert(N == 2, "const T& array_view::operator()(int,int) is only permissible on array_view<T, 2>");
-        return (*this)[index<2>(i0, i1)];
-    }
-    const T& operator()(int i0, int i1, int i2) const __CPU__ __HC__ {
-        static_assert(N == 3, "const T& array_view::operator()(int,int, int) is only permissible on array_view<T, 3>");
-        return (*this)[index<3>(i0, i1, i2)];
-    }
-
-    /** @} */
-
-    /** @{ */
-    /**
-     * This overload is defined for array_view<T,N> where @f$N \ge 2@f$.
-     *
-     * This mode of indexing is equivalent to projecting on the
-     * most-significant dimension. It allows C-style indexing. For example:
-     *
-     * @code{.cpp}
-     * array<float,4> myArray(myExtents, ...);
-     *
-     * myArray[index<4>(5,4,3,2)] = 7;
-     * assert(myArray[5][4][3][2] == 7);
-     * @endcode
-     *
-     * @param[in] i0 An integer that is the index into the most-significant
-     *               dimension of this array.
-     * @return Returns an array_view whose dimension is one lower than that of
-     *         this array_view.
-     */
-    typename projection_helper<const T, N>::const_result_type
-        operator[] (int i) const __CPU__ __HC__ {
-        return projection_helper<const T, N>::project(*this, i);
-    }
-
-    // FIXME: typename projection_helper<const T, N>::const_result_type
-    //            operator() (int i0) const __CPU__ __HC__
-    // is not implemented
-
-    /** @} */
-
-    /**
-     * Returns a subsection of the source array view at the origin specified by
-     * "idx" and with the extent specified by "ext".
-     *
-     * Example:
-     *
-     * @code{.cpp}
-     * array<float,2> a(extent<2>(200,100));
-     * array_view<float,2> v1(a); // v1.extent = <200,100>
-     * array_view<float,2> v2 = v1.section(index<2>(15,25), extent<2>(40,50));
-     * assert(v2(0,0) == v1(15,25));
-     * @endcode
-     *
-     * @param[in] idx Provides the offset/origin of the resulting section.
-     * @param[in] ext Provides the extent of the resulting section.
-     * @return Returns a subsection of the source array at specified origin,
-     *         and with the specified extent.
-     */
-    array_view<const T, N> section(const index<N>& idx,
-                                   const extent<N>& ext) const __CPU__ __HC__ {
-        array_view<const T, N> av(cache, ext, extent_base, idx + index_base, offset);
-        return av;
-    }
-
-    /**
-     * Equivalent to "section(idx, this->extent – idx)".
-     */
-    array_view<const T, N> section(const index<N>& idx) const __CPU__ __HC__ {
-        hc::extent<N> ext(extent);
-        Kalmar::amp_helper<N, index<N>, hc::extent<N>>::minus(idx, ext);
-        return section(idx, ext);
-    }
-
-    /**
-     * Equivalent to "section(index<N>(), ext)".
-     */
-    array_view<const T, N> section(const extent<N>& ext) const __CPU__ __HC__ {
-        index<N> idx;
-        return section(idx, ext);
-    }
-
-    /** @{ */
-    /**
-     * Equivalent to 
-     * "section(index<N>(i0 [, i1 [, i2 ]]), extent<N>(e0 [, e1 [, e2 ]]))".
-     *
-     * @param[in] i0,i1,i2 The component values that will form the origin of
-     *                     the section
-     * @param[in] e0,e1,e2 The component values that will form the extent of
-     *                     the section
-     */
-    array_view<const T, 1> section(int i0, int e0) const __CPU__ __HC__ {
-        static_assert(N == 1, "Rank must be 1");
-        return section(index<1>(i0), hc::extent<1>(e0));
-    }
-
-    array_view<const T, 2> section(int i0, int i1, int e0, int e1) const __CPU__ __HC__ {
-        static_assert(N == 2, "Rank must be 2");
-        return section(index<2>(i0, i1), hc::extent<2>(e0, e1));
-    }
-
-    array_view<const T, 3> section(int i0, int i1, int i2, int e0, int e1, int e2) const __CPU__ __HC__ {
-        static_assert(N == 3, "Rank must be 3");
-        return section(index<3>(i0, i1, i2), hc::extent<3>(e0, e1, e2));
-    }
-
-    /** @} */
-
-    /**
-     * This member function is similar to "array<T,N>::reinterpret_as",
-     * although it only supports array_views of rank 1 (only those guarantee
-     * that all elements are laid out contiguously).
-     *
-     * The size of the reinterpreted ElementType must evenly divide into the
-     * total size of this array_view.
-     *
-     * @return Returns an array_view from this array_view<T,1> with the element
-     *         type reinterpreted from T to ElementType.
-     */
-    template <typename ElementType>
-        array_view<const ElementType, N> reinterpret_as() const __CPU__ __HC__ {
-            static_assert(N == 1, "reinterpret_as is only permissible on array views of rank 1");
-#if __KALMAR_ACCELERATOR__ != 1
-            static_assert( ! (std::is_pointer<ElementType>::value ),"can't use pointer in the kernel");
-            static_assert( ! (std::is_same<ElementType,short>::value ),"can't use short in the kernel");
-#endif
-            int size = extent.size() * sizeof(T) / sizeof(ElementType);
-            using buffer_type = typename array_view<ElementType, 1>::acc_buffer_t;
-            array_view<const ElementType, 1> av(buffer_type(cache),
-                                                extent<1>(size),
-                                                (offset + index_base[0])* sizeof(T) / sizeof(ElementType));
-            return av;
-        }
-
-    /**
-     * This member function is similar to "array<T,N>::view_as", although it
-     * only supports array_views of rank 1 (only those guarantee that all
-     * elements are laid out contiguously).
-     *
-     * @return Returns an array_view from this array_view<T,1> with the rank
-     * changed to K from 1.
-     */
-    template <int K>
-        array_view<const T, K> view_as(extent<K> viewExtent) const __CPU__ __HC__ {
-            static_assert(N == 1, "view_as is only permissible on array views of rank 1");
-#if __KALMAR_ACCELERATOR__ != 1
-            if ( viewExtent.size() > extent.size())
-                throw runtime_exception("errorMsg_throw", 0);
-#endif
-            array_view<const T, K> av(cache, viewExtent, offset + index_base[0]);
-            return av;
-        }
-
-    ~array_view() __CPU__ __HC__ {}
-
-    // FIXME: the following functions may be considered to move to private
-    const acc_buffer_t& internal() const __CPU__ __HC__ { return cache; }
-
-    int get_offset() const __CPU__ __HC__ { return offset; }
-
-    index<N> get_index_base() const __CPU__ __HC__ { return index_base; }
-
-private:
-    template <typename K, int Q> friend struct projection_helper;
-    template <typename K, int Q> friend struct array_projection_helper;
-    template <typename Q, int K> friend class array;
-    template <typename Q, int K> friend class array_view;
-  
-    template<typename Q, int K> friend
-        bool is_flat(const array_view<Q, K>&) noexcept;
-    template <typename Q, int K> friend
-        void copy(const array<Q, K>&, const array_view<Q, K>&);
-    template <typename InputIter, typename Q, int K>
-        void copy(InputIter, InputIter, const array_view<Q, K>&);
-    template <typename Q, int K> friend
-        void copy(const array_view<const Q, K>&, array<Q, K>&);
-    template <typename OutputIter, typename Q, int K> friend
-        void copy(const array_view<Q, K>&, OutputIter);
-    template <typename Q, int K> friend
-        void copy(const array_view<const Q, K>& src, const array_view<Q, K>& dest);
-  
-    // used by view_as and reinterpret_as
-    array_view(const acc_buffer_t& cache, const hc::extent<N>& ext,
-               int offset) __CPU__ __HC__
-        : cache(cache), extent(ext), extent_base(ext), offset(offset) {}
-  
-    // used by section and projection
-    array_view(const acc_buffer_t& cache, const hc::extent<N>& ext_now,
-               const extent<N>& ext_b,
-               const index<N>& idx_b, int off) __CPU__ __HC__
-        : cache(cache), extent(ext_now), extent_base(ext_b), index_base(idx_b),
-        offset(off) {}
-  
-    acc_buffer_t cache;
-    hc::extent<N> extent;
-    hc::extent<N> extent_base;
-    index<N> index_base;
-    int offset;
-};
-
-// ------------------------------------------------------------------------
-// utility functions for copy
-// ------------------------------------------------------------------------
-
-template<typename T, int N>
-static inline bool is_flat(const array_view<T, N>& av) noexcept {
-    return av.extent == av.extent_base && av.index_base == index<N>();
-}
-
-template<typename T>
-static inline bool is_flat(const array_view<T, 1>& av) noexcept { return true; }
-
-template <typename InputIter, typename T, int N, int dim>
-struct copy_input
-{
-    void operator()(InputIter& It, T* ptr, const extent<N>& ext,
-                    const extent<N>& base, const index<N>& idx)
-    {
-        size_t stride = 1;
-        for (int i = dim; i < N; i++)
-            stride *= base[i];
-        ptr += stride * idx[dim - 1];
-        for (int i = 0; i < ext[dim - 1]; i++) {
-            copy_input<InputIter, T, N, dim + 1>()(It, ptr, ext, base, idx);
-            ptr += stride;
-        }
-    }
-};
-
-template <typename InputIter, typename T, int N>
-struct copy_input<InputIter, T, N, N>
-{
-    void operator()(InputIter& It, T* ptr, const extent<N>& ext,
-                    const extent<N>& base, const index<N>& idx)
-    {
-        InputIter end = It;
-        std::advance(end, ext[N - 1]);
-        std::copy(It, end, ptr + idx[N - 1]);
-        It = end;
-    }
-};
-
-template <typename OutputIter, typename T, int N, int dim>
-struct copy_output
-{
-    void operator()(const T* ptr, OutputIter& It, const extent<N>& ext,
-                    const extent<N>& base, const index<N>& idx)
-    {
-        size_t stride = 1;
-        for (int i = dim; i < N; i++)
-            stride *= base[i];
-        ptr += stride * idx[dim - 1];
-        for (int i = 0; i < ext[dim - 1]; i++) {
-            copy_output<OutputIter, T, N, dim + 1>()(ptr, It, ext, base, idx);
-            ptr += stride;
-        }
-    }
-};
-
-template <typename OutputIter, typename T, int N>
-struct copy_output<OutputIter, T, N, N>
-{
-    void operator()(const T* ptr, OutputIter& It, const extent<N>& ext,
-                    const extent<N>& base, const index<N>& idx)
-    {
-        ptr += idx[N - 1];
-        It = std::copy(ptr, ptr + ext[N - 1], It);
-    }
-};
-
-template <typename T, int N, int dim>
-struct copy_bidir
-{
-    void operator()(const T* src, T* dst, const extent<N>& ext,
-                    const extent<N>& base1, const index<N>& idx1,
-                    const extent<N>& base2, const index<N>& idx2)
-    {
-        size_t stride1 = 1;
-        for (int i = dim; i < N; i++)
-            stride1 *= base1[i];
-        src += stride1 * idx1[dim - 1];
-
-        size_t stride2 = 1;
-        for (int i = dim; i < N; i++)
-            stride2 *= base2[i];
-        dst += stride2 * idx2[dim - 1];
-
-        for (int i = 0; i < ext[dim - 1]; i++) {
-            copy_bidir<T, N, dim + 1>()(src, dst, ext, base1, idx1, base2, idx2);
-            src += stride1;
-            dst += stride2;
-        }
-    }
-};
-
-template <typename T, int N>
-struct copy_bidir<T, N, N>
-{
-    void operator()(const T* src, T* dst, const extent<N>& ext,
-                    const extent<N>& base1, const index<N>& idx1,
-                    const extent<N>& base2, const index<N>& idx2)
-    {
-        src += idx1[N - 1];
-        dst += idx2[N - 1];
-        std::copy(src, src + ext[N - 1], dst);
-    }
-};
-
-template <typename Iter, typename T, int N>
-struct do_copy
-{
-    template<template <typename, int> class _amp_container>
-    void operator()(Iter srcBegin, Iter srcEnd, const _amp_container<T, N>& dest) {
-        size_t size = dest.get_extent().size();
-        size_t offset = dest.get_offset();
-        bool modify = true;
-
-        T* ptr = dest.internal().map_ptr(modify, size, offset);
-         std::copy(srcBegin, srcEnd, ptr);
-        dest.internal().unmap_ptr(ptr, modify, size, offset);
-    }
-    template<template <typename, int> class _amp_container>
-    void operator()(const _amp_container<T, N> &src, Iter destBegin) {
-        size_t size = src.get_extent().size();
-        size_t offset = src.get_offset();
-        bool modify = false;
-
-        const T* ptr = src.internal().map_ptr(modify, size, offset);
-        std::copy(ptr, ptr + src.get_extent().size(), destBegin);
-        src.internal().unmap_ptr(ptr, modify, size, offset);
-    }
-};
-
-template <typename Iter, typename T>
-struct do_copy<Iter, T, 1>
-{
-    template<template <typename, int> class _amp_container>
-    void operator()(Iter srcBegin, Iter srcEnd, const _amp_container<T, 1>& dest) {
-        size_t size = dest.get_extent().size();
-        size_t offset = dest.get_offset() + dest.get_index_base()[0];
-        bool modify = true;
-
-        T* ptr = dest.internal().map_ptr(modify, size, offset);
-         std::copy(srcBegin, srcEnd, ptr);
-        dest.internal().unmap_ptr(ptr, modify, size, offset);
-    }
-    template<template <typename, int> class _amp_container>
-    void operator()(const _amp_container<T, 1> &src, Iter destBegin) {
-        size_t size = src.get_extent().size();
-        size_t offset = src.get_offset() + src.get_index_base()[0];
-        bool modify = false;
-
-        const T* ptr = src.internal().map_ptr(modify, size, offset);
-        std::copy(ptr, ptr + src.get_extent().size(), destBegin);
-        src.internal().unmap_ptr(ptr, modify, size, offset);
-    }
-};
-
-template <typename T, int N>
-struct do_copy<T*, T, N>
-{
-    template<template <typename, int> class _amp_container>
-    void operator()(T* srcBegin, T* srcEnd, const _amp_container<T, N>& dest) {
-        dest.internal().write(srcBegin, std::distance(srcBegin, srcEnd), dest.get_offset(), true);
-    }
-    template<template <typename, int> class _amp_container>
-    void operator()(const _amp_container<T, N> &src, T* destBegin) {
-        src.internal().read(destBegin, src.get_extent().size(), src.get_offset());
-    }
-};
-
-template <typename T>
-struct do_copy<T*, T, 1>
-{
-    template<template <typename, int> class _amp_container>
-    void operator()(const T* srcBegin, const T* srcEnd, const _amp_container<T, 1>& dest) {
-        dest.internal().write(srcBegin, std::distance(srcBegin, srcEnd),
-                              dest.get_offset() + dest.get_index_base()[0], true);
-    }
-    template<template <typename, int> class _amp_container>
-    void operator()(const _amp_container<T, 1> &src, T* destBegin) {
-        src.internal().read(destBegin, src.get_extent().size(),
-                            src.get_offset() + src.get_index_base()[0]);
-    }
-};
-
-// ------------------------------------------------------------------------
-// copy
-// ------------------------------------------------------------------------
-
-/**
- * The contents of "src" are copied into "dest". The source and destination may
- * reside on different accelerators. If the extents of "src" and "dest" don't
- * match, a runtime exception is thrown.
- *
- * @param[in] src An object of type array<T,N> to be copied from.
- * @param[out] dest An object of type array<T,N> to be copied to.
- */
-template <typename T, int N>
-void copy(const array<T, N>& src, array<T, N>& dest) {
-    src.internal().copy(dest.internal(), 0, 0, 0);
-}
-
-/** @{ */
-/**
- * The contents of "src" are copied into "dest". If the extents of "src" and
- * "dest" don't match, a runtime exception is thrown.
- *
- * @param[in] src An object of type array<T,N> to be copied from.
- * @param[out] dest An object of type array_view<T,N> to be copied to.
- */
-template <typename T, int N>
-void copy(const array<T, N>& src, const array_view<T, N>& dest) {
-    if (is_flat(dest))
-        src.internal().copy(dest.internal(), src.get_offset(),
-                            dest.get_offset(), dest.get_extent().size());
-    else {
-        // FIXME: logic here deserve to be reviewed
-        size_t srcSize = src.extent.size();
-        size_t srcOffset = 0;
-        bool srcModify = false;
-        size_t destSize = dest.extent_base.size();
-        size_t destOffset = dest.offset;
-        bool destModify = true;
-
-        T* pSrc = src.internal().map_ptr(srcModify, srcSize, srcOffset);
-        T* p = pSrc;
-        T* pDst = dest.internal().map_ptr(destModify, destSize, destOffset);
-        copy_input<T*, T, N, 1>()(pSrc, pDst, dest.extent, dest.extent_base, dest.index_base);
-        dest.internal().unmap_ptr(pDst, destModify, destSize, destOffset);
-        src.internal().unmap_ptr(p, srcModify, srcSize, srcOffset);
-    }
-}
->>>>>>> 6a44f339
-
-#if __hcc_backend__==HCC_BACKEND_AMDGPU
-
-/*
- * FIXME: We need to add __builtin_amdgcn_mbcnt_{lo,hi} to clang and call
- * them here instead.
- */
-
-int __amdgcn_mbcnt_lo(int mask, int src) [[hc]] __asm("llvm.amdgcn.mbcnt.lo");
-int __amdgcn_mbcnt_hi(int mask, int src) [[hc]] __asm("llvm.amdgcn.mbcnt.hi");
-
-inline int __lane_id(void) [[hc]] {
-  int lo = __amdgcn_mbcnt_lo(-1, 0);
-  return __amdgcn_mbcnt_hi(-1, lo);
-}
-
-#endif
-
-#if __hcc_backend__==HCC_BACKEND_AMDGPU
-
-/**
- * ds_bpermute intrinsic
- * FIXME: We need to add __builtin_amdgcn_ds_bpermute to clang and call it here
- * instead.
- */
-int __amdgcn_ds_bpermute(int index, int src) [[hc]] __asm("llvm.amdgcn.ds.bpermute");
-inline unsigned int __amdgcn_ds_bpermute(int index, unsigned int src) [[hc]] {
-  __u tmp; tmp.u = src;
-  tmp.i = __amdgcn_ds_bpermute(index, tmp.i);
-  return tmp.u;
-}
-inline float __amdgcn_ds_bpermute(int index, float src) [[hc]] {
-  __u tmp; tmp.f = src;
-  tmp.i = __amdgcn_ds_bpermute(index, tmp.i);
-  return tmp.f;
-}
-
-/**
- * ds_permute intrinsic
- */
-extern "C" int __amdgcn_ds_permute(int index, int src) [[hc]];
-inline unsigned int __amdgcn_ds_permute(int index, unsigned int src) [[hc]] {
-  __u tmp; tmp.u = src;
-  tmp.i = __amdgcn_ds_permute(index, tmp.i);
-  return tmp.u;
-}
-inline float __amdgcn_ds_permute(int index, float src) [[hc]] {
-  __u tmp; tmp.f = src;
-  tmp.i = __amdgcn_ds_permute(index, tmp.i);
-  return tmp.f;
-}
-
-
-/**
- * ds_swizzle intrinsic
- */
-extern "C" int __amdgcn_ds_swizzle(int src, int pattern) [[hc]];
-inline unsigned int __amdgcn_ds_swizzle(unsigned int src, int pattern) [[hc]] {
-  __u tmp; tmp.u = src;
-  tmp.i = __amdgcn_ds_swizzle(tmp.i, pattern);
-  return tmp.u;
-}
-inline float __amdgcn_ds_swizzle(float src, int pattern) [[hc]] {
-  __u tmp; tmp.f = src;
-  tmp.i = __amdgcn_ds_swizzle(tmp.i, pattern);
-  return tmp.f;
-}
-
-
-
-/**
- * move DPP intrinsic
- */
-extern "C" int __amdgcn_move_dpp(int src, int dpp_ctrl, int row_mask, int bank_mask, bool bound_ctrl) [[hc]]; 
-
-/**
- * Shift the value of src to the right by one thread within a wavefront.  
- * 
- * @param[in] src variable being shifted
- * @param[in] bound_ctrl When set to true, a zero will be shifted into thread 0; otherwise, the original value will be returned for thread 0
- * @return value of src being shifted into from the neighboring lane 
- * 
- */
-extern "C" int __amdgcn_wave_sr1(int src, bool bound_ctrl) [[hc]];
-inline unsigned int __amdgcn_wave_sr1(unsigned int src, bool bound_ctrl) [[hc]] {
-  __u tmp; tmp.u = src;
-  tmp.i = __amdgcn_wave_sr1(tmp.i, bound_ctrl);
-  return tmp.u;
-}
-inline float __amdgcn_wave_sr1(float src, bool bound_ctrl) [[hc]] {
-  __u tmp; tmp.f = src;
-  tmp.i = __amdgcn_wave_sr1(tmp.i, bound_ctrl);
-  return tmp.f;
-}
-
-/**
- * Shift the value of src to the left by one thread within a wavefront.  
- * 
- * @param[in] src variable being shifted
- * @param[in] bound_ctrl When set to true, a zero will be shifted into thread 63; otherwise, the original value will be returned for thread 63
- * @return value of src being shifted into from the neighboring lane 
- * 
- */
-extern "C" int __amdgcn_wave_sl1(int src, bool bound_ctrl) [[hc]];  
-inline unsigned int __amdgcn_wave_sl1(unsigned int src, bool bound_ctrl) [[hc]] {
-  __u tmp; tmp.u = src;
-  tmp.i = __amdgcn_wave_sl1(tmp.i, bound_ctrl);
-  return tmp.u;
-}
-inline float __amdgcn_wave_sl1(float src, bool bound_ctrl) [[hc]] {
-  __u tmp; tmp.f = src;
-  tmp.i = __amdgcn_wave_sl1(tmp.i, bound_ctrl);
-  return tmp.f;
-}
-
-
-/**
- * Rotate the value of src to the right by one thread within a wavefront.  
- * 
- * @param[in] src variable being rotated
- * @return value of src being rotated into from the neighboring lane 
- * 
- */
-extern "C" int __amdgcn_wave_rr1(int src) [[hc]];
-inline unsigned int __amdgcn_wave_rr1(unsigned int src) [[hc]] {
-  __u tmp; tmp.u = src;
-  tmp.i = __amdgcn_wave_rr1(tmp.i);
-  return tmp.u;
-}
-inline float __amdgcn_wave_rr1(float src) [[hc]] {
-  __u tmp; tmp.f = src;
-  tmp.i = __amdgcn_wave_rr1(tmp.i);
-  return tmp.f;
-}
-
-/**
- * Rotate the value of src to the left by one thread within a wavefront.  
- * 
- * @param[in] src variable being rotated
- * @return value of src being rotated into from the neighboring lane 
- * 
- */
-extern "C" int __amdgcn_wave_rl1(int src) [[hc]];
-inline unsigned int __amdgcn_wave_rl1(unsigned int src) [[hc]] {
-  __u tmp; tmp.u = src;
-  tmp.i = __amdgcn_wave_rl1(tmp.i);
-  return tmp.u;
-}
-inline float __amdgcn_wave_rl1(float src) [[hc]] {
-  __u tmp; tmp.f = src;
-  tmp.i = __amdgcn_wave_rl1(tmp.i);
-  return tmp.f;
-}
-
-#endif
-
-/* definition to expand macro then apply to pragma message 
-#define VALUE_TO_STRING(x) #x
-#define VALUE(x) VALUE_TO_STRING(x)
-#define VAR_NAME_VALUE(var) #var "="  VALUE(var)
-#pragma message(VAR_NAME_VALUE(__hcc_backend__))
-*/
-
-#if __hcc_backend__==HCC_BACKEND_AMDGPU
-
-inline int __shfl(int var, int srcLane, int width=__HSA_WAVEFRONT_SIZE__) __HC__ {
-  int self = __lane_id();
-  int index = srcLane + (self & ~(width-1));
-  return __amdgcn_ds_bpermute(index<<2, var);
-}
-
-inline unsigned int __shfl(unsigned int var, int srcLane, int width=__HSA_WAVEFRONT_SIZE__) __HC__ {
-     __u tmp; tmp.u = var;
-    tmp.i = __shfl(tmp.i, srcLane, width);
-    return tmp.u;
-}
-
-
-inline float __shfl(float var, int srcLane, int width=__HSA_WAVEFRONT_SIZE__) __HC__ {
-    __u tmp; tmp.f = var;
-    tmp.i = __shfl(tmp.i, srcLane, width);
-    return tmp.f;
-}
-
-#endif
-
-// FIXME: support half type
-/** @} */
-
-/** @{ */
-/**
- * Copy from an active work-item with lower ID relative to
- * caller within a wavefront.
- *
- * Work-items may only read data from another work-item which is active in the
- * current wavefront. If the target work-item is inactive, the retrieved value
- * is fixed as 0.
- *
- * The function calculates a source work-item ID by subtracting delta from the
- * caller's work-item ID within the wavefront. The value of var held by the
- * resulting lane ID is returned: in effect, var is shifted up the wavefront by
- * delta work-items. If width is less than __HSA_WAVEFRONT_SIZE__ then each
- * subsection of the wavefront behaves as a separate entity with a starting
- * logical work-item ID of 0. The source work-item index will not wrap around
- * the value of width, so effectively the lower delta work-items will be unchanged.
- *
- * The optional width parameter must have a value which is a power of 2;
- * results are undefined if it is not a power of 2, or is number greater than
- * __HSA_WAVEFRONT_SIZE__.
- */
-
-#if __hcc_backend__==HCC_BACKEND_AMDGPU
-
-inline int __shfl_up(int var, const unsigned int delta, const int width=__HSA_WAVEFRONT_SIZE__) __HC__ {
-  int self = __lane_id();
-  int index = self - delta;
-  index = (index < (self & ~(width-1)))?self:index;
-  return __amdgcn_ds_bpermute(index<<2, var);
-}
-
-inline unsigned int __shfl_up(unsigned int var, const unsigned int delta, const int width=__HSA_WAVEFRONT_SIZE__) __HC__ {
-    __u tmp; tmp.u = var;
-    tmp.i = __shfl_up(tmp.i, delta, width);
-    return tmp.u;
-}
-
-inline float __shfl_up(float var, const unsigned int delta, const int width=__HSA_WAVEFRONT_SIZE__) __HC__ {
-    __u tmp; tmp.f = var;
-    tmp.i = __shfl_up(tmp.i, delta, width);
-    return tmp.f;
-}
-
-#endif
-
-// FIXME: support half type
-/** @} */
-
-/** @{ */
-/**
- * Copy from an active work-item with higher ID relative to
- * caller within a wavefront.
- *
- * Work-items may only read data from another work-item which is active in the
- * current wavefront. If the target work-item is inactive, the retrieved value
- * is fixed as 0.
- *
- * The function calculates a source work-item ID by adding delta from the
- * caller's work-item ID within the wavefront. The value of var held by the
- * resulting lane ID is returned: this has the effect of shifting var up the
- * wavefront by delta work-items. If width is less than __HSA_WAVEFRONT_SIZE__
- * then each subsection of the wavefront behaves as a separate entity with a
- * starting logical work-item ID of 0. The ID number of the source work-item
- * index will not wrap around the value of width, so the upper delta work-items
- * will remain unchanged.
- *
- * The optional width parameter must have a value which is a power of 2;
- * results are undefined if it is not a power of 2, or is number greater than
- * __HSA_WAVEFRONT_SIZE__.
- */
-
-#if __hcc_backend__==HCC_BACKEND_AMDGPU
-
-inline int __shfl_down(int var, const unsigned int delta, const int width=__HSA_WAVEFRONT_SIZE__) __HC__ {
-  int self = __lane_id();
-  int index = self + delta;
-  index = (int)((self&(width-1))+delta) >= width?self:index;
-  return __amdgcn_ds_bpermute(index<<2, var);
-}
-
-inline unsigned int __shfl_down(unsigned int var, const unsigned int delta, const int width=__HSA_WAVEFRONT_SIZE__) __HC__ {
-    __u tmp; tmp.u = var;
-    tmp.i = __shfl_down(tmp.i, delta, width);
-    return tmp.u;
-}
-
-inline float __shfl_down(float var, const unsigned int delta, const int width=__HSA_WAVEFRONT_SIZE__) __HC__ {
-    __u tmp; tmp.f = var;
-    tmp.i = __shfl_down(tmp.i, delta, width);
-    return tmp.f;
-}
-
-#endif
-
-// FIXME: support half type
-/** @} */
-
-/** @{ */
-/**
- * Copy from an active work-item based on bitwise XOR of caller
- * work-item ID within a wavefront.
- *
- * Work-items may only read data from another work-item which is active in the
- * current wavefront. If the target work-item is inactive, the retrieved value
- * is fixed as 0.
- *
- * THe function calculates a source work-item ID by performing a bitwise XOR of
- * the caller's work-item ID with laneMask: the value of var held by the
- * resulting work-item ID is returned.
- *
- * The optional width parameter must have a value which is a power of 2;
- * results are undefined if it is not a power of 2, or is number greater than
- * __HSA_WAVEFRONT_SIZE__.
- */
-
-#if __hcc_backend__==HCC_BACKEND_AMDGPU
-
-
-inline int __shfl_xor(int var, int laneMask, int width=__HSA_WAVEFRONT_SIZE__) __HC__ {
-  int self = __lane_id();
-  int index = self^laneMask;
-  index = index >= ((self+width)&~(width-1))?self:index;
-  return __amdgcn_ds_bpermute(index<<2, var);
-}
-
-inline float __shfl_xor(float var, int laneMask, int width=__HSA_WAVEFRONT_SIZE__) __HC__ {
-    __u tmp; tmp.f = var;
-    tmp.i = __shfl_xor(tmp.i, laneMask, width);
-    return tmp.f;
-}
-
-// FIXME: support half type
-/** @} */
-
-inline unsigned int __shfl_xor(unsigned int var, int laneMask, int width=__HSA_WAVEFRONT_SIZE__) __HC__ {
-    __u tmp; tmp.u = var;
-    tmp.i = __shfl_xor(tmp.i, laneMask, width);
-    return tmp.u;
-}
-
-#endif
-
-/**
- * Multiply two unsigned integers (x,y) but only the lower 24 bits will be used in the multiplication.
- *
- * @param[in] x 24-bit unsigned integer multiplier
- * @param[in] y 24-bit unsigned integer multiplicand
- * @return 32-bit unsigned integer product
- */
-inline unsigned int __mul24(unsigned int x, unsigned int y) [[hc]] {
-  return (x & 0x00FFFFFF) * (y & 0x00FFFFFF);
-}
-
-/**
- * Multiply two integers (x,y) but only the lower 24 bits will be used in the multiplication.
- *
- * @param[in] x 24-bit integer multiplier
- * @param[in] y 24-bit integer multiplicand
- * @return 32-bit integer product
- */
-inline int __mul24(int x, int y) [[hc]] {
-  return  ((x << 8) >> 8) * ((y << 8) >> 8);
-}
-
-/**
- * Multiply two unsigned integers (x,y) but only the lower 24 bits will be used in the multiplication and
- * then add the product to a 32-bit unsigned integer
- *
- * @param[in] x 24-bit unsigned integer multiplier
- * @param[in] y 24-bit unsigned integer multiplicand
- * @param[in] z 32-bit unsigned integer to be added to the product
- * @return 32-bit unsigned integer result of mad24
- */
-inline unsigned int __mad24(unsigned int x, unsigned int y, unsigned int z) [[hc]] {
-  return __mul24(x,y) + z;
-}
-
-/**
- * Multiply two integers (x,y) but only the lower 24 bits will be used in the multiplication and
- * then add the product to a 32-bit integer
- *
- * @param[in] x 24-bit integer multiplier
- * @param[in] y 24-bit integer multiplicand
- * @param[in] z 32-bit integer to be added to the product
- * @return 32-bit integer result of mad24
- */
-inline int __mad24(int x, int y, int z) [[hc]] {
-  return __mul24(x,y) + z;
-}
-
-inline void abort() __HC__ {
-  __builtin_trap();
-}
-
-// ------------------------------------------------------------------------
-// group segment
-// ------------------------------------------------------------------------
-
-/**
- * Fetch the size of group segment. This includes both static group segment
- * and dynamic group segment.
- *
- * @return The size of group segment used by the kernel in bytes. The value
- *         includes both static group segment and dynamic group segment.
- */
-extern "C" unsigned int get_group_segment_size() __HC__;
-
-/**
- * Fetch the size of static group segment
- *
- * @return The size of static group segment used by the kernel in bytes.
- */
-extern "C" unsigned int get_static_group_segment_size() __HC__;
-
-/**
- * Fetch the address of the beginning of group segment.
- */
-extern "C" void* get_group_segment_base_pointer() __HC__;
-
-/**
- * Fetch the address of the beginning of dynamic group segment.
- */
-extern "C" void* get_dynamic_group_segment_base_pointer() __HC__;
 } // namespace hc