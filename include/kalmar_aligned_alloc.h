//===----------------------------------------------------------------------===//
//
// This file is distributed under the University of Illinois Open Source
// License. See LICENSE.TXT for details.
//
//===----------------------------------------------------------------------===//

#pragma once

<<<<<<< HEAD
=======
#if !defined(__HIPCC__)
  #warning "This header is only intended for HIP usage, and not for direct inclusion."
#endif

>>>>>>> 7e3c4421
#include <cassert>
#include <memory>
#include <stdlib.h>

/** \cond HIDDEN_SYMBOLS */
namespace Kalmar {

constexpr inline bool kalmar_is_alignment(std::size_t value) noexcept {
    return (value > 0) && ((value & (value - 1)) == 0);
}

inline void* kalmar_aligned_alloc(std::size_t alignment, std::size_t size) noexcept {
    assert(kalmar_is_alignment(alignment));
    enum {
        N = std::alignment_of<void*>::value
    };
    if (alignment < N) {
        alignment = N;
    }
    void* memptr = NULL;
    // posix_memalign shall return 0 upon successfully allocate aligned memory
    auto ignore = posix_memalign(&memptr, alignment, size);
    (void) ignore;
    assert(memptr);

    return memptr;
}

inline void kalmar_aligned_free(void* ptr) noexcept {
    if (ptr) {
        free(ptr);
    }
}

} // namespace Kalmar
/** \endcond */<|MERGE_RESOLUTION|>--- conflicted
+++ resolved
@@ -7,13 +7,10 @@
 
 #pragma once
 
-<<<<<<< HEAD
-=======
 #if !defined(__HIPCC__)
   #warning "This header is only intended for HIP usage, and not for direct inclusion."
 #endif
 
->>>>>>> 7e3c4421
 #include <cassert>
 #include <memory>
 #include <stdlib.h>
