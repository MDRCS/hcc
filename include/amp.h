// CAVEATS: There could be walkarounds for quick evaluation purposes. Here we
// list such features that are used in the code with description.
//
// ACCELERATOR
//  According to specification, each array should have its binding accelerator
//  instance. For now, we haven't implemented such binding nor actual
//  implementation of accelerator. For a quick and dirty walkaround for
//  OpenCL based prototype, we allow key OpenCL objects visible globally so
//  that we don't have to be bothered with such implementation effort.

#pragma once

#include <cassert>
#include <exception>
#include <string>
#include <vector>
#include <chrono>
#include <future>
#include <string.h> //memcpy
#ifndef CXXAMP_ENABLE_HSA_OKRA
#include <gmac/opencl.h>
#endif
#include <memory>
#include <algorithm>
#include <set>
#include <type_traits>
// CLAMP
#include <serialize.h>
// End CLAMP

/* COMPATIBILITY LAYER */
#define STD__FUTURE_STATUS__FUTURE_STATUS std::future_status

#ifndef WIN32
#define __declspec(ignored) /* */
#endif

namespace Concurrency {
/*
  This is not part of C++AMP standard, but borrowed from Parallel Patterns
  Library.
*/
  template <typename _Type> class task;
  template <> class task<void>;

enum queuing_mode {
  queuing_mode_immediate,
  queuing_mode_automatic
};

enum access_type
{
  access_type_none,
  access_type_read,
  access_type_write,
  access_type_read_write = access_type_read | access_type_write,
  access_type_auto
};

class accelerator_view;
class accelerator;
template <typename T, int N> class array_view;
template <typename T, int N> class array;

class accelerator {
public:
  static wchar_t default_accelerator[];   // = L"default"
  static const wchar_t gpu_accelerator[];         // = L"gpu"
  static const wchar_t cpu_accelerator[];       // = L"cpu"

  accelerator();
  explicit accelerator(const std::wstring& path);
  accelerator(const accelerator& other);
  static std::vector<accelerator> get_all() {
    std::wstring default_acc(default_accelerator);
    std::vector<accelerator> acc;
#ifndef CXXAMP_ENABLE_HSA_OKRA
    ecl_accelerator_info info;
    for (unsigned i = 0; i < eclGetNumberOfAccelerators(); i++) {
      assert(eclGetAcceleratorInfo(i, &info) == eclSuccess);
      if (info.acceleratorType &
          (GMAC_ACCELERATOR_TYPE_ACCELERATOR|GMAC_ACCELERATOR_TYPE_GPU)) {
        accelerator acc_default(default_acc);
        acc.push_back(acc_default);
      }
    }
#endif
    return acc;
  }
  static bool set_default(const std::wstring& path) {
    std::wstring cpu(cpu_accelerator);
    std::wstring gpu(gpu_accelerator);
    if (path == cpu || path == gpu) {
      wcscpy(default_accelerator, path.c_str());
      accelerator(path);
    } else
      return false;
    return true;
  }
  accelerator& operator=(const accelerator& other);

  const std::wstring &get_device_path() const { return device_path; }

  const std::wstring &get_description() const { return description; }
  bool get_supports_cpu_shared_memory() const {return true;}
  bool get_is_debug() const {return is_debug;}
  bool get_version() const {return version;}
  accelerator_view& get_default_view() const;
  bool get_has_display() const {return has_display;}
  accelerator_view create_view();
  accelerator_view create_view(queuing_mode qmode);
  bool get_is_emulated() const {return is_emulated;}
  bool get_supports_double_precision() const {return supports_double_precision;}
  bool get_supports_limited_double_precision() const { return supports_limited_double_precision;}
  size_t get_dedicated_memory() const {return dedicated_memory;}
  void set_default_cpu_access_type(access_type type) {default_access_type = type;}
  bool operator==(const accelerator& other) const;
  bool operator!=(const accelerator& other) const;
 private:
  std::wstring device_path;
  unsigned int version; // hiword=major, loword=minor
  std::wstring description;
  bool is_debug;
  bool is_emulated;
  bool has_display;
  bool supports_double_precision;
  bool supports_limited_double_precision;
  bool supports_cpu_shared_memory;
  size_t dedicated_memory;
  static accelerator_view *default_view_;
  access_type default_access_type;
#ifndef CXXAMP_ENABLE_HSA_OKRA
  typedef GmacAcceleratorInfo AcceleratorInfo;
  AcceleratorInfo accInfo;
#endif
};

class completion_future;
class accelerator_view {
public:
  accelerator_view() = delete;
  accelerator_view(const accelerator_view& other) { *this = other; }
  accelerator_view& operator=(const accelerator_view& other) {
    queuing_mode = other.queuing_mode;
    accelerator_ = other.accelerator_;
    is_debug = other.is_debug;
    version = other.version;

    return *this;
  }

  accelerator& get_accelerator() const { return *accelerator_; }
  enum queuing_mode get_queuing_mode() const {return queuing_mode;}
  bool get_is_debug() const {return is_debug;}
  bool get_version() const {return version;}

  void flush(){}
  void wait(){}
  completion_future create_marker();
  bool operator==(const accelerator_view& other) const {
    return is_debug == other.is_debug &&
           version == other.version &&
           queuing_mode == other.queuing_mode &&
           accelerator_ == other.accelerator_;
  }
  bool operator!=(const accelerator_view& other) const {return !(*this == other);}
  ~accelerator_view() {}
 private:
  bool is_debug;
  unsigned int version;
  enum queuing_mode queuing_mode;
  //CLAMP-specific
  friend class accelerator;
  template <typename T, int>
  friend class array;
  explicit accelerator_view(int):is_debug(false), version(0),
    queuing_mode(queuing_mode_automatic) {}
  //End CLAMP-specific
  accelerator *accelerator_;
};
//CLAMP
extern "C" __attribute__((pure)) int get_global_id(int n) restrict(amp);
extern "C" __attribute__((pure)) int get_local_id(int n) restrict(amp);
extern "C" __attribute__((pure)) int get_group_id(int n) restrict(amp);
#ifdef __APPLE__
#define tile_static static __attribute__((section("clamp,opencl_local")))
#else
#define tile_static static __attribute__((section("clamp_opencl_local")))
#endif
extern "C" void barrier(int n) restrict(amp);
//End CLAMP
class completion_future {
public:

    completion_future() {};

    completion_future(const completion_future& _Other)
        : __amp_future(_Other.__amp_future) {}

    completion_future(completion_future&& _Other)
        : __amp_future(std::move(_Other.__amp_future)) {}

    ~completion_future() {}

    completion_future& operator=(const completion_future& _Other) {
        if (this != &_Other)
           __amp_future = _Other.__amp_future;
        return (*this);
    }

    completion_future& operator=(completion_future&& _Other) {
        if (this != &_Other)
            __amp_future = std::move(_Other.__amp_future);
        return (*this);
    }

    void get() const {
        __amp_future.get();
    }

    bool valid() const {
        return __amp_future.valid();
    }
    void wait() const {
        //__amp_future.wait();
    }

    template <class _Rep, class _Period>
    std::future_status wait_for(const std::chrono::duration<_Rep, _Period>& _Rel_time) const {
        return __amp_future.wait_for(_Rel_time);
    }

    template <class _Clock, class _Duration>
    std::future_status wait_until(const std::chrono::time_point<_Clock, _Duration>& _Abs_time) const {
        return __amp_future.wait_until(_Abs_time);
    }

    operator std::shared_future<void>() const {
        return __amp_future;
    }

private:
    std::shared_future<void> __amp_future;

    completion_future(const std::shared_future<void> &__future)
        : __amp_future(__future) {}

    template <typename InputType, typename OutputType>
        friend completion_future __amp_copy_async_impl(InputType& src, OutputType& dst);
    template <typename InputIter, typename T, int N>
        friend completion_future copy_async(InputIter srcBegin, InputIter srcEnd, array<T, N>& dest);
    template <typename InputIter, typename T, int N>
        friend completion_future copy_async(InputIter srcBegin, InputIter srcEnd, const array_view<T, N>& dest);
    template <typename InputIter, typename T, int N>
        friend completion_future copy_async(InputIter srcBegin, array<T, N>& dest);
    template <typename InputIter, typename T, int N>
        friend completion_future copy_async(InputIter srcBegin, const array_view<T, N>& dest);
    template <typename OutputIter, typename T, int N>
        friend completion_future copy_async(const array<T, N>& src, OutputIter destBegin);
    template <typename OutputIter, typename T, int N>
        friend completion_future copy_async(const array_view<T, N>& src, OutputIter destBegin);
    template <typename T, int N> friend class array_view;
};

template <int N> class extent;

template <int...> struct __indices {};

template <int _Sp, class _IntTuple, int _Ep>
    struct __make_indices_imp;

template <int _Sp, int ..._Indices, int _Ep>
    struct __make_indices_imp<_Sp, __indices<_Indices...>, _Ep>
    {
        typedef typename __make_indices_imp<_Sp+1, __indices<_Indices..., _Sp>, _Ep>::type type;
    };

template <int _Ep, int ..._Indices>
    struct __make_indices_imp<_Ep, __indices<_Indices...>, _Ep>
    {
        typedef __indices<_Indices...> type;
    };

template <int _Ep, int _Sp = 0>
    struct __make_indices
    {
        static_assert(_Sp <= _Ep, "__make_indices input error");
        typedef typename __make_indices_imp<_Sp, __indices<>, _Ep>::type type;
    };

template <int _Ip>
    class __index_leaf {
        int __idx;
        int dummy;
    public:
        explicit __index_leaf(int __t) restrict(amp,cpu) : __idx(__t) {}

        __index_leaf& operator=(const int __t) restrict(amp,cpu) {
            __idx = __t;
            return *this;
        }
        __index_leaf& operator+=(const int __t) restrict(amp,cpu) {
            __idx += __t;
            return *this;
        }
        __index_leaf& operator-=(const int __t) restrict(amp,cpu) {
            __idx -= __t;
            return *this;
        }
        __index_leaf& operator*=(const int __t) restrict(amp,cpu) {
            __idx *= __t;
            return *this;
        }
        __index_leaf& operator/=(const int __t) restrict(amp,cpu) {
            __idx /= __t;
            return *this;
        }
        __index_leaf& operator%=(const int __t) restrict(amp,cpu) {
            __idx %= __t;
            return *this;
        }
              int& get()       restrict(amp,cpu) { return __idx; }
        const int& get() const restrict(amp,cpu) { return __idx; }
    };


template <class _Indx> struct index_impl;
template <int ...N>
    struct index_impl<__indices<N...> >
    : public __index_leaf<N>...
    {
        index_impl() restrict(amp,cpu) : __index_leaf<N>(0)... {}

        template<class ..._Up>
            explicit index_impl(_Up... __u) restrict(amp,cpu)
            : __index_leaf<N>(__u)... {}

        index_impl(const index_impl& other) restrict(amp,cpu)
            : index_impl(static_cast<const __index_leaf<N>&>(other).get()...) {}

        index_impl(int components[]) restrict(amp,cpu)
            : __index_leaf<N>(components[N])... {}
        index_impl(const int components[]) restrict(amp,cpu)
            : __index_leaf<N>(components[N])... {}

        template<class ..._Tp>
            inline void __swallow(_Tp...) restrict(amp,cpu) {}

        int operator[] (unsigned int c) const restrict(amp,cpu) {
            return static_cast<const __index_leaf<0>&>(*((__index_leaf<0> *)this + c)).get();
        }
        int& operator[] (unsigned int c) restrict(amp,cpu) {
            return static_cast<__index_leaf<0>&>(*((__index_leaf<0> *)this + c)).get();
        }
        index_impl& operator=(const index_impl& __t) restrict(amp,cpu) {
            __swallow(__index_leaf<N>::operator=(static_cast<const __index_leaf<N>&>(__t).get())...);
            return *this;
        }
        index_impl& operator+=(const index_impl& __t) restrict(amp,cpu) {
            __swallow(__index_leaf<N>::operator+=(static_cast<const __index_leaf<N>&>(__t).get())...);
            return *this;
        }
        index_impl& operator-=(const index_impl& __t) restrict(amp,cpu) {
            __swallow(__index_leaf<N>::operator-=(static_cast<const __index_leaf<N>&>(__t).get())...);
            return *this;
        }
        index_impl& operator*=(const index_impl& __t) restrict(amp,cpu) {
            __swallow(__index_leaf<N>::operator*=(static_cast<const __index_leaf<N>&>(__t).get())...);
            return *this;
        }
        index_impl& operator/=(const index_impl& __t) restrict(amp,cpu) {
            __swallow(__index_leaf<N>::operator/=(static_cast<const __index_leaf<N>&>(__t).get())...);
            return *this;
        }
        index_impl& operator%=(const index_impl& __t) restrict(amp,cpu) {
            __swallow(__index_leaf<N>::operator%=(static_cast<const __index_leaf<N>&>(__t).get())...);
            return *this;
        }
        index_impl& operator+=(const int __t) restrict(amp,cpu) {
            __swallow(__index_leaf<N>::operator+=(__t)...);
            return *this;
        }
        index_impl& operator-=(const int __t) restrict(amp,cpu) {
            __swallow(__index_leaf<N>::operator-=(__t)...);
            return *this;
        }
        index_impl& operator*=(const int __t) restrict(amp,cpu) {
            __swallow(__index_leaf<N>::operator*=(__t)...);
            return *this;
        }
        index_impl& operator/=(const int __t) restrict(amp,cpu) {
            __swallow(__index_leaf<N>::operator/=(__t)...);
            return *this;
        }
        index_impl& operator%=(const int __t) restrict(amp,cpu) {
            __swallow(__index_leaf<N>::operator%=(__t)...);
            return *this;
        }
    };

template<int N> class index;
template<int N> class extent;

template <int N, typename _Tp>
struct index_helper
{
    static inline void set(_Tp& now) restrict(amp,cpu) {
        now[N - 1] = get_global_id(_Tp::rank - N);
        index_helper<N - 1, _Tp>::set(now);
    }
    static inline bool equal(const _Tp& _lhs, const _Tp& _rhs) restrict(amp,cpu) {
        return (_lhs[N - 1] == _rhs[N - 1]) &&
            (index_helper<N - 1, _Tp>::equal(_lhs, _rhs));
    }
    static inline int count_size(const _Tp& now) restrict(amp,cpu) {
        return now[N - 1] * index_helper<N - 1, _Tp>::count_size(now);
    }
};
template<typename _Tp>
struct index_helper<1, _Tp>
{
    static inline void set(_Tp& now) restrict(amp,cpu) {
        now[0] = get_global_id(_Tp::rank - 1);
    }
    static inline bool equal(const _Tp& _lhs, const _Tp& _rhs) restrict(amp,cpu) {
        return (_lhs[0] == _rhs[0]);
    }
    static inline int count_size(const _Tp& now) restrict(amp,cpu) {
        return now[0];
    }
};

template <int N, typename _Tp1, typename _Tp2>
struct amp_helper
{
    static bool inline contains(const _Tp1& idx, const _Tp2& ext) restrict(amp,cpu) {
        return idx[N - 1] >= 0 && idx[N - 1] < ext[N - 1] &&
            amp_helper<N - 1, _Tp1, _Tp2>::contains(idx, ext);
    }
    static int inline flatten(const _Tp1& idx, const _Tp2& ext) restrict(amp,cpu) {
        return idx[N - 1] + ext[N - 1] * amp_helper<N - 1, _Tp1, _Tp2>::flatten(idx, ext);
    }
    static void inline minus(const _Tp1& idx, _Tp2& ext) restrict(amp,cpu) {
        ext.base_ -= idx.base_;
    }
};
template <typename _Tp1, typename _Tp2>
struct amp_helper<1, _Tp1, _Tp2>
{
    static bool inline contains(const _Tp1& idx, const _Tp2& ext) restrict(amp,cpu) {
        return idx[0] >= 0 && idx[0] < ext[0];
    }
    static int inline flatten(const _Tp1& idx, const _Tp2& ext) restrict(amp,cpu) {
        return idx[0];
    }
    static void inline minus(const _Tp1& idx, _Tp2& ext) restrict(amp,cpu) {
        ext.base_ -= idx.base_;
    }
};

template <int N>
class index {
public:
    static const int rank = N;
    typedef int value_type;

    index() restrict(amp,cpu) : base_() {};
    index(const index& other) restrict(amp,cpu)
        : base_(other.base_) {}
    template <typename ..._Tp>
        explicit index(_Tp ... __t) restrict(amp,cpu)
        : base_(__t...) {
            static_assert(sizeof...(_Tp) <= 3, "Explicit constructor with rank greater than 3 is not allowed");
        }
    explicit index(int components[]) restrict(amp,cpu)
        : base_(components) {}
    explicit index(const int components[]) restrict(amp,cpu)
        : base_(components) {}

    index& operator=(const index& __t) restrict(amp,cpu) {
        base_.operator=(__t.base_);
        return *this;
    }

    int operator[] (unsigned int c) const restrict(amp,cpu) {
        return base_[c];
    }
    int& operator[] (unsigned int c) restrict(amp,cpu) {
        return base_[c];
    }

    bool operator== (const index& other) const restrict(amp,cpu) {
        return index_helper<N, index<N> >::equal(*this, other);
    }
    bool operator!= (const index& other) const restrict(amp,cpu) {
        return !(*this == other);
    }

    index& operator+=(const index& __r) restrict(amp,cpu) {
        base_.operator+=(__r.base_);
        return *this;
    }
    index& operator-=(const index& __r) restrict(amp,cpu) {
        base_.operator-=(__r.base_);
        return *this;
    }
    index& operator*=(const index& __r) restrict(amp,cpu) {
        base_.operator*=(__r.base_);
        return *this;
    }
    index& operator/=(const index& __r) restrict(amp,cpu) {
        base_.operator/=(__r.base_);
        return *this;
    }
    index& operator%=(const index& __r) restrict(amp,cpu) {
        base_.operator%=(__r.base_);
        return *this;
    }
    index& operator+=(int __r) restrict(amp,cpu) {
        base_.operator+=(__r);
        return *this;
    }
    index& operator-=(int __r) restrict(amp,cpu) {
        base_.operator-=(__r);
        return *this;
    }
    index& operator*=(int __r) restrict(amp,cpu) {
        base_.operator*=(__r);
        return *this;
    }
    index& operator/=(int __r) restrict(amp,cpu) {
        base_.operator/=(__r);
        return *this;
    }
    index& operator%=(int __r) restrict(amp,cpu) {
        base_.operator%=(__r);
        return *this;
    }

    index& operator++() restrict(amp,cpu) {
        base_.operator+=(1);
        return *this;
    }
    index operator++(int) restrict(amp,cpu) {
        index ret = *this;
        base_.operator+=(1);
        return ret;
    }
    index& operator--() restrict(amp,cpu) {
        base_.operator-=(1);
        return *this;
    }
    index operator--(int) restrict(amp,cpu) {
        index ret = *this;
        base_.operator-=(1);
        return ret;
    }

    template<int T>
    friend class extent;
private:
    typedef index_impl<typename __make_indices<N>::type> base;
    base base_;
    template <int K, typename Q> friend struct index_helper;
    template <int K, typename Q1, typename Q2> friend struct amp_helper;

    template<int K, class Y>
        friend void parallel_for_each(extent<K>, const Y&);
    __attribute__((annotate("__cxxamp_opencl_index")))
        void __cxxamp_opencl_index() restrict(amp,cpu)
#ifdef __GPU__
        {
            index_helper<N, index<N>>::set(*this);
        }
#else
    ;
#endif
};


// C++AMP LPM 4.5
class tile_barrier {
 public:
  void wait() const restrict(amp) {
#ifdef __GPU__
    barrier(0);
#endif
  }
 private:
  tile_barrier() restrict(amp) {}
  template<int D0, int D1, int D2>
  friend class tiled_index;
};

template <typename T, int N> class array;
template <typename T, int N> class array_view;

// forward decls
template <int D0, int D1=0, int D2=0> class tiled_extent;

template <int N>
class extent {
public:
    static const int rank = N;
    typedef int value_type;

    extent() restrict(amp,cpu) : base_() {
      static_assert(N > 0, "Dimensionality must be positive");
    };
    extent(const extent& other) restrict(amp,cpu)
        : base_(other.base_) {}
    template <typename ..._Tp>
        explicit extent(_Tp ... __t) restrict(amp,cpu)
        : base_(__t...) {
      static_assert(sizeof...(__t) <= 3, "Can only supply at most 3 individual coordinates in the constructor");
    }
    explicit extent(int components[]) restrict(amp,cpu)
        : base_(components) {}
    explicit extent(const int components[]) restrict(amp,cpu)
        : base_(components) {}
    template <int D0, int D1, int D2>
        explicit extent(const tiled_extent<D0, D1, D2>& other) restrict(amp,cpu)
            : base_(other.base_) {}

    extent& operator=(const extent& other) restrict(amp,cpu) {
        base_.operator=(other.base_);
        return *this;
    }

    int operator[] (unsigned int c) const restrict(amp,cpu) {
        return base_[c];
    }
    int& operator[] (unsigned int c) restrict(amp,cpu) {
        return base_[c];
    }

    bool operator==(const extent& other) const restrict(amp,cpu) {
        return index_helper<N, extent<N> >::equal(*this, other);
    }
    bool operator!=(const extent& other) const restrict(amp,cpu) {
        return !(*this == other);
    }

    unsigned int size() const restrict(amp,cpu) {
        return index_helper<N, extent<N>>::count_size(*this);
    }
    bool contains(const index<N>& idx) const restrict(amp,cpu) {
        return amp_helper<N, index<N>, extent<N>>::contains(idx, *this);
    }
    template <int D0>
        typename std::enable_if<N == 1, tiled_extent<D0> >::type tile() const {
            static_assert(D0 > 0, "Tile size must be positive");
            return tiled_extent<D0>(*this);
        }
    template <int D0, int D1>
        typename std::enable_if<N == 2, tiled_extent<D0, D1> >::type tile() const {
            static_assert(D0 > 0, "Tile size must be positive");
            static_assert(D1 > 0, "Tile size must be positive");
            return tiled_extent<D0, D1>(*this);
        }
    template <int D0, int D1, int D2>
        typename std::enable_if<N == 3, tiled_extent<D0, D1, D2> >::type tile() const {
            static_assert(D0 > 0, "Tile size must be positive");
            static_assert(D1 > 0, "Tile size must be positive");
            static_assert(D2 > 0, "Tile size must be positive");
            return tiled_extent<D0, D1, D2>(*this);
        }

    extent operator+(const index<N>& idx) restrict(amp,cpu) {
        extent __r = *this;
        __r += idx;
        return __r;
    }
    extent operator-(const index<N>& idx) restrict(amp,cpu) {
        extent __r = *this;
        __r -= idx;
        return __r;
    }
    extent& operator+=(const index<N>& idx) restrict(amp,cpu) {
        base_.operator+=(idx.base_);
        return *this;
    }
    extent& operator-=(const index<N>& idx) restrict(amp,cpu) {
        base_.operator-=(idx.base_);
        return *this;
    }
    extent& operator+=(const extent& __r) restrict(amp,cpu) {
        base_.operator+=(__r.base_);
        return *this;
    }
    extent& operator-=(const extent& __r) restrict(amp,cpu) {
        base_.operator-=(__r.base_);
        return *this;
    }
    extent& operator*=(const extent& __r) restrict(amp,cpu) {
        base_.operator*=(__r.base_);
        return *this;
    }
    extent& operator/=(const extent& __r) restrict(amp,cpu) {
        base_.operator/=(__r.base_);
        return *this;
    }
    extent& operator%=(const extent& __r) restrict(amp,cpu) {
        base_.operator%=(__r.base_);
        return *this;
    }
    extent& operator+=(int __r) restrict(amp,cpu) {
        base_.operator+=(__r);
        return *this;
    }
    extent& operator-=(int __r) restrict(amp,cpu) {
        base_.operator-=(__r);
        return *this;
    }
    extent& operator*=(int __r) restrict(amp,cpu) {
        base_.operator*=(__r);
        return *this;
    }
    extent& operator/=(int __r) restrict(amp,cpu) {
        base_.operator/=(__r);
        return *this;
    }
    extent& operator%=(int __r) restrict(amp,cpu) {
        base_.operator%=(__r);
        return *this;
    }
    extent& operator++() restrict(amp,cpu) {
        base_.operator+=(1);
        return *this;
    }
    extent operator++(int) restrict(amp,cpu) {
        extent ret = *this;
        base_.operator+=(1);
        return ret;
    }
    extent& operator--() restrict(amp,cpu) {
        base_.operator-=(1);
        return *this;
    }
    extent operator--(int) restrict(amp,cpu) {
        extent ret = *this;
        base_.operator-=(1);
        return ret;
    }
private:
    typedef index_impl<typename __make_indices<N>::type> base;
    base base_;
    template <int K, typename Q> friend struct index_helper;
    template <int K, typename Q1, typename Q2> friend struct amp_helper;
};


// C++AMP LPM 4.4.1

template <int D0, int D1=0, int D2=0>
class tiled_index {
 public:
  static const int rank = 3;
  const index<3> global;
  const index<3> local;
  const index<3> tile;
  const index<3> tile_origin;
  const tile_barrier barrier;
  tiled_index(const index<3>& g) restrict(amp, cpu):global(g){}
  tiled_index(const tiled_index<D0, D1, D2>& o) restrict(amp, cpu):
    global(o.global), local(o.local), tile(o.tile), tile_origin(o.tile_origin), barrier(o.barrier) {}
  operator const index<3>() const restrict(amp,cpu) {
    return global;
  }
  const Concurrency::extent<3> tile_extent;
  Concurrency::extent<3> get_tile_extent() const restrict(amp, cpu) {
    return tile_extent;
  }
  static const int tile_dim0 = D0;
  static const int tile_dim1 = D1;
  static const int tile_dim2 = D2;
 private:
  //CLAMP
  __attribute__((annotate("__cxxamp_opencl_index")))
  __attribute__((always_inline)) tiled_index() restrict(amp)
#ifdef __GPU__
  : global(index<3>(get_global_id(2), get_global_id(1), get_global_id(0))),
    local(index<3>(get_local_id(2), get_local_id(1), get_local_id(0))),
    tile(index<3>(get_group_id(2), get_group_id(1), get_group_id(0))),
    tile_origin(index<3>(get_global_id(2)-get_local_id(2),
                         get_global_id(1)-get_local_id(1),
                         get_global_id(0)-get_local_id(0))),
    tile_extent(D0, D1, D2)
#endif // __GPU__
  {}
  template<int D0_, int D1_, int D2_, typename K>
  friend void parallel_for_each(tiled_extent<D0_, D1_, D2_>, const K&);
};
template <int N> class extent;
template <int D0>
class tiled_index<D0, 0, 0> {
 public:
  const index<1> global;
  const index<1> local;
  const index<1> tile;
  const index<1> tile_origin;
  const tile_barrier barrier;
  tiled_index(const index<1>& g) restrict(amp, cpu):global(g){}
  tiled_index(const tiled_index<D0>& o) restrict(amp, cpu):
    global(o.global), local(o.local), tile(o.tile), tile_origin(o.tile_origin), barrier(o.barrier) {}
  operator const index<1>() const restrict(amp,cpu) {
    return global;
  }
  const Concurrency::extent<1> tile_extent;
  Concurrency::extent<1> get_tile_extent() const restrict(amp, cpu) {
    return tile_extent;
  }
  static const int tile_dim0 = D0;
 private:
  //CLAMP
  __attribute__((annotate("__cxxamp_opencl_index")))
  __attribute__((always_inline)) tiled_index() restrict(amp)
#ifdef __GPU__
  : global(index<1>(get_global_id(0))),
    local(index<1>(get_local_id(0))),
    tile(index<1>(get_group_id(0))),
    tile_origin(index<1>(get_global_id(0)-get_local_id(0))),
    tile_extent(D0)
#endif // __GPU__
  {}
  template<int D, typename K>
  friend void parallel_for_each(tiled_extent<D>, const K&);
};

template <int D0, int D1>
class tiled_index<D0, D1, 0> {
 public:
  const index<2> global;
  const index<2> local;
  const index<2> tile;
  const index<2> tile_origin;
  const tile_barrier barrier;
  tiled_index(const index<2>& g) restrict(amp, cpu):global(g){}
  tiled_index(const tiled_index<D0, D1>& o) restrict(amp, cpu):
    global(o.global), local(o.local), tile(o.tile), tile_origin(o.tile_origin), barrier(o.barrier) {}
  operator const index<2>() const restrict(amp,cpu) {
    return global;
  }
  const Concurrency::extent<2> tile_extent;
  Concurrency::extent<2> get_tile_extent() const restrict(amp, cpu) {
    return tile_extent;
  }
  static const int tile_dim0 = D0;
  static const int tile_dim1 = D1;
 private:
  //CLAMP
  __attribute__((annotate("__cxxamp_opencl_index")))
  __attribute__((always_inline)) tiled_index() restrict(amp)
#ifdef __GPU__
  : global(index<2>(get_global_id(1), get_global_id(0))),
    local(index<2>(get_local_id(1), get_local_id(0))),
    tile(index<2>(get_group_id(1), get_group_id(0))),
    tile_origin(index<2>(get_global_id(1)-get_local_id(1),
                         get_global_id(0)-get_local_id(0))),
    tile_extent(D0, D1)
#endif // __GPU__
  {}
  template<int D0_, int D1_, typename K>
  friend void parallel_for_each(tiled_extent<D0_, D1_>, const K&);
};



template <int D0, int D1/*=0*/, int D2/*=0*/>
class tiled_extent : public extent<3>
{
public:
  static const int rank = 3;
  tiled_extent() restrict(amp,cpu) {
    static_assert(D0 > 0, "Tile size must be positive");
    static_assert(D1 > 0, "Tile size must be positive");
    static_assert(D2 > 0, "Tile size must be positive");
  }
  tiled_extent(const tiled_extent& other) restrict(amp,cpu): extent(other[0], other[1], other[2]) {}
  tiled_extent(const extent<3>& ext) restrict(amp,cpu): extent(ext) {}
  tiled_extent& operator=(const tiled_extent& other) restrict(amp,cpu);
  tiled_extent pad() const restrict(amp,cpu) {
    tiled_extent padded(*this);
    padded[0] = (padded[0] <= D0) ? D0 : (((padded[0] + D0 - 1) / D0) * D0);
    padded[1] = (padded[1] <= D1) ? D1 : (((padded[1] + D1 - 1) / D1) * D1);
    padded[2] = (padded[2] <= D2) ? D2 : (((padded[2] + D2 - 1) / D2) * D2);
    return padded;
  }
  tiled_extent truncate() const restrict(amp,cpu) {
    tiled_extent trunc(*this);
    trunc[0] = (trunc[0]/D0) * D0;
    trunc[1] = (trunc[1]/D1) * D1;
    trunc[2] = (trunc[2]/D2) * D2;
    return trunc;
  }

  // __declspec(property(get)) extent<3> tile_extent;
  extent<3> get_tile_extent() const;
  static const int tile_dim0 = D0;
  static const int tile_dim1 = D1;
  static const int tile_dim2 = D2;
  friend bool operator==(const tiled_extent& lhs, const tiled_extent& rhs) restrict(amp,cpu);
  friend bool operator!=(const tiled_extent& lhs, const tiled_extent& rhs) restrict(amp,cpu);
};

template <int D0, int D1>
class tiled_extent<D0,D1,0> : public extent<2>
{
public:
  static const int rank = 2;
  tiled_extent() restrict(amp,cpu) {
    static_assert(D0 > 0, "Tile size must be positive");
    static_assert(D1 > 0, "Tile size must be positive");
  }
  tiled_extent(const tiled_extent& other) restrict(amp,cpu):extent(other[0], other[1]) {}
  tiled_extent(const extent<2>& ext) restrict(amp,cpu):extent(ext) {}
  tiled_extent& operator=(const tiled_extent& other) restrict(amp,cpu);
  tiled_extent pad() const restrict(amp,cpu) {
    tiled_extent padded(*this);
    padded[0] = (padded[0] <= D0) ? D0 : (((padded[0] + D0 - 1) / D0) * D0);
    padded[1] = (padded[1] <= D1) ? D1 : (((padded[1] + D1 - 1) / D1) * D1);
    return padded;
  }
  tiled_extent truncate() const restrict(amp,cpu) {
    tiled_extent trunc(*this);
    trunc[0] = (trunc[0]/D0) * D0;
    trunc[1] = (trunc[1]/D1) * D1;
    return trunc;
  }
  // __declspec(property(get)) extent<2> tile_extent;
  extent<2> get_tile_extent() const;
  static const int tile_dim0 = D0;
  static const int tile_dim1 = D1;
  friend bool operator==(const tiled_extent& lhs, const tiled_extent& rhs) restrict(amp,cpu);
  friend bool operator!=(const tiled_extent& lhs, const tiled_extent& rhs) restrict(amp,cpu);
};


template <int D0>
class tiled_extent<D0,0,0> : public extent<1>
{
public:
  static const int rank = 1;
  tiled_extent() restrict(amp,cpu) {
    static_assert(D0 > 0, "Tile size must be positive");
  }
  tiled_extent(const tiled_extent& other) restrict(amp,cpu):
    extent(other[0]) {}
  tiled_extent(const extent<1>& ext) restrict(amp,cpu):extent(ext) {}
  tiled_extent& operator=(const tiled_extent& other) restrict(amp,cpu);
  tiled_extent pad() const restrict(amp,cpu) {
    tiled_extent padded(*this);
    padded[0] = (padded[0] <= D0) ? D0 : (((padded[0] + D0 - 1) / D0) * D0);
    return padded;
  }
  tiled_extent truncate() const restrict(amp,cpu) {
    tiled_extent trunc(*this);
    trunc[0] = (trunc[0]/D0) * D0;
    return trunc;
  }
  // __declspec(property(get)) extent<1> tile_extent;
  extent<1> get_tile_extent() const;
  static const int tile_dim0 = D0;
  friend bool operator==(const tiled_extent& lhs, const tiled_extent& rhs) restrict(amp,cpu);
  friend bool operator!=(const tiled_extent& lhs, const tiled_extent& rhs) restrict(amp,cpu);
};


#define __global
#ifdef CXXAMP_ENABLE_HSA_OKRA
//include okra-specific files here
} //namespace Concurrency
#include "okra_manage.h"
namespace Concurrency {
#else
#include "gmac_manage.h"
#endif
template <typename T, int N>
struct projection_helper
{
    typedef array_view<T, N - 1> result_type;
    typedef array_view<const T, N - 1> const_result_type;
    static result_type project(array<T, N>& now, int stride) restrict(amp,cpu) {
        int comp[N - 1], i;
        for (i = N - 1; i > 0; --i)
            comp[i - 1] = now.extent[i];
        Concurrency::extent<N - 1> ext(comp);
        int offset = ext.size() * stride;
        array_view<T, N - 1> av(ext, ext, index<N - 1>(), now.m_device, now.data(), offset);
        return av;
    }
    static const_result_type project(const array<const T, N>& now, int stride) restrict(amp,cpu) {
        int comp[N - 1], i;
        for (i = N - 1; i > 0; --i)
            comp[i - 1] = now.extent[i];
        Concurrency::extent<N - 1> ext(comp);
        int offset = ext.size() * stride;
        return const_result_type(ext, ext, index<N - 1>(), now.m_device, now.data(), offset);
    }
    static result_type project(const array_view<T, N>& now, int stride) restrict(amp,cpu) {
        int ext[N - 1], i, idx[N - 1], ext_o[N - 1];
        for (i = N - 1; i > 0; --i) {
            ext_o[i - 1] = now.extent[i];
            ext[i - 1] = now.extent_base[i];
            idx[i - 1] = now.index_base[i];
        }
        stride += now.index_base[0];
        Concurrency::extent<N - 1> ext_now(ext_o);
        Concurrency::extent<N - 1> ext_base(ext);
        Concurrency::index<N - 1> idx_base(idx);
        array_view<T, N - 1> av(ext_now, ext_base, idx_base, now.cache,
                                now.p_, now.offset + ext_base.size() * stride);
        return av;
    }
};

template <typename T>
struct projection_helper<T, 1>
{
    typedef __global T& result_type;
    typedef __global const T& const_result_type;
    static result_type project(array<T, 1>& now, int i) restrict(amp,cpu) {
        __global T *ptr = reinterpret_cast<__global T *>(now.m_device.get() + i);
        return *ptr;
    }
    static const_result_type& project(const array<T, 1>& now, int i) restrict(amp,cpu) {
        __global const T *ptr = reinterpret_cast<__global const T *>(now.m_device.get() + i);
        return *ptr;
    }
    static result_type& project(const array_view<T, 1>& now, int i) restrict(amp,cpu) {
        __global T *ptr = reinterpret_cast<__global T *>(now.cache.get() + i + now.offset + now.index_base[0]);
        return *ptr;
    }
};
// ------------------------------------------------------------------------


template <typename T, int N = 1>
class array {
public:
#ifdef __GPU__
  typedef _data<T> gmac_buffer_t;
#else
  typedef _data_host<T> gmac_buffer_t;
#endif

  static const int rank = N;
  typedef T value_type;
  array() = delete;

  explicit array(const Concurrency::extent<N>& ext);
  explicit array(int e0);
  explicit array(int e0, int e1);
  explicit array(int e0, int e1, int e2);


  array(const Concurrency::extent<N>& ext, accelerator_view av,
        access_type cpu_access_type = access_type_auto);
  array(int e0, accelerator_view av,
        access_type cpu_access_type = access_type_auto);
  array(int e0, int e1, accelerator_view av,
        access_type cpu_access_type = access_type_auto);
  array(int e0, int e1, int e2, accelerator_view av,
        access_type cpu_access_type = access_type_auto);


  array(const Concurrency::extent<N>& extent, accelerator_view av, accelerator_view associated_av);
  array(int e0, accelerator_view av, accelerator_view associated_av);
  array(int e0, int e1, accelerator_view av, accelerator_view associated_av); //staging
  array(int e0, int e1, int e2, accelerator_view av, accelerator_view associated_av); //staging


  template <typename InputIter>
      array(const Concurrency::extent<N>& ext, InputIter srcBegin);
  template <typename InputIter>
      array(const Concurrency::extent<N>& ext, InputIter srcBegin, InputIter srcEnd);
  template <typename InputIter>
      array(int e0, InputIter srcBegin);
  template <typename InputIter>
      array(int e0, InputIter srcBegin, InputIter srcEnd);
  template <typename InputIter>
      array(int e0, int e1, InputIter srcBegin);
  template <typename InputIter>
      array(int e0, int e1, InputIter srcBegin, InputIter srcEnd);
  template <typename InputIter>
      array(int e0, int e1, int e2, InputIter srcBegin);
  template <typename InputIter>
      array(int e0, int e1, int e2, InputIter srcBegin, InputIter srcEnd);


  template <typename InputIter>
      array(const Concurrency::extent<N>& ext, InputIter srcBegin, accelerator_view av,
            access_type cpu_access_type = access_type_auto);
  template <typename InputIter>
      array(const Concurrency::extent<N>& ext, InputIter srcBegin, InputIter srcEnd,
            accelerator_view av, access_type cpu_access_type = access_type_auto);
  template <typename InputIter>
      array(int e0, InputIter srcBegin, accelerator_view av,
            access_type cpu_access_type = access_type_auto);
  template <typename InputIter>
      array(int e0, InputIter srcBegin, InputIter srcEnd,
            accelerator_view av, access_type cpu_access_type = access_type_auto);
  template <typename InputIter>
      array(int e0, int e1, InputIter srcBegin, accelerator_view av,
            access_type cpu_access_type = access_type_auto);
  template <typename InputIter>
      array(int e0, int e1, InputIter srcBegin, InputIter srcEnd,
            accelerator_view av, access_type cpu_access_type = access_type_auto);
  template <typename InputIter>
      array(int e0, int e1, int e2, InputIter srcBegin, accelerator_view av,
            access_type cpu_access_type = access_type_auto);
  template <typename InputIter>
      array(int e0, int e1, int e2, InputIter srcBegin, InputIter srcEnd,
            accelerator_view av, access_type cpu_access_type = access_type_auto);


  template <typename InputIter>
      array(const Concurrency::extent<N>& ext, InputIter srcBegin,
            accelerator_view av, accelerator_view associated_av);
  template <typename InputIter>
      array(const Concurrency::extent<N>& ext, InputIter srcBegin, InputIter srcEnd,
            accelerator_view av, accelerator_view associated_av);
  template <typename InputIter>
      array(int e0, InputIter srcBegin,
            accelerator_view av, accelerator_view associated_av);
  template <typename InputIter>
      array(int e0, InputIter srcBegin, InputIter srcEnd,
            accelerator_view av, accelerator_view associated_av);
  template <typename InputIter>
      array(int e0, int e1, InputIter srcBegin,
            accelerator_view av, accelerator_view associated_av);
  template <typename InputIter>
      array(int e0, int e1, InputIter srcBegin, InputIter srcEnd,
            accelerator_view av, accelerator_view associated_av);
  template <typename InputIter>
      array(int e0, int e1, int e2, InputIter srcBegin,
            accelerator_view av, accelerator_view associated_av);
  template <typename InputIter>
      array(int e0, int e1, int e2, InputIter srcBegin, InputIter srcEnd,
            accelerator_view av, accelerator_view associated_av);


  explicit array(const array_view<const T, N>& src) : array(src.extent) {
      memmove(const_cast<void*>(reinterpret_cast<const void*>(m_device.get())),
      reinterpret_cast<const void*>(src.cache.get()), extent.size() * sizeof(T));
  }


  array(const array_view<const T, N>& src, accelerator_view av,
        access_type cpu_access_type = access_type_auto);
  array(const array_view<const T, N>& src, accelerator_view av,
        accelerator_view associated_av);


  array(const array& other);
  array(array&& other);

  array& operator=(const array& other) {
    if(this != &other) {
      extent = other.extent;
      this->cpu_access_type = other.cpu_access_type;
#ifndef __GPU__
      this->initialize();
#endif
      copy(other, *this);
    }
    return *this;
  }
  array& operator=(array&& other) {
    if(this != &other) {
      extent = other.extent;
      this->cpu_access_type = other.cpu_access_type;
      other.m_device = nullptr;
      copy(other, *this);
    }
    return *this;
  }
  array& operator=(const array_view<T,N>& src) {
    extent = src.get_extent();
#ifndef __GPU__
    this->initialize();
#endif
    src.copy_to(*this);

    return *this;
  }

  void copy_to(array& dest) const {
      copy(*this, dest);
  }

  void copy_to(const array_view<T,N>& dest) const {
      copy(*this, dest);
  }

  Concurrency::extent<N> get_extent() const restrict(amp,cpu) {
      return extent;
  }


  accelerator_view get_accelerator_view() const {return *pav;}
  accelerator_view get_associated_accelerator_view() const {return *paav;}
  access_type get_cpu_access_type() const {return cpu_access_type;}

  __global T& operator[](const index<N>& idx) restrict(amp,cpu) {
      __global T *ptr = reinterpret_cast<__global T*>(m_device.get());
      return ptr[amp_helper<N, index<N>, Concurrency::extent<N> >::flatten(idx, extent)];
  }
  __global const T& operator[](const index<N>& idx) const restrict(amp,cpu) {
      __global T *ptr = reinterpret_cast<__global T*>(m_device.get());
      return ptr[amp_helper<N, index<N>, Concurrency::extent<N> >::flatten(idx, extent)];
  }

  typename projection_helper<T, N>::result_type
      operator[] (int i) restrict(amp,cpu) {
          return projection_helper<T, N>::project(*this, i);
      }
  typename projection_helper<T, N>::const_result_type
      operator[] (int i) const restrict(amp,cpu) {
          return projection_helper<const T, N>::project(*this, i);
      }

  __global T& operator()(const index<N>& idx) restrict(amp,cpu) {
    return (*this)[idx];
  }
  __global const T& operator()(const index<N>& idx) const restrict(amp,cpu) {
    return (*this)[idx];
  }
  __global T& operator()(int i0) restrict(amp,cpu) {
      return (*this)[i0];
  }
  __global const T& operator()(int i0) const restrict(amp,cpu) {
      return (*this)[i0];
  }
  __global T& operator()(int i0, int i1) restrict(amp,cpu) {
      return (*this)[index<2>(i0, i1)];
  }
  __global const T& operator()(int i0, int i1) const restrict(amp,cpu) {
      return (*this)[index<2>(i0, i1)];
  }
  __global T& operator()(int i0, int i1, int i2) restrict(amp,cpu) {
      return (*this)[index<3>(i0, i1, i2)];
  }
  __global const T& operator()(int i0, int i1, int i2) const restrict(amp,cpu) {
      return (*this)[index<3>(i0, i1, i2)];
  }

  array_view<T, N> section(const Concurrency::index<N>& idx, const Concurrency::extent<N>& ext) restrict(amp,cpu) {
      array_view<T, N> av(*this);
      return av.section(idx, ext);
  }
  array_view<const T, N> section(const Concurrency::index<N>& idx, const Concurrency::extent<N>& ext) const restrict(amp,cpu) {
      array_view<const T, N> av(*this);
      return av.section(idx, ext);
  }
  array_view<T, N> section(const index<N>& idx) restrict(amp,cpu) {
      array_view<T, N> av(*this);
      return av.section(idx);
  }
  array_view<const T, N> section(const index<N>& idx) const restrict(amp,cpu) {
      array_view<const T, N> av(*this);
      return av.section(idx);
  }
  array_view<T,N> section(const extent<N>& ext) restrict(amp,cpu) {
      array_view<T, N> av(*this);
      return av.section(ext);
  }
  array_view<const T,N> section(const extent<N>& ext) const restrict(amp,cpu) {
      array_view<const T, N> av(*this);
      return av.section(ext);
  }

  array_view<T, 1> section(int i0, int e0) restrict(amp,cpu) {
      static_assert(N == 1, "Rank must be 1");
      return section(Concurrency::index<1>(i0), Concurrency::extent<1>(e0));
  }
  array_view<const T, 1> section(int i0, int e0) const restrict(amp,cpu) {
      static_assert(N == 1, "Rank must be 1");
      return section(Concurrency::index<1>(i0), Concurrency::extent<1>(e0));
  }
  array_view<T, 2> section(int i0, int i1, int e0, int e1) const restrict(amp,cpu) {
      static_assert(N == 2, "Rank must be 2");
      return section(Concurrency::index<2>(i0, i1), Concurrency::extent<2>(e0, e1));
  }
  array_view<T, 2> section(int i0, int i1, int e0, int e1) restrict(amp,cpu) {
      static_assert(N == 2, "Rank must be 2");
      return section(Concurrency::index<2>(i0, i1), Concurrency::extent<2>(e0, e1));
  }
  array_view<T, 3> section(int i0, int i1, int i2, int e0, int e1, int e2) restrict(amp,cpu) {
      static_assert(N == 3, "Rank must be 3");
      return section(Concurrency::index<3>(i0, i1, i2), Concurrency::extent<3>(e0, e1, e2));
  }
  array_view<const T, 3> section(int i0, int i1, int i2, int e0, int e1, int e2) const restrict(amp,cpu) {
      static_assert(N == 3, "Rank must be 3");
      return section(Concurrency::index<3>(i0, i1, i2), Concurrency::extent<3>(e0, e1, e2));
  }

  template <typename ElementType>
    array_view<ElementType, 1> reinterpret_as() restrict(amp,cpu) {
        int size = extent.size() * sizeof(T) / sizeof(ElementType);
        array_view<ElementType, 1> av(Concurrency::extent<1>(size), reinterpret_cast<ElementType*>(m_device.get()));
        return av;
    }
  template <typename ElementType>
    array_view<const ElementType, 1> reinterpret_as() const restrict(amp,cpu) {
        int size = extent.size() * sizeof(T) / sizeof(ElementType);
        array_view<const ElementType, 1> av(Concurrency::extent<1>(size), reinterpret_cast<const ElementType*>(m_device.get()));
        return av;
    }
  template <int K> array_view<T, K>
      view_as(const Concurrency::extent<K>& viewExtent) restrict(amp,cpu) {
          array_view<T, 1> av(Concurrency::extent<1>(viewExtent.size()), data());
          return av.view_as(viewExtent);
      }
  template <int K> array_view<const T, K>
      view_as(const Concurrency::extent<K>& viewExtent) const restrict(amp,cpu) {
          const array_view<T, 1> av(Concurrency::extent<1>(viewExtent.size()), data());
          return av.view_as(viewExtent);
      }

  operator std::vector<T>() const {
      T *begin = reinterpret_cast<T*>(m_device.get()),
        *end = reinterpret_cast<T*>(m_device.get() + extent.size());
      return std::vector<T>(begin, end);
  }

  T* data() const restrict(amp,cpu) {
    return reinterpret_cast<T*>(m_device.get());
  }
  ~array() { // For GMAC
    m_device.reset();
    if(pav) delete pav;
    if(paav) delete paav;
  }


  const gmac_buffer_t& internal() const restrict(amp,cpu) { return m_device; }
  Concurrency::extent<N> extent;
private:
  template <int K, typename Q> friend struct index_helper;
  template <int K, typename Q1, typename Q2> friend struct amp_helper;
  template <typename K, int Q> friend struct projection_helper;
  gmac_buffer_t m_device;
  access_type cpu_access_type;
  __attribute__((cpu)) accelerator_view *pav, *paav;

#ifndef __GPU__
  void initialize() {
      m_device.reset(GMACAllocator<T>().allocate(extent.size()), GMACDeleter<T>());
  }
  template <typename InputIter>
      void initialize(InputIter srcBegin, InputIter srcEnd) {
          initialize();
          std::copy(srcBegin, srcEnd, m_device.get());
      }
#endif
};

template <typename T, int N = 1>
class array_view
{
//  typedef typename std::remove_const<T>::type nc_T;
public:
#ifdef __GPU__
  typedef _data<T> gmac_buffer_t;
#else
  typedef _data_host_view<T> gmac_buffer_t;
#endif

  static const int rank = N;
  typedef T value_type;
  array_view() = delete;

  ~array_view() restrict(amp,cpu) {
#ifndef __GPU__
      if (p_ && cache.is_last()) {
          synchronize();
          cache.reset();
      }
#endif
  }

  array_view(array<T, N>& src) restrict(amp,cpu)
      : extent(src.extent), p_(NULL), cache(src.internal()), offset(0),
        index_base(), extent_base(src.extent) {}

  template <typename Container, class = typename std::enable_if<!std::is_array<Container>::value>::type>
      array_view(const Concurrency::extent<N>& extent, Container& src)
      : array_view(extent, src.data()) {}
  template <typename Container, class = typename std::enable_if<!std::is_array<Container>::value>::type>
      array_view(int e0, Container& src)
      : array_view(Concurrency::extent<1>(e0), src)
  { static_assert(N == 1, "Rank must be 1"); }
  template <typename Container, class = typename std::enable_if<!std::is_array<Container>::value>::type>
      array_view(int e0, int e1, Container& src)
      : array_view(Concurrency::extent<2>(e0, e1), src)
  { static_assert(N == 2, "Rank must be 2"); }
  template <typename Container, class = typename std::enable_if<!std::is_array<Container>::value>::type>
      array_view(int e0, int e1, int e2, Container& src)
      : array_view(Concurrency::extent<3>(e0, e1, e2), src)
  { static_assert(N == 3, "Rank must be 3"); }


  array_view(const Concurrency::extent<N>& extent, value_type* src) restrict(amp,cpu);
  array_view(int e0, value_type *src) restrict(amp,cpu)
      : array_view(Concurrency::extent<1>(e0), src)
  { static_assert(N == 1, "Rank must be 1"); }
  array_view(int e0, int e1, value_type *src) restrict(amp,cpu)
      : array_view(Concurrency::extent<2>(e0, e1), src)
  { static_assert(N == 2, "Rank must be 2"); }
  array_view(int e0, int e1, int e2, value_type *src) restrict(amp,cpu)
      : array_view(Concurrency::extent<3>(e0, e1, e2), src)
  { static_assert(N == 3, "Rank must be 3"); }


  explicit array_view(const Concurrency::extent<N>& extent);
  explicit array_view(int e0)
      : array_view(Concurrency::extent<1>(e0))
  { static_assert(N == 1, "Rank must be 1"); }
  explicit array_view(int e0, int e1)
      : array_view(Concurrency::extent<2>(e0, e1))
  { static_assert(N == 2, "Rank must be 2"); }
  explicit array_view(int e0, int e1, int e2)
      : array_view(Concurrency::extent<3>(e0, e1, e2))
  { static_assert(N == 3, "Rank must be 3"); }

  template <class = typename std::enable_if<std::is_const<T>::value>::type>
    array_view(const array_view<nc_T, N>& other) restrict(amp,cpu) : extent(other.extent),
      p_(other.p_), cache(other.cache), offset(other.offset), index_base(other.index_base),
      extent_base(other.extent_base) {}
  template <class = typename std::enable_if<!std::is_const<T>::value>::type>
    array_view(const array_view<const T, N>& other) restrict(amp,cpu) : extent(other.extent),
      p_(const_cast<T*>(other.p_)), cache(other.cache), offset(other.offset), index_base(other.index_base),
      extent_base(other.extent_base) {
      }

  array_view(const array_view<const T, N>& other) restrict(amp,cpu) : extent(other.extent),
    p_(const_cast<T*>(other.p_)), cache(other.cache), offset(other.offset), index_base(other.index_base),
    extent_base(other.extent_base) {
    }
   array_view(const array_view& other) restrict(amp,cpu) : extent(other.extent),
    p_(other.p_), cache(other.cache), offset(other.offset), index_base(other.index_base),
    extent_base(other.extent_base) {}
  array_view& operator=(const array_view& other) restrict(amp,cpu) {
      if (this != &other) {
          extent = other.extent;
          p_ = other.p_;
          cache = other.cache;
          index_base = other.index_base;
          extent_base = other.extent_base;
          offset = other.offset;
      }
      return *this;
  }
  array_view& operator=(const array_view<const T,N>& other) restrict(amp,cpu) {
    extent = other.extent;
    p_ = const_cast<T*>(other.p_);
    cache = other.cache;
    index_base = other.index_base;
    extent_base = other.extent_base;
    offset = other.offset;
    return *this;
  }

  void copy_to(array<T,N>& dest) const {
      copy(*this, dest);
  }
  void copy_to(const array_view& dest) const {
      copy(*this, dest);
  }

  extent<N> get_extent() const restrict(amp,cpu) {
      return extent;
  }

  __global T& operator[](const index<N>& idx) const restrict(amp,cpu) {
      __global T *ptr = reinterpret_cast<__global T*>(cache.get() + offset);
      return ptr[amp_helper<N, index<N>, Concurrency::extent<N>>::flatten(idx + index_base, extent_base)];
  }
  template <int D0, int D1=0, int D2=0>
  __global T& operator[](const tiled_index<D0, D1, D2>& idx) const restrict(amp,cpu) {
      __global T *ptr = reinterpret_cast<__global T*>(cache.get() + offset);
      return ptr[amp_helper<N, index<N>, Concurrency::extent<N>>::flatten(idx.global + index_base, extent_base)];
  }

  typename projection_helper<T, N>::result_type
      operator[] (int i) const restrict(amp,cpu) {
          return projection_helper<T, N>::project(*this, i);
      }
  __global T& operator()(const index<N>& idx) const restrict(amp,cpu) {
    return (*this)[idx];
  }
  __global T& operator()(int i0) const restrict(amp,cpu) {
      static_assert(N == 1, "Rank must be 1");
      return (*this)[index<1>(i0)];
  }
  __global T& operator()(int i0, int i1) const restrict(amp,cpu) {
      static_assert(N == 2, "Rank must be 2");
      return (*this)[index<2>(i0, i1)];
  }
  __global T& operator()(int i0, int i1, int i2) const restrict(amp,cpu) {
      static_assert(N == 3, "Rank must be 3");
      return (*this)[index<3>(i0, i1, i2)];
  }

  template <typename ElementType>
      array_view<ElementType, 1> reinterpret_as() restrict(amp,cpu) {
          int size = extent.size() * sizeof(T) / sizeof(ElementType);
          array_view<ElementType, 1> av(Concurrency::extent<1>(size), reinterpret_cast<ElementType*>(cache.get_mutable() + offset + index_base[0]));
          return av;
      }
  template <typename ElementType>
      array_view<const ElementType, 1> reinterpret_as() const restrict(amp,cpu) {
          int size = extent.size() * sizeof(T) / sizeof(ElementType);
          array_view<const ElementType, 1> av(Concurrency::extent<1>(size), reinterpret_cast<const ElementType*>(cache.get() + offset + index_base[0]));
          return av;
      }
  array_view<T, N> section(const Concurrency::index<N>& idx,
                           const Concurrency::extent<N>& ext) const restrict(amp,cpu) {
      array_view<T, N> av(ext, extent_base, idx + index_base, cache, p_, offset);
      return av;
  }
  array_view<T, N> section(const Concurrency::index<N>& idx) const restrict(amp,cpu) {
      Concurrency::extent<N> ext(extent);
      amp_helper<N, Concurrency::index<N>, Concurrency::extent<N>>::minus(idx, ext);
      return section(idx, ext);
  }
  array_view<T, N> section(const Concurrency::extent<N>& ext) const restrict(amp,cpu) {
      Concurrency::index<N> idx;
      return section(idx, ext);
  }
  array_view<T, 1> section(int i0, int e0) const restrict(amp,cpu) {
      static_assert(N == 1, "Rank must be 1");
      return section(Concurrency::index<1>(i0), Concurrency::extent<1>(e0));
  }
  array_view<T, 2> section(int i0, int i1, int e0, int e1) const restrict(amp,cpu) {
      static_assert(N == 2, "Rank must be 2");
      return section(Concurrency::index<2>(i0, i1), Concurrency::extent<2>(e0, e1));
  }
  array_view<T, 3> section(int i0, int i1, int i2, int e0, int e1, int e2) const restrict(amp,cpu) {
      static_assert(N == 3, "Rank must be 3");
      return section(Concurrency::index<3>(i0, i1, i2), Concurrency::extent<3>(e0, e1, e2));
  }

  template <int K>
  array_view<T, K> view_as(Concurrency::extent<K> viewExtent) const restrict(amp,cpu) {
    static_assert(N == 1, "view_as is only permissible on array views of rank 1");
    array_view<T, K> av(viewExtent, cache, p_, index_base[0]);
    return av;
  }

  void synchronize() const;
  completion_future synchronize_async() const;
  void refresh() const;
  void discard_data() const {}

  T* data() const restrict(amp,cpu) {
    return reinterpret_cast<T*>(cache.get() + offset + index_base[0]);
  }

private:
  template <int K, typename Q> friend struct index_helper;
  template <int K, typename Q1, typename Q2> friend struct amp_helper;
  template <typename K, int Q> friend struct projection_helper;
  template <typename Q, int K> friend class array;
  template <typename Q, int K> friend class array_view;

  // used by view_as
  array_view(const Concurrency::extent<N>& ext, const gmac_buffer_t& cache,
             T *p, int offset) restrict(amp,cpu)
      : extent(ext), cache(cache), offset(offset), p_(p), extent_base(ext) {}
  // used by section and projection
  array_view(const Concurrency::extent<N>& ext_now,
             const Concurrency::extent<N>& ext_b,
             const Concurrency::index<N>& idx_b,
             const gmac_buffer_t& cache, T *p, int off) restrict(amp,cpu)
      : extent(ext_now), index_base(idx_b), extent_base(ext_b),
      p_(p), cache(cache), offset(off) {}

  __attribute__((cpu)) T *p_;
  gmac_buffer_t cache;
  Concurrency::extent<N> extent;
  Concurrency::extent<N> extent_base;
  Concurrency::index<N> index_base;
  int offset;
};

template <typename T, int N>
class array_view<const T, N>
{
public:
  typedef typename std::remove_const<T>::type nc_T;
  static const int rank = N;
  typedef const T value_type;

#ifdef __GPU__
  typedef _data<T> gmac_buffer_t;
#else
  typedef _data_host_view<T> gmac_buffer_t;
#endif

  array_view() = delete;

  ~array_view() restrict(amp,cpu) {
#ifndef __GPU__
  if (p_ && cache.is_last()) {
    synchronize();
    cache.reset();
  }
#endif
  }

  array_view(const array<T,N>& src) restrict(amp,cpu)
      : extent(src.extent), p_(NULL), cache(src.internal()), offset(0),
        index_base(), extent_base(src.extent) {}
  template <typename Container, class = typename std::enable_if<!std::is_array<Container>::value>::type>
    array_view(const extent<N>& extent, const Container& src)
        : array_view(extent, src.data()) {}
    template <typename Container, class = typename std::enable_if<!std::is_array<Container>::value>::type>
      array_view(int e0, Container& src)
      : array_view(Concurrency::extent<1>(e0), src)
  { static_assert(N == 1, "Rank must be 1"); }
  template <typename Container, class = typename std::enable_if<!std::is_array<Container>::value>::type>
      array_view(int e0, int e1, Container& src)
      : array_view(Concurrency::extent<2>(e0, e1), src)
  { static_assert(N == 2, "Rank must be 2"); }
  template <typename Container, class = typename std::enable_if<!std::is_array<Container>::value>::type>
      array_view(int e0, int e1, int e2, Container& src)
      : array_view(Concurrency::extent<3>(e0, e1, e2), src)
  { static_assert(N == 3, "Rank must be 3"); }

  array_view(const extent<N>& extent, const value_type* src) restrict(amp,cpu);
  array_view(int e0, value_type *src) restrict(amp,cpu)
      : array_view(Concurrency::extent<1>(e0), src)
  { static_assert(N == 1, "Rank must be 1"); }
  array_view(int e0, int e1, value_type *src) restrict(amp,cpu)
      : array_view(Concurrency::extent<2>(e0, e1), src)
  { static_assert(N == 2, "Rank must be 2"); }
  array_view(int e0, int e1, int e2, value_type *src) restrict(amp,cpu)
      : array_view(Concurrency::extent<3>(e0, e1, e2), src)
  { static_assert(N == 3, "Rank must be 3"); }

  array_view(const array_view<T, N>& other) restrict(amp,cpu) : extent(other.extent),
      p_(other.p_), cache(other.cache), offset(other.offset), index_base(other.index_base),
      extent_base(other.extent_base) {}

  array_view(const array_view& other) restrict(amp,cpu) : extent(other.extent),
    p_(other.p_), cache(other.cache), offset(other.offset), index_base(other.index_base),
    extent_base(other.extent_base) {}

  array_view& operator=(const array_view<T,N>& other) restrict(amp,cpu) {
    extent = other.extent;
    p_ = other.p_;
    cache = other.cache;
    index_base = other.index_base;
    extent_base = other.extent_base;
    offset = other.offset;
    return *this;
  }

  array_view& operator=(const array_view& other) restrict(amp,cpu) {
    if (this != &other) {
      extent = other.extent;
      p_ = other.p_;
      cache = other.cache;
      index_base = other.index_base;
      extent_base = other.extent_base;
      offset = other.offset;
    }
    return *this;
  }

  void copy_to(array<T,N>& dest) const {
    copy(*this, dest);
  }

  void copy_to(const array_view<T,N>& dest) const {
    copy(*this, dest);
  }

  extent<N> get_extent() const restrict(amp,cpu) {
    return extent;
  }
  accelerator_view get_source_accelerator_view() const;

  __global const T& operator[](const index<N>& idx) const restrict(amp,cpu) {
    __global T *ptr = reinterpret_cast<__global T*>(cache.get() + offset);
    return ptr[amp_helper<N, index<N>, Concurrency::extent<N>>::flatten(idx + index_base, extent_base)];
  }

  typename projection_helper<const T, N>::result_type
      operator[] (int i) const restrict(amp,cpu) {
    return projection_helper<const T, N>::project(*this, i);
  }

  const T& get_ref(const index<N>& idx) const restrict(amp,cpu);

  __global const T& operator()(const index<N>& idx) const restrict(amp,cpu) {
    return (*this)[idx];
  }
  __global const T& operator()(int i0) const restrict(amp,cpu) {
    static_assert(N == 1, "Rank must be 1");
    return (*this)[index<1>(i0)];
  }
  __global const T& operator()(int i0, int i1) const restrict(amp,cpu) {
    static_assert(N == 2, "Rank must be 2");
    return (*this)[index<2>(i0, i1)];
  }
  __global const T& operator()(int i0, int i1, int i2) const restrict(amp,cpu) {
    static_assert(N == 3, "Rank must be 3");
    return (*this)[index<3>(i0, i1, i2)];
  }
/*
  typename projection_helper<const T, N>::result_type
      operator()(int i) const restrict(amp,cpu) {
    return (*this)[idx];
  }
*/
  template <typename ElementType>
    array_view<ElementType, 1> reinterpret_as() restrict(amp,cpu) {
      int size = extent.size() * sizeof(T) / sizeof(ElementType);
      array_view<ElementType, 1> av(Concurrency::extent<1>(size), reinterpret_cast<ElementType*>(cache.get_mutable() + offset + index_base[0]));
      return av;
    }
  template <typename ElementType>
    array_view<const ElementType, 1> reinterpret_as() const restrict(amp,cpu) {
      int size = extent.size() * sizeof(T) / sizeof(ElementType);
      array_view<const ElementType, 1> av(Concurrency::extent<1>(size), reinterpret_cast<const ElementType*>(cache.get() + offset + index_base[0]));
      return av;
    }
  array_view<const T, N> section(const Concurrency::index<N>& idx,
                     const Concurrency::extent<N>& ext) const restrict(amp,cpu) {
    array_view<const T, N> av(ext, extent_base, idx + index_base, cache, p_, offset);
    return av;
  }
  array_view<const T, N> section(const Concurrency::index<N>& idx) const restrict(amp,cpu) {
    Concurrency::extent<N> ext(extent);
    amp_helper<N, Concurrency::index<N>, Concurrency::extent<N>>::minus(idx, ext);
    return section(idx, ext);
  }

  array_view<const T, N> section(const Concurrency::extent<N>& ext) const restrict(amp,cpu) {
    Concurrency::index<N> idx;
    return section(idx, ext);
  }
  array_view<const T, 1> section(int i0, int e0) const restrict(amp,cpu) {
    static_assert(N == 1, "Rank must be 1");
    return section(Concurrency::index<1>(i0), Concurrency::extent<1>(e0));
  }
  array_view<const T, 2> section(int i0, int i1, int e0, int e1) const restrict(amp,cpu) {
    static_assert(N == 2, "Rank must be 2");
    return section(Concurrency::index<2>(i0, i1), Concurrency::extent<2>(e0, e1));
  }
  array_view<const T, 3> section(int i0, int i1, int i2, int e0, int e1, int e2) const restrict(amp,cpu) {
    static_assert(N == 3, "Rank must be 3");
    return section(Concurrency::index<3>(i0, i1, i2), Concurrency::extent<3>(e0, e1, e2));
  }

  template <int K>
    array_view<const T, K> view_as(Concurrency::extent<K> viewExtent) const restrict(amp,cpu) {
      static_assert(N == 1, "view_as is only permissible on array views of rank 1");
      array_view<const T, K> av(viewExtent, cache, p_, offset);
      return av;
    }

  void synchronize() const;
  completion_future synchronize_async() const;

  void synchronize_to(const accelerator_view& av) const;
  completion_future synchronize_to_async(const accelerator_view& av) const;

  void refresh() const;

  const T* data() const restrict(amp,cpu) {
    return reinterpret_cast<T*>(cache.get() + offset + index_base[0]);
  }
private:
  template <int K, typename Q> friend struct index_helper;
  template <int K, typename Q1, typename Q2> friend struct amp_helper;
  template <typename K, int Q> friend struct projection_helper;
  template <typename Q, int K> friend class array;
  template <typename Q, int K> friend class array_view;
/*
  // used by view_as
  array_view(const Concurrency::extent<N>& ext, const gmac_buffer_t& cache,
             T *p, int offset) restrict(amp,cpu)
      : extent(ext), cache(cache), offset(offset), p_(p), extent_base(ext) {}
*/
  // used by section and projection
  array_view(const Concurrency::extent<N>& ext_now,
             const Concurrency::extent<N>& ext_b,
             const Concurrency::index<N>& idx_b,
             const gmac_buffer_t& cache, value_type *p, int off) restrict(amp,cpu)
      : extent(ext_now), index_base(idx_b), extent_base(ext_b),
      p_(p), cache(cache), offset(off) {}

  __attribute__((cpu)) value_type *p_;
  gmac_buffer_t cache;
  Concurrency::extent<N> extent;
  Concurrency::extent<N> extent_base;
  Concurrency::index<N> index_base;
  int offset;
};

#undef __global

template <int N, typename Kernel>
void parallel_for_each(extent<N> compute_domain, const Kernel& f);

template <int D0, int D1, int D2, typename Kernel>
void parallel_for_each(tiled_extent<D0,D1,D2> compute_domain, const Kernel& f);

template <int D0, int D1, typename Kernel>
void parallel_for_each(tiled_extent<D0,D1> compute_domain, const Kernel& f);

template <int D0, typename Kernel>
void parallel_for_each(tiled_extent<D0> compute_domain, const Kernel& f);

template <int N, typename Kernel>
void parallel_for_each(const accelerator_view& accl_view, extent<N> compute_domain, const Kernel& f){
    parallel_for_each(compute_domain, f);
}

template <int D0, int D1, int D2, typename Kernel>
void parallel_for_each(const accelerator_view& accl_view, tiled_extent<D0,D1,D2> compute_domain, const Kernel& f) {
    parallel_for_each(compute_domain, f);
}

template <int D0, int D1, typename Kernel>
void parallel_for_each(const accelerator_view& accl_view, tiled_extent<D0,D1> compute_domain, const Kernel& f) {
    parallel_for_each(compute_domain, f);
}

template <int D0, typename Kernel>
void parallel_for_each(const accelerator_view& accl_view, tiled_extent<D0> compute_domain, const Kernel& f) {
    parallel_for_each(compute_domain, f);
}

} // namespace Concurrency
namespace concurrency = Concurrency;
// Specialization and inlined implementation of C++AMP classes/templates
#include "amp_impl.h"
#include "parallel_for_each.h"

typedef int HRESULT;
class runtime_exception : public std::exception
{
public:
  runtime_exception(const char * message, HRESULT hresult) throw() : _M_msg(message), err_code(hresult) {}
  explicit runtime_exception(HRESULT hresult) throw() : err_code(hresult) {}
  runtime_exception(const runtime_exception& other) throw() : _M_msg(other.what()), err_code(other.err_code) {}
  runtime_exception& operator=(const runtime_exception& other) throw() {
    _M_msg = *(other.what());
    err_code = other.err_code;
    return *this;
  }
  virtual ~runtime_exception() throw() {}
  virtual const char* what() const throw() {return _M_msg.c_str();}
  HRESULT get_error_code() const {return err_code;}

private:
  std::string _M_msg;
  HRESULT err_code;
};


namespace Concurrency {

template <typename T>
void copy(const array_view<const T, 1>& src, const array_view<T, 1>& dest) {
    for (int i = 0; i < dest.get_extent()[0]; ++i)
        dest[i] = src[i];
}
template <typename T, int N>
void copy(const array_view<const T, N>& src, const array_view<T, N>& dest) {
    for (int i = 0; i < dest.get_extent()[0]; ++i)
        Concurrency::copy(src[i], dest[i]);
}

template <typename T>
void copy(const array_view<T, 1>& src, const array_view<T, 1>& dest) {
    for (int i = 0; i < dest.get_extent()[0]; ++i)
        dest[i] = src[i];
}
template <typename T, int N>
void copy(const array_view<T, N>& src, const array_view<T, N>& dest) {
    for (int i = 0; i < dest.get_extent()[0]; ++i)
        Concurrency::copy(src[i], dest[i]);
}

template <typename T>
void copy(const array<T, 1>& src, const array_view<T, 1>& dest) {
    for (int i = 0; i < dest.get_extent()[0]; ++i)
        dest[i] = src[i];
}
template <typename T, int N>
void copy(const array<T, N>& src, const array_view<T, N>& dest) {
    for (int i = 0; i < dest.get_extent()[0]; ++i)
        Concurrency::copy(src[i], dest[i]);
}

template <typename T>
void copy(const array<T, 1>& src, array<T, 1>& dest) {
    for (int i = 0; i < dest.get_extent()[0]; ++i)
        dest[i] = src[i];
}
template <typename T, int N>
void copy(const array<T, N>& src, array<T, N>& dest) {
    for (int i = 0; i < dest.get_extent()[0]; ++i)
        Concurrency::copy(src[i], dest[i]);
}

template <typename T>
void copy(const array_view<const T, 1>& src, array<T, 1>& dest) {
    for (int i = 0; i < dest.get_extent()[0]; ++i)
        dest[i] = src[i];
}
template <typename T, int N>
void copy(const array_view<const T, N>& src, array<T, N>& dest) {
    for (int i = 0; i < dest.get_extent()[0]; ++i)
        Concurrency::copy(src[i], dest[i]);
}

template <typename T>
void copy(const array_view<T, 1>& src, array<T, 1>& dest) {
    for (int i = 0; i < dest.get_extent()[0]; ++i)
        dest[i] = src[i];
}
template <typename T, int N>
void copy(const array_view<T, N>& src, array<T, N>& dest) {
    for (int i = 0; i < dest.get_extent()[0]; ++i)
        Concurrency::copy(src[i], dest[i]);
}

// TODO: __global should not be allowed in CPU Path
template <typename InputIter, typename T>
void copy(InputIter srcBegin, InputIter srcEnd, const array_view<T, 1>& dest) {
    for (int i = 0; i < dest.get_extent()[0]; ++i) {
        reinterpret_cast<T&>(dest[i]) = *srcBegin;
        ++srcBegin;
    }
}
template <typename InputIter, typename T, int N>
void copy(InputIter srcBegin, InputIter srcEnd, const array_view<T, N>& dest) {
    int adv = dest.get_extent().size() / dest.get_extent()[0];
    for (int i = 0; i < dest.get_extent()[0]; ++i) {
        Concurrency::copy(srcBegin, srcEnd, dest[i]);
        std::advance(srcBegin, adv);
    }
}

// TODO: Boundary Check
template <typename InputIter, typename T>
void copy(InputIter srcBegin, InputIter srcEnd, array<T, 1>& dest) {
    for (int i = 0; i < dest.get_extent()[0]; ++i) {
        dest[i] = *srcBegin;
        ++srcBegin;
    }
}
template <typename InputIter, typename T, int N>
void copy(InputIter srcBegin, InputIter srcEnd, array<T, N>& dest) {
    int adv = dest.get_extent().size() / dest.get_extent()[0];
    for (int i = 0; i < dest.get_extent()[0]; ++i) {
        Concurrency::copy(srcBegin, srcEnd, dest[i]);
        std::advance(srcBegin, adv);
    }
}

template <typename InputIter, typename T>
void copy(InputIter srcBegin, const array_view<T, 1>& dest) {
    for (int i = 0; i < dest.get_extent()[0]; ++i) {
        reinterpret_cast<T&>(dest[i]) = *srcBegin;
        ++srcBegin;
    }
}
template <typename InputIter, typename T, int N>
void copy(InputIter srcBegin, const array_view<T, N>& dest) {
    int adv = dest.get_extent().size() / dest.get_extent()[0];
    for (int i = 0; i < dest.get_extent()[0]; ++i) {
        Concurrency::copy(srcBegin, dest[i]);
        std::advance(srcBegin, adv);
    }
}

template <typename InputIter, typename T>
void copy(InputIter srcBegin, array<T, 1>& dest) {
    for (int i = 0; i < dest.get_extent()[0]; ++i) {
        dest[i] = *srcBegin;
        ++srcBegin;
    }
}
template <typename InputIter, typename T, int N>
void copy(InputIter srcBegin, array<T, N>& dest) {
    int adv = dest.get_extent().size() / dest.get_extent()[0];
    for (int i = 0; i < dest.get_extent()[0]; ++i) {
        Concurrency::copy(srcBegin, dest[i]);
        std::advance(srcBegin, adv);
    }
}

template <typename OutputIter, typename T>
void copy(const array_view<T, 1> &src, OutputIter destBegin) {
    for (int i = 0; i < src.get_extent()[0]; ++i) {
        *destBegin = (src[i]);
        destBegin++;
    }
}
template <typename OutputIter, typename T, int N>
void copy(const array_view<T, N> &src, OutputIter destBegin) {
    int adv = src.get_extent().size() / src.get_extent()[0];
    for (int i = 0; i < src.get_extent()[0]; ++i) {
        copy(src[i], destBegin);
        std::advance(destBegin, adv);
    }
}

template <typename OutputIter, typename T>
void copy(const array<T, 1> &src, OutputIter destBegin) {
    for (int i = 0; i < src.get_extent()[0]; ++i) {
        *destBegin = src[i];
        destBegin++;
    }
}
template <typename OutputIter, typename T, int N>
void copy(const array<T, N> &src, OutputIter destBegin) {
    int adv = src.get_extent().size() / src.get_extent()[0];
    for (int i = 0; i < src.get_extent()[0]; ++i) {
        copy(src[i], destBegin);
        std::advance(destBegin, adv);
    }
}


template <typename InputType, typename OutputType>
completion_future __amp_copy_async_impl(InputType& src, OutputType& dst) {
    std::future<void> fut = std::async([&]() mutable { copy(src, dst); });
    fut.wait();
    return completion_future(fut.share());
}


template <typename T, int N>
completion_future copy_async(const array<T, N>& src, array<T, N>& dest) {
    return __amp_copy_async_impl(src, dest);
}
template <typename T, int N>
completion_future copy_async(const array<T, N>& src, const array_view<T, N>& dest) {
    return __amp_copy_async_impl(src, dest);
}


template <typename T, int N>
completion_future copy_async(const array_view<const T, N>& src, array<T, N>& dest) {
    return __amp_copy_async_impl(src, dest);
}
template <typename T, int N>
completion_future copy_async(const array_view<const T, N>& src, const array_view<T, N>& dest) {
    return __amp_copy_async_impl(src, dest);
}


template <typename T, int N>
completion_future copy_async(const array_view<T, N>& src, array<T, N>& dest) {
    return __amp_copy_async_impl(src, dest);
}
template <typename T, int N>
completion_future copy_async(const array_view<T, N>& src, const array_view<T, N>& dest) {
    return __amp_copy_async_impl(src, dest);
}


template <typename InputIter, typename T, int N>
completion_future copy_async(InputIter srcBegin, InputIter srcEnd, array<T, N>& dest) {
    std::future<void> fut = std::async([&]() mutable { copy(srcBegin, srcEnd, dest); });
    fut.wait();
    return completion_future(fut.share());
}

template <typename InputIter, typename T, int N>
completion_future copy_async(InputIter srcBegin, InputIter srcEnd, const array_view<T, N>& dest) {
    std::future<void> fut = std::async([&]() mutable { copy(srcBegin, srcEnd, dest); });
    fut.wait();
    return completion_future(fut.share());
}


template <typename InputIter, typename T, int N>
completion_future copy_async(InputIter srcBegin, array<T, N>& dest) {
    std::future<void> fut = std::async([&]() mutable { copy(srcBegin, dest); });
    fut.wait();
    return completion_future(fut.share());
}
template <typename InputIter, typename T, int N>
completion_future copy_async(InputIter srcBegin, const array_view<T, N>& dest) {
    std::future<void> fut = std::async([&]() mutable { copy(srcBegin, dest); });
    fut.wait();
    return completion_future(fut.share());
}


template <typename OutputIter, typename T, int N>
completion_future copy_async(const array<T, N>& src, OutputIter destBegin) {
    std::future<void> fut = std::async([&]() mutable { copy(src, destBegin); });
    fut.wait();
    return completion_future(fut.share());
}
template <typename OutputIter, typename T, int N>
completion_future copy_async(const array_view<T, N>& src, OutputIter destBegin) {
    std::future<void> fut = std::async([&]() mutable { copy(src, destBegin); });
    fut.wait();
    return completion_future(fut.share());
}

#ifdef __GPU__
extern "C" unsigned atomic_add_local(volatile __attribute__((address_space(3))) unsigned *p, unsigned val) restrict(amp,cpu);
static inline unsigned atomic_fetch_add(unsigned *x, unsigned y) restrict(amp,cpu) { 
  return atomic_add_local(reinterpret_cast<volatile __attribute__((address_space(3))) unsigned *>(x), y);
}
#else
extern unsigned atomic_fetch_add(unsigned *x, unsigned y) restrict(amp,cpu);
#endif

#ifdef __GPU__
extern "C" int atomic_add_global(volatile __attribute__((address_space(1))) int *p, int val) restrict(amp, cpu);
static inline int atomic_fetch_add(int *x, int y) restrict(amp,cpu) {
  return atomic_add_global(reinterpret_cast<volatile __attribute__((address_space(1))) int *>(x), y);
}
#else
extern int atomic_fetch_add(int *x, int y) restrict(amp, cpu);
#endif

<<<<<<< HEAD
#ifdef __GPU__
extern "C" unsigned atomic_max_local(volatile __attribute__((address_space(3))) unsigned *p, unsigned val) restrict(amp,cpu);
extern "C" int atomic_max_global(volatile __attribute__((address_space(1))) int *p, int val) restrict(amp, cpu);
static inline unsigned atomic_fetch_max(unsigned *x, unsigned y) restrict(amp,cpu) {
  return atomic_max_local(reinterpret_cast<volatile __attribute__((address_space(3))) unsigned *>(x), y);
}
static inline int atomic_fetch_max(int *x, int y) restrict(amp,cpu) {
  return atomic_max_global(reinterpret_cast<volatile __attribute__((address_space(1))) int *>(x), y);
}

extern "C" unsigned atomic_inc_local(volatile __attribute__((address_space(3))) unsigned *p) restrict(amp,cpu);
extern "C" int atomic_inc_global(volatile __attribute__((address_space(1))) int *p) restrict(amp, cpu);
static inline unsigned atomic_fetch_inc(unsigned *x) restrict(amp,cpu) {
  return atomic_inc_local(reinterpret_cast<volatile __attribute__((address_space(3))) unsigned *>(x));
}
static inline int atomic_fetch_inc(int *x) restrict(amp,cpu) {
  return atomic_inc_global(reinterpret_cast<volatile __attribute__((address_space(1))) int *>(x));
}
#else
extern unsigned atomic_exchange(unsigned *dest, unsigned val);
extern int atomic_exchange(int *dest, int val);
extern float atomic_exchange(float *dest, int val);

extern unsigned atomic_compare_exchange(unsigned * dest, int * expected_value, int val);
extern int atomic_compare_exchange(int * dest, int * expected_value, int val);

extern unsigned atomic_fetch_add(unsigned *dest, unsigned val);
extern int atomic_fetch_add(int *dest, int val);

extern unsigned atomic_fetch_sub(unsigned *dest, unsigned val);
extern int atomic_fetch_sub(int *dest, int val);

extern unsigned atomic_fetch_and(unsigned *dest, unsigned val);
extern int atomic_fetch_and(int *dest, int val);

extern unsigned atomic_fetch_or(unsigned *dest, unsigned val);
extern int atomic_fetch_or(int *dest, int val);

extern unsigned atomic_fetch_xor(unsigned *dest, unsigned val);
extern int atomic_fetch_xor(int *dest, int val);

extern int atomic_fetch_inc(int * _Dest);
extern unsigned atomic_fetch_inc(unsigned * _Dest);

extern int atomic_fetch_dec(int * _Dest);
extern unsigned atomic_fetch_dec(unsigned * _Dest);

int atomic_fetch_max(int * dest, int val);// todo
unsigned int atomic_fetch_max(unsigned int * dest, unsigned int val);// todo
int atomic_fetch_min(int * dest, int val);// todo
unsigned int atomic_fetch_min(unsigned int * dest, unsigned int val);// todo
#endif

}//namespace Concurrency
=======
}//namespace Concurrency
>>>>>>> 262dcc6a
<|MERGE_RESOLUTION|>--- conflicted
+++ resolved
@@ -2129,7 +2129,6 @@
 extern int atomic_fetch_add(int *x, int y) restrict(amp, cpu);
 #endif
 
-<<<<<<< HEAD
 #ifdef __GPU__
 extern "C" unsigned atomic_max_local(volatile __attribute__((address_space(3))) unsigned *p, unsigned val) restrict(amp,cpu);
 extern "C" int atomic_max_global(volatile __attribute__((address_space(1))) int *p, int val) restrict(amp, cpu);
@@ -2183,7 +2182,4 @@
 unsigned int atomic_fetch_min(unsigned int * dest, unsigned int val);// todo
 #endif
 
-}//namespace Concurrency
-=======
-}//namespace Concurrency
->>>>>>> 262dcc6a
+}//namespace Concurrency