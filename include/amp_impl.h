#ifndef INCLUDE_AMP_IMPL_H
#define INCLUDE_AMP_IMPL_H

#include <iostream>
#if __APPLE__
#include <OpenCL/cl.h>
#elif !defined(CXXAMP_ENABLE_HSA_OKRA)
#include <CL/cl.h>
#endif

#define CHECK_ERROR_GMAC(error_code, message) \
  if (error_code != eclSuccess) { \
    std::cout << "Error: " << message << "\n"; \
    std::cout << "Code: " << error_code << "\n"; \
    std::cout << "Line: " << __LINE__ << "\n"; \
    exit(1); \
  }
// Specialization of AMP classes/templates

namespace Concurrency {
// Accelerators
inline accelerator::accelerator(): accelerator(default_accelerator) {
  if (device_path != std::wstring(default_accelerator)) {
    std::wcerr << L"CLAMP: Warning: the given accelerator is not supported: ";
    std::wcerr << device_path << std::endl;
  }

  description = L"Default GMAC+OpenCL";
  if (!default_view_) {
    default_view_ = new accelerator_view(0);
    default_view_->accelerator_ = this;
    default_view_->is_auto_selection = true;
  }
}
inline accelerator::accelerator(const accelerator& other): device_path(other.device_path), version(other.version),
dedicated_memory(other.dedicated_memory), is_debug(other.is_debug), is_emulated(other.is_emulated), has_display(other.has_display),
supports_double_precision(other.supports_double_precision), supports_limited_double_precision(other.supports_limited_double_precision),
supports_cpu_shared_memory(other.supports_cpu_shared_memory) {
  if (device_path != std::wstring(default_accelerator)) {
    std::wcerr << L"CLAMP: Warning: the given accelerator is not supported: ";
    std::wcerr << device_path << std::endl;
  }

  description = L"Default GMAC+OpenCL";

  default_view_ = new accelerator_view(0);
  default_view_->accelerator_ = this;
  default_view_->is_auto_selection = false;
}

// TODO(I-Jui Sung): perform real OpenCL queries here..
inline accelerator::accelerator(const std::wstring& path): device_path(path),
  version(0), is_debug(false), is_emulated(false),
  has_display(false), supports_double_precision(true),
  supports_limited_double_precision(false), supports_cpu_shared_memory(false) {
  if (path != std::wstring(default_accelerator)) {
    std::wcerr << L"CLAMP: Warning: the given accelerator is not supported: ";
    std::wcerr << path << std::endl;
  }

  if (!default_view_) {
    default_view_ = new accelerator_view(0);
    default_view_->accelerator_ = this;
    default_view_->is_auto_selection = true;
  }
#ifndef CXXAMP_ENABLE_HSA_OKRA
  AcceleratorInfo accInfo;
  for (unsigned i = 0; i < eclGetNumberOfAccelerators(); i++) {
    assert(eclGetAcceleratorInfo(i, &accInfo) == eclSuccess);
    if ( (accInfo.acceleratorType == GMAC_ACCELERATOR_TYPE_GPU)
      && (path ==std::wstring(gpu_accelerator))) {
      this->accInfo = accInfo;
      default_view_->queuing_mode = queuing_mode_automatic;
      default_view_->is_auto_selection = false;
    }
    if ( (accInfo.acceleratorType == GMAC_ACCELERATOR_TYPE_CPU)
      && (path ==std::wstring(cpu_accelerator))) {
      this->accInfo = accInfo;
      default_view_->queuing_mode = queuing_mode_immediate;
      default_view_->is_auto_selection = false;
    }
  }
  dedicated_memory=accInfo.memAllocSize/(size_t)1024;

  if(accInfo.singleFPConfig & GMAC_ACCELERATOR_FP_FMA
     & GMAC_ACCELERATOR_FP_ROUND_TO_NEAREST
     & GMAC_ACCELERATOR_FP_ROUND_TO_ZERO
     & GMAC_ACCELERATOR_FP_INF_NAN
     & GMAC_ACCELERATOR_FP_DENORM)
    supports_limited_double_precision = true;
#endif
  description = L"Default GMAC+OpenCL";
}
inline accelerator& accelerator::operator=(const accelerator& other) {
  device_path = other.device_path;
  version = other.version;
  dedicated_memory = other.dedicated_memory;
  is_emulated = other.is_emulated;
  is_debug = other.is_debug;
  has_display = other.has_display;
  supports_double_precision = other.supports_double_precision;
  supports_limited_double_precision = other.supports_limited_double_precision;
  supports_cpu_shared_memory = other.supports_cpu_shared_memory;
  return *this;
}
inline bool accelerator::operator==(const accelerator& other) const {
  return device_path == other.device_path &&
         version == other.version &&
         dedicated_memory == other.dedicated_memory &&
         is_debug == other.is_debug &&
         is_emulated == other.is_emulated &&
         has_display == other.has_display &&
         supports_double_precision == other.supports_double_precision &&
         supports_cpu_shared_memory == other.supports_cpu_shared_memory;
}
inline bool accelerator::operator!=(const accelerator& other) const {
  return !(*this == other);
}

inline accelerator_view& accelerator::get_default_view() const {
  return *default_view_;
}

// Accelerator view
inline accelerator_view accelerator::create_view(void) {
  return create_view(queuing_mode_automatic);
}
inline accelerator_view accelerator::create_view(queuing_mode qmode) {
  accelerator_view sa(0);
  sa.queuing_mode = qmode;
  sa.accelerator_ = this;
  sa.is_auto_selection = false;
  return sa;
}

inline completion_future accelerator_view::create_marker(){return completion_future();}

// Default access type
inline bool accelerator::set_default_cpu_access_type(access_type type) {
  if(get_supports_cpu_shared_memory() == false &&
        ((type&access_type_read) || (type&access_type_write))) {
    // TODO: Throw runtime exception here 
  }
  if(type == access_type_auto)
    default_access_type = access_type_none;
  else
    default_access_type = type;
  return true;
}
inline access_type accelerator::get_default_cpu_access_type() const {return default_access_type;}

template <int N>
index<N> operator+(const index<N>& lhs, const index<N>& rhs) restrict(amp,cpu) {
    index<N> __r = lhs;
    __r += rhs;
    return __r;
}
template <int N>
index<N> operator+(const index<N>& lhs, int rhs) restrict(amp,cpu) {
    index<N> __r = lhs;
    __r += rhs;
    return __r;
}
template <int N>
index<N> operator+(int lhs, const index<N>& rhs) restrict(amp,cpu) {
    index<N> __r = rhs;
    __r += lhs;
    return __r;
}
template <int N>
index<N> operator-(const index<N>& lhs, const index<N>& rhs) restrict(amp,cpu) {
    index<N> __r = lhs;
    __r -= rhs;
    return __r;
}
template <int N>
index<N> operator-(const index<N>& lhs, int rhs) restrict(amp,cpu) {
    index<N> __r = lhs;
    __r -= rhs;
    return __r;
}
template <int N>
index<N> operator-(int lhs, const index<N>& rhs) restrict(amp,cpu) {
    index<N> __r;
    for (int i = 0; i < N; ++i) __r[i] = lhs;
    __r -= rhs;
    return __r;
}
template<>
inline index<1> operator-(int lhs, const index<1>& rhs) restrict(amp,cpu) {
    index<1> __r(lhs);
    __r -= rhs;
    return __r;
}
template<>
inline index<2> operator-(int lhs, const index<2>& rhs) restrict(amp,cpu) {
    index<2> __r(lhs,lhs);
    __r -= rhs;
    return __r;
}
template<>
inline index<3> operator-(int lhs, const index<3>& rhs) restrict(amp,cpu) {
    index<3> __r(lhs,lhs,lhs);
    __r -= rhs;
    return __r;
}
template <int N>
index<N> operator*(const index<N>& lhs, int rhs) restrict(amp,cpu) {
    index<N> __r = lhs;
    __r *= rhs;
    return __r;
}
template <int N>
index<N> operator*(int lhs, const index<N>& rhs) restrict(amp,cpu) {
    index<N> __r = rhs;
    __r *= lhs;
    return __r;
}
template <int N>
index<N> operator/(const index<N>& lhs, int rhs) restrict(amp,cpu) {
    index<N> __r = lhs;
    __r /= rhs;
    return __r;
}
template <int N>
index<N> operator/(int lhs, const index<N>& rhs) restrict(amp,cpu) {
    index<N> __r;
    for (int i = 0; i < N; ++i) __r[i] = lhs;
    __r /= rhs;
    return __r;
}
template <>
inline index<1> operator/(int lhs, const index<1>& rhs) restrict(amp,cpu) {
    index<1> __r(lhs);
    __r /= rhs;
    return __r;
}
template <>
inline index<2> operator/(int lhs, const index<2>& rhs) restrict(amp,cpu) {
    index<2> __r(lhs,lhs);
    __r /= rhs;
    return __r;
}
template <>
inline index<3> operator/(int lhs, const index<3>& rhs) restrict(amp,cpu) {
    index<3> __r(lhs,lhs,lhs);
    __r /= rhs;
    return __r;
}
template <int N>
index<N> operator%(const index<N>& lhs, int rhs) restrict(amp,cpu) {
    index<N> __r = lhs;
    __r %= rhs;
    return __r;
}
template <int N>
index<N> operator%(int lhs, const index<N>& rhs) restrict(amp,cpu) {
    index<N> __r;
    for (int i = 0; i < N; ++i) __r[i] = lhs;
    __r %= rhs;
    return __r;
}
template <>
inline index<1> operator%(int lhs, const index<1>& rhs) restrict(amp,cpu) {
    index<1> __r(lhs);
    __r %= rhs;
    return __r;
}
template <>
inline index<2> operator%(int lhs, const index<2>& rhs) restrict(amp,cpu) {
    index<2> __r(lhs,lhs);
    __r %= rhs;
    return __r;
}
template <>
inline index<3> operator%(int lhs, const index<3>& rhs) restrict(amp,cpu) {
    index<3> __r(lhs,lhs,lhs);
    __r %= rhs;
    return __r;
}

template <int N>
extent<N> operator+(const extent<N>& lhs, const extent<N>& rhs) restrict(amp,cpu) {
    extent<N> __r = lhs;
    __r += rhs;
    return __r;
}
template <int N>
extent<N> operator+(const extent<N>& lhs, int rhs) restrict(amp,cpu) {
    extent<N> __r = lhs;
    __r += rhs;
    return __r;
}
template <int N>
extent<N> operator+(int lhs, const extent<N>& rhs) restrict(amp,cpu) {
    extent<N> __r = rhs;
    __r += lhs;
    return __r;
}
template <int N>
extent<N> operator-(const extent<N>& lhs, const extent<N>& rhs) restrict(amp,cpu) {
    extent<N> __r = lhs;
    __r -= rhs;
    return __r;
}
template <int N>
extent<N> operator-(const extent<N>& lhs, int rhs) restrict(amp,cpu) {
    extent<N> __r = lhs;
    __r -= rhs;
    return __r;
}
template <int N>
extent<N> operator-(int lhs, const extent<N>& rhs) restrict(amp,cpu) {
    extent<N> __r;
    for (int i = 0; i < N; ++i) __r[i] = lhs;
    __r -= rhs;
    return __r;
}
template<>
inline extent<1> operator-(int lhs, const extent<1>& rhs) restrict(amp,cpu) {
    extent<1> __r(lhs);
    __r -= rhs;
    return __r;
}
template<>
inline extent<2> operator-(int lhs, const extent<2>& rhs) restrict(amp,cpu) {
    extent<2> __r(lhs,lhs);
    __r -= rhs;
    return __r;
}
template<>
inline extent<3> operator-(int lhs, const extent<3>& rhs) restrict(amp,cpu) {
    extent<3> __r(lhs,lhs,lhs);
    __r -= rhs;
    return __r;
}
template <int N>
extent<N> operator*(const extent<N>& lhs, int rhs) restrict(amp,cpu) {
    extent<N> __r = lhs;
    __r *= rhs;
    return __r;
}
template <int N>
extent<N> operator*(int lhs, const extent<N>& rhs) restrict(amp,cpu) {
    extent<N> __r = rhs;
    __r *= lhs;
    return __r;
}
template <int N>
extent<N> operator/(const extent<N>& lhs, int rhs) restrict(amp,cpu) {
    extent<N> __r = lhs;
    __r /= rhs;
    return __r;
}
template <int N>
extent<N> operator/(int lhs, const extent<N>& rhs) restrict(amp,cpu) {
    extent<N> __r;
    for (int i = 0; i < N; ++i) __r[i] = lhs;
    __r /= rhs;
    return __r;
}
template <>
inline extent<1> operator/(int lhs, const extent<1>& rhs) restrict(amp,cpu) {
    extent<1> __r(lhs);
    __r /= rhs;
    return __r;
}
template <int N>
inline extent<2> operator/(int lhs, const extent<2>& rhs) restrict(amp,cpu) {
    extent<2> __r(lhs,lhs);
    __r /= rhs;
    return __r;
}
template <>
inline extent<3> operator/(int lhs, const extent<3>& rhs) restrict(amp,cpu) {
    extent<3> __r(lhs,lhs,lhs);
    __r /= rhs;
    return __r;
}
template <int N>
extent<N> operator%(const extent<N>& lhs, int rhs) restrict(amp,cpu) {
    extent<N> __r = lhs;
    __r %= rhs;
    return __r;
}
template <int N>
extent<N> operator%(int lhs, const extent<N>& rhs) restrict(amp,cpu) {
    extent<N> __r;
    for (int i = 0; i < N; ++i) __r[i] = lhs;
    __r %= rhs;
    return __r;
}
template <>
inline extent<1> operator%(int lhs, const extent<1>& rhs) restrict(amp,cpu) {
    extent<1> __r(lhs);
    __r %= rhs;
    return __r;
}
template <>
inline extent<2> operator%(int lhs, const extent<2>& rhs) restrict(amp,cpu) {
    extent<2> __r(lhs,lhs);
    __r %= rhs;
    return __r;
}
template <>
inline extent<3> operator%(int lhs, const extent<3>& rhs) restrict(amp,cpu) {
    extent<3> __r(lhs,lhs,lhs);
    __r %= rhs;
    return __r;
}


template<int N> class extent;
template<typename T, int N> array<T, N>::array(const Concurrency::extent<N>& ext)
    : extent(ext), m_device(nullptr), pav(nullptr), paav(nullptr) {
<<<<<<< HEAD
    for (int i = 0; i < rank; i++)
    {
      if(ext[i] <=0)
        throw runtime_exception("errorMsg_throw", 0);
    }
=======
  this->cpu_access_type = Concurrency::accelerator(accelerator::default_accelerator).get_default_view().get_accelerator().get_default_cpu_access_type();
>>>>>>> 26809b64
#ifndef __GPU__
        initialize();
#endif
    }
template<typename T, int N> array<T, N>::array(int e0)
    : array(Concurrency::extent<1>(e0)) {}
template<typename T, int N> array<T, N>::array(int e0, int e1)
    : array(Concurrency::extent<2>(e0, e1)) {}
template<typename T, int N> array<T, N>::array(int e0, int e1, int e2)
    : array(Concurrency::extent<3>(e0, e1, e2)) {}


template<typename T, int N>
array<T, N>::array(const Concurrency::extent<N>& ext, accelerator_view av, access_type cpu_access_type) : array(ext) {
  if(cpu_access_type == access_type_auto)
    this->cpu_access_type = av.get_accelerator().get_default_cpu_access_type();
  else {
    this->cpu_access_type = cpu_access_type;
    av.get_accelerator().set_default_cpu_access_type(cpu_access_type);
  }
  pav = new accelerator_view(av);
}
template<typename T, int N>
array<T, N>::array(int e0, accelerator_view av, access_type cpu_access_type) : array(Concurrency::extent<1>(e0), av, cpu_access_type) {}
template<typename T, int N>
array<T, N>::array(int e0, int e1, accelerator_view av, access_type cpu_access_type) : array(Concurrency::extent<2>(e0, e1), av, cpu_access_type) {}
template<typename T, int N>
array<T, N>::array(int e0, int e1, int e2, accelerator_view av, access_type cpu_access_type) : array(Concurrency::extent<3>(e0, e1, e2), av, cpu_access_type) {}


template<typename T, int N>
array<T, N>::array(const Concurrency::extent<N>& extent, accelerator_view av, accelerator_view associated_av) : array(extent) {
  pav = new accelerator_view(av);
  paav = new accelerator_view(associated_av);
}
template<typename T, int N>
array<T, N>::array(int e0, accelerator_view av, accelerator_view associated_av) : array(Concurrency::extent<1>(e0), av, associated_av) {}
template<typename T, int N>
array<T, N>::array(int e0, int e1, accelerator_view av, accelerator_view associated_av) : array(Concurrency::extent<2>(e0, e1), av, associated_av) {}
template<typename T, int N>
array<T, N>::array(int e0, int e1, int e2, accelerator_view av, accelerator_view associated_av) : array(Concurrency::extent<3>(e0, e1, e2), av, associated_av) {}


template<typename T, int N> template <typename InputIterator>
array<T, N>::array(const Concurrency::extent<N>& ext, InputIterator srcBegin)
    : extent(ext), m_device(nullptr), pav(nullptr), paav(nullptr) {
  this->cpu_access_type = Concurrency::accelerator(accelerator::default_accelerator).get_default_view().get_accelerator().get_default_cpu_access_type();
#ifndef __GPU__
        InputIterator srcEnd = srcBegin;
        std::advance(srcEnd, extent.size());
        initialize(srcBegin, srcEnd);
#endif
    }

template<typename T, int N> template <typename InputIterator>
array<T, N>::array(const Concurrency::extent<N>& ext, InputIterator srcBegin, InputIterator srcEnd)
    : extent(ext), m_device(nullptr), pav(nullptr), paav(nullptr) {
  this->cpu_access_type = Concurrency::accelerator(accelerator::default_accelerator).get_default_view().get_accelerator().get_default_cpu_access_type();
#ifndef __GPU__
        initialize(srcBegin, srcEnd);
#endif
 }

template<typename T, int N> template <typename InputIterator>
array<T, N>::array(int e0, InputIterator srcBegin)
    : array(Concurrency::extent<1>(e0), srcBegin) {}

template<typename T, int N> template <typename InputIterator>
array<T, N>::array(int e0, InputIterator srcBegin, InputIterator srcEnd)
    : array(Concurrency::extent<1>(e0), srcBegin, srcEnd) {}

template<typename T, int N> template <typename InputIterator>
array<T, N>::array(int e0, int e1, InputIterator srcBegin)
    : array(Concurrency::extent<2>(e0, e1), srcBegin) {}

template<typename T, int N> template <typename InputIterator>
array<T, N>::array(int e0, int e1, InputIterator srcBegin, InputIterator srcEnd)
    : array(Concurrency::extent<2>(e0, e1), srcBegin, srcEnd) {}

template<typename T, int N> template <typename InputIterator>
array<T, N>::array(int e0, int e1, int e2, InputIterator srcBegin)
    : array(Concurrency::extent<3>(e0, e1, e2), srcBegin) {}

template<typename T, int N> template <typename InputIterator>
array<T, N>::array(int e0, int e1, int e2, InputIterator srcBegin, InputIterator srcEnd)
    : array(Concurrency::extent<3>(e0, e1, e2), srcBegin, srcEnd) {}



template<typename T, int N> template <typename InputIterator>
array<T, N>::array(const Concurrency::extent<N>& ext, InputIterator srcBegin, accelerator_view av,
                   access_type cpu_access_type) : array(ext, av, cpu_access_type) {
#ifndef __GPU__
  InputIterator srcEnd = srcBegin;
  std::advance(srcEnd, extent.size());
  initialize(srcBegin, srcEnd);
#endif
}

template<typename T, int N> template <typename InputIterator>
array<T, N>::array(const Concurrency::extent<N>& ext, InputIterator srcBegin, InputIterator srcEnd,
                   accelerator_view av, access_type cpu_access_type) : array(ext, srcBegin, av, cpu_access_type) {
#ifndef __GPU__
  initialize(srcBegin, srcEnd);
#endif
}

template<typename T, int N> template <typename InputIterator>
array<T, N>::array(int e0, InputIterator srcBegin, accelerator_view av, access_type cpu_access_type)
    : array(Concurrency::extent<1>(e0), srcBegin, av, cpu_access_type) {}

template<typename T, int N> template <typename InputIterator>
array<T, N>::array(int e0, InputIterator srcBegin, InputIterator srcEnd, accelerator_view av, access_type cpu_access_type)
    : array(Concurrency::extent<1>(e0), srcBegin, srcEnd, av, cpu_access_type) {}

template<typename T, int N> template <typename InputIterator>
array<T, N>::array(int e0, int e1, InputIterator srcBegin, accelerator_view av, access_type cpu_access_type)
    : array(Concurrency::extent<2>(e0, e1), srcBegin, av, cpu_access_type) {}

template<typename T, int N> template <typename InputIterator>
array<T, N>::array(int e0, int e1, InputIterator srcBegin, InputIterator srcEnd,
                   accelerator_view av, access_type cpu_access_type) : array(Concurrency::extent<2>(e0, e1), srcBegin, srcEnd, av, cpu_access_type) {}

template<typename T, int N> template <typename InputIterator>
array<T, N>::array(int e0, int e1, int e2, InputIterator srcBegin, accelerator_view av, access_type cpu_access_type)
    : array(Concurrency::extent<3>(e0, e1, e2), srcBegin, av, cpu_access_type) {}

template<typename T, int N> template <typename InputIterator>
array<T, N>::array(int e0, int e1, int e2, InputIterator srcBegin, InputIterator srcEnd,
                   accelerator_view av, access_type cpu_access_type) : array(Concurrency::extent<3>(e0, e1, e2), srcBegin, srcEnd, av, cpu_access_type) {}





template<typename T, int N> template <typename InputIterator>
array<T, N>::array(const Concurrency::extent<N>& ext, InputIterator srcBegin, accelerator_view av,
                   accelerator_view associated_av) : array(ext, av, associated_av) {
#ifndef __GPU__
  InputIterator srcEnd = srcBegin;
  std::advance(srcEnd, extent.size());
  initialize(srcBegin, srcEnd);
#endif
}
template<typename T, int N> template <typename InputIterator>
array<T, N>::array(const Concurrency::extent<N>& ext, InputIterator srcBegin, InputIterator srcEnd,
                   accelerator_view av, accelerator_view associated_av)
    : array(ext, srcBegin, srcEnd) {
  pav = new accelerator_view(av);
  paav = new accelerator_view(associated_av);
}

template<typename T, int N> template <typename InputIterator>
array<T, N>::array(int e0, InputIterator srcBegin, accelerator_view av,
                   accelerator_view associated_av)
    : array(Concurrency::extent<1>(e0), srcBegin, av, associated_av) {}

template<typename T, int N> template <typename InputIterator>
array<T, N>::array(int e0, InputIterator srcBegin, InputIterator srcEnd,
                   accelerator_view av, accelerator_view associated_av)
    : array(Concurrency::extent<1>(e0), srcBegin, srcEnd, av, associated_av) {}

template<typename T, int N> template <typename InputIterator>
array<T, N>::array(int e0, int e1, InputIterator srcBegin, accelerator_view av,
                   accelerator_view associated_av)
    : array(Concurrency::extent<2>(e0, e1), srcBegin, av, associated_av) {}

template<typename T, int N> template <typename InputIterator>
array<T, N>::array(int e0, int e1, InputIterator srcBegin, InputIterator srcEnd,
                   accelerator_view av, accelerator_view associated_av)
    : array(Concurrency::extent<2>(e0, e1), srcBegin, srcEnd, av, associated_av) {}

template<typename T, int N> template <typename InputIterator>
array<T, N>::array(int e0, int e1, int e2, InputIterator srcBegin, accelerator_view av,
                   accelerator_view associated_av)
    : array(Concurrency::extent<3>(e0, e1, e2), srcBegin, av, associated_av) {}

template<typename T, int N> template <typename InputIterator>
array<T, N>::array(int e0, int e1, int e2, InputIterator srcBegin, InputIterator srcEnd,
                   accelerator_view av, accelerator_view associated_av)
    : array(Concurrency::extent<3>(e0, e1, e2), srcBegin, srcEnd, av, associated_av) {}


template<typename T, int N> array<T, N>::array(const array& other)
    : extent(other.extent), m_device(other.m_device), pav(other.pav), paav(other.paav) {
  if(pav) pav = new accelerator_view(*(other.pav));
  if(paav) paav = new accelerator_view(*(other.paav));
}
template<typename T, int N> array<T, N>::array(array&& other)
    : extent(other.extent), m_device(other.m_device),pav(other.pav), paav(other.paav) {
  if(pav) pav = new accelerator_view(*(other.pav));
  if(paav) paav = new accelerator_view(*(other.paav));
  this->cpu_access_type = other.cpu_access_type;
}
template<typename T, int N>
array<T, N>::array(const array_view<const T, N>& src, accelerator_view av,
                   access_type cpu_access_type)
    : array(src) {
  if(cpu_access_type == access_type_auto)
    this->cpu_access_type = av.get_accelerator().get_default_cpu_access_type();
  else
    this->cpu_access_type = cpu_access_type;
  pav = new accelerator_view(av);
}
template<typename T, int N>
array<T, N>::array(const array_view<const T, N>& src, accelerator_view av,
                   accelerator_view associated_av)
    : array(src) {
  pav = new accelerator_view(av);
  paav = new accelerator_view(associated_av);
}

#define __global
//array_view<T, N>
#ifndef __GPU__

template <typename T, int N>
void array_view<T, N>::synchronize() const {
  if(p_ && cache.get())
    cache.synchronize();
}

template <typename T, int N>
completion_future array_view<T, N>::synchronize_async() const {
  assert(cache.get());
  assert(p_);
  if (extent_base == extent && offset == 0) {
      std::future<void> fut = std::async([&]() mutable {
          memmove(const_cast<void*>(reinterpret_cast<const void*>(p_)),
              reinterpret_cast<const void*>(cache.get()), extent.size() * sizeof(T));
          });
    return completion_future(fut.share());

  } else {
    std::future<void> fut = std::async([&]() mutable {
      for (int i = 0; i < extent_base[0]; ++i){
          int off = extent_base.size() / extent_base[0];
          memmove(const_cast<void*>(reinterpret_cast<const void*>(&p_[offset + i * off])),
                  reinterpret_cast<const void*>(&(cache.get()[offset + i * off])),
                  extent.size() / extent[0] * sizeof(T));
          }
      });
    return completion_future(fut.share());
  }
}

template <typename T, int N>
array_view<T, N>::array_view(const Concurrency::extent<N>& ext,
                             value_type* src) restrict(amp,cpu)
    : extent(ext), p_(src),
      cache(GMACAllocator<T>().allocate(ext.size()), GMACDeleter<T>(), src, ext.size() * sizeof(T)),
      offset(0), extent_base(ext) {}

template <typename T, int N>
array_view<T, N>::array_view(const Concurrency::extent<N>& ext) restrict(amp,cpu)
    : extent(ext), p_(nullptr),
    cache(GMACAllocator<T>().allocate(ext.size()), GMACDeleter<T>()),
    offset(0), extent_base(ext) {}

template <typename T, int N>
void array_view<T, N>::refresh() const {
    assert(cache.get());
    assert(extent == extent_base && "Only support non-sectioned view");
    assert(offset == 0 && "Only support non-sectioned view");
    cache.refresh();
}

#else // GPU implementations

template <typename T, int N>
array_view<T,N>::array_view(const Concurrency::extent<N>& ext,
                            value_type* src) restrict(amp,cpu)
    : extent(ext), p_(nullptr), cache((__global T *)(src)),
    offset(0), extent_base(ext) {}

#endif

//array_view<const T, N>
#ifndef __GPU__

template <typename T, int N>
void array_view<const T, N>::synchronize() const {
  if(p_ && cache.get())
    cache.synchronize();
}

template <typename T, int N>
completion_future array_view<const T, N>::synchronize_async() const {
  assert(cache.get());
  assert(p_);
  if (extent_base == extent && offset == 0) {
      std::future<void> fut = std::async([&]() mutable {
          memmove(const_cast<void*>(reinterpret_cast<const void*>(p_)),
              reinterpret_cast<const void*>(cache.get()), extent.size() * sizeof(T));
          });
    return completion_future(fut.share());

  } else {
    std::future<void> fut = std::async([&]() mutable {
      for (int i = 0; i < extent_base[0]; ++i){
          int off = extent_base.size() / extent_base[0];
          memmove(const_cast<void*>(reinterpret_cast<const void*>(&p_[offset + i * off])),
                  reinterpret_cast<const void*>(&(cache.get()[offset + i * off])),
                  extent.size() / extent[0] * sizeof(T));
          }
      });
    return completion_future(fut.share());
  }
}

template <typename T, int N>
array_view<const T, N>::array_view(const Concurrency::extent<N>& ext,
                             value_type* src) restrict(amp,cpu)
    : extent(ext), p_(src),
      cache(GMACAllocator<nc_T>().allocate(ext.size()), GMACDeleter<nc_T>(), const_cast<nc_T*>(src), ext.size() * sizeof(T)),
      offset(0), extent_base(ext) {}

template <typename T, int N>
void array_view<const T, N>::refresh() const {
    assert(cache.get());
    assert(extent == extent_base && "Only support non-sectioned view");
    assert(offset == 0 && "Only support non-sectioned view");
    cache.refresh();
}

#else // GPU implementations

template <typename T, int N>
array_view<const T,N>::array_view(const Concurrency::extent<N>& ext,
                            value_type* src) restrict(amp,cpu)
    : extent(ext), p_(nullptr), cache((__global nc_T *)(src)),
    offset(0), extent_base(ext) {}

#endif
#undef __global

} //namespace Concurrency
#endif //INCLUDE_AMP_IMPL_H<|MERGE_RESOLUTION|>--- conflicted
+++ resolved
@@ -413,15 +413,12 @@
 template<int N> class extent;
 template<typename T, int N> array<T, N>::array(const Concurrency::extent<N>& ext)
     : extent(ext), m_device(nullptr), pav(nullptr), paav(nullptr) {
-<<<<<<< HEAD
+  this->cpu_access_type = Concurrency::accelerator(accelerator::default_accelerator).get_default_view().get_accelerator().get_default_cpu_access_type();
     for (int i = 0; i < rank; i++)
     {
       if(ext[i] <=0)
         throw runtime_exception("errorMsg_throw", 0);
     }
-=======
-  this->cpu_access_type = Concurrency::accelerator(accelerator::default_accelerator).get_default_view().get_accelerator().get_default_cpu_access_type();
->>>>>>> 26809b64
 #ifndef __GPU__
         initialize();
 #endif
