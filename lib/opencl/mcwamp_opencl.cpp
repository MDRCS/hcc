//===----------------------------------------------------------------------===//
//
// This file is distributed under the University of Illinois Open Source
// License. See LICENSE.TXT for details.
//
//===----------------------------------------------------------------------===//

// Kalmar Runtime implementation (OpenCL version)

#include <iostream>
#include <vector>
#include <map>
#include <set>
#include <cassert>
#include <sstream>
#include <fstream>
#include <iomanip>

#include <CL/opencl.h>

#include <md5.h>
#include <amp_runtime.h>

extern "C" void PushArgImpl(void *k_, int idx, size_t sz, const void *s);
extern "C" void PushArgPtrImpl(void *k_, int idx, size_t sz, const void *s);

namespace Concurrency {

// forward declaration
class OpenCLDevice;
namespace CLAMP {
    cl_program CLCompileKernels(cl_device_id&, void*, void*);
}

struct DimMaxSize {
  cl_uint dimensions;
  size_t* maxSizes;
};

static cl_context context;
// store the latest event the current memory buffer should wait;
static std::map<cl_mem, cl_event> events;

static inline void callback_release_kernel(cl_event event, cl_int event_command_exec_status, void *user_data) {
    if (user_data)
        clReleaseKernel(static_cast<cl_kernel>(user_data));
<<<<<<< HEAD
}

static inline void free_memory(cl_event event, cl_int event_command_exec_status, void *user_data) {
    if (user_data)
        ::operator delete(user_data);
}

=======
}

static inline void free_memory(cl_event event, cl_int event_command_exec_status, void *user_data) {
    if (user_data)
        ::operator delete(user_data);
}

>>>>>>> 395668cf
struct cl_info
{
    cl_mem dm;
    bool modify;
};

class OpenCLQueue final : public KalmarQueue
{
public:
    OpenCLQueue(KalmarDevice* pDev, cl_device_id dev, bool isAMD) : KalmarQueue(pDev), mems() {
        cl_int err;
        idx = 0;
        for (int i = 0; i < queue_size; ++i) {
            queues[i] = clCreateCommandQueue(context, dev, CL_QUEUE_OUT_OF_ORDER_EXEC_MODE_ENABLE, &err);
            assert(err == CL_SUCCESS);
<<<<<<< HEAD
        }

        if (isAMD) {
            // Propel underlying OpenCL driver to enque kernels faster (pthread-based)
            // FIMXE: workable on AMD platforms only
            pthread_t self = pthread_self();
            pthread_attr_t attr;
            pthread_attr_init(&attr);
            int result = -1;
            // Get max priority
            int policy = 0;
            result = pthread_attr_getschedpolicy(&attr, &policy);
            if (result != 0)
                perror("getsched error!\n");
            int max_prio = sched_get_priority_max(policy);

            struct sched_param param;
            // Get self priority
            result = pthread_getschedparam(self, &policy, &param);
            if (result != 0)
                perror("getsched self error!\n");
            int self_prio = param.sched_priority;
#define CL_QUEUE_THREAD_HANDLE_AMD 0x403E
#define PRIORITY_OFFSET 2
            void* handle=NULL;
            for (auto queue : queues) {
                cl_int status = clGetCommandQueueInfo (queue, CL_QUEUE_THREAD_HANDLE_AMD, sizeof(handle), &handle, NULL );
                // Ensure it is valid
                if (status == CL_SUCCESS && handle) {
                    pthread_t thId = (pthread_t)handle;
                    result = pthread_getschedparam(thId, &policy, &param);
                    if (result != 0)
                        perror("getsched q error!\n");
                    int que_prio = param.sched_priority;
                    // Strategy to renew the que thread's priority, the smaller the highest
                    if (max_prio == que_prio) {
                    } else if (max_prio < que_prio && que_prio <= self_prio) {
                        // self    que    max
                        que_prio = (que_prio-PRIORITY_OFFSET)>0?(que_prio-PRIORITY_OFFSET):que_prio;
                    } else if (que_prio > self_prio) {
                        // que   self    max
                        que_prio = (self_prio-PRIORITY_OFFSET)>0?(self_prio-PRIORITY_OFFSET):self_prio;
                    }
                    int result = pthread_setschedprio(thId, que_prio);
                    if (result != 0)
                        perror("Renew p error!\n");
                }
            }
            pthread_attr_destroy(&attr);
        }
    }

    void flush() override {
        for (auto queue : queues)
            clFlush(queue);
    }
    void wait() override {
        for (auto queue : queues)
            clFinish(queue);
    }

    void Push(void *kernel, int idx, void* device, bool modify) override {
        cl_mem dm = static_cast<cl_mem>(device);
        PushArgImpl(kernel, idx, sizeof(cl_mem), &dm);
        /// store const informantion for each opencl memory object
        /// after kernel launches, const data don't need to wait for kernel finish
        mems.push_back({dm, modify});
    }

    void write(void* device, const void *src, size_t count, size_t offset, bool blocking, bool free) override {
        cl_mem dm = static_cast<cl_mem>(device);
        cl_int err = CL_SUCCESS;
        cl_event ent;
        err = clEnqueueWriteBuffer(getQueue(), dm, CL_FALSE, offset, count, src, 0, NULL, &ent);
=======
        }

        if (isAMD) {
            // Propel underlying OpenCL driver to enque kernels faster (pthread-based)
            // FIMXE: workable on AMD platforms only
            pthread_t self = pthread_self();
            pthread_attr_t attr;
            pthread_attr_init(&attr);
            int result = -1;
            // Get max priority
            int policy = 0;
            result = pthread_attr_getschedpolicy(&attr, &policy);
            if (result != 0)
                perror("getsched error!\n");
            int max_prio = sched_get_priority_max(policy);

            struct sched_param param;
            // Get self priority
            result = pthread_getschedparam(self, &policy, &param);
            if (result != 0)
                perror("getsched self error!\n");
            int self_prio = param.sched_priority;
#define CL_QUEUE_THREAD_HANDLE_AMD 0x403E
#define PRIORITY_OFFSET 2
            void* handle=NULL;
            for (auto queue : queues) {
                cl_int status = clGetCommandQueueInfo (queue, CL_QUEUE_THREAD_HANDLE_AMD, sizeof(handle), &handle, NULL );
                // Ensure it is valid
                if (status == CL_SUCCESS && handle) {
                    pthread_t thId = (pthread_t)handle;
                    result = pthread_getschedparam(thId, &policy, &param);
                    if (result != 0)
                        perror("getsched q error!\n");
                    int que_prio = param.sched_priority;
                    // Strategy to renew the que thread's priority, the smaller the highest
                    if (max_prio == que_prio) {
                    } else if (max_prio < que_prio && que_prio <= self_prio) {
                        // self    que    max
                        que_prio = (que_prio-PRIORITY_OFFSET)>0?(que_prio-PRIORITY_OFFSET):que_prio;
                    } else if (que_prio > self_prio) {
                        // que   self    max
                        que_prio = (self_prio-PRIORITY_OFFSET)>0?(self_prio-PRIORITY_OFFSET):self_prio;
                    }
                    int result = pthread_setschedprio(thId, que_prio);
                    if (result != 0)
                        perror("Renew p error!\n");
                }
            }
            pthread_attr_destroy(&attr);
        }
    }

    void flush() override {
        for (auto queue : queues)
            clFlush(queue);
    }
    void wait() override {
        for (auto queue : queues)
            clFinish(queue);
    }

    void Push(void *kernel, int idx, void* device, bool modify) override {
        cl_mem dm = static_cast<cl_mem>(device);
        PushArgImpl(kernel, idx, sizeof(cl_mem), &dm);
        /// store const informantion for each opencl memory object
        /// after kernel launches, const data don't need to wait for kernel finish
        mems.push_back({dm, modify});
    }

    void write(void* device, const void *src, size_t count, size_t offset, bool blocking) override {
        cl_mem dm = static_cast<cl_mem>(device);
        cl_int err = CL_SUCCESS;
        cl_event ent;
        err = clEnqueueWriteBuffer(getQueue(), dm, CL_FALSE, offset, count, src, 0, NULL, &ent);
        assert(err == CL_SUCCESS);
        if (blocking) {
            err = clWaitForEvents(1, &ent);
            assert(err = CL_SUCCESS);
            err = clReleaseEvent(ent);
            assert(err == CL_SUCCESS);
        } else {
            if (events.find(dm) != std::end(events)) {
                err = clReleaseEvent(events[dm]);
                assert(err == CL_SUCCESS);
            }
            events[dm] = ent;
        }
    }

    void read(void* device, void* dst, size_t count, size_t offset) override {
        cl_mem dm = static_cast<cl_mem>(device);
        cl_int err;
        if (events.find(dm) != std::end(events)) {
            cl_event ent = events[dm];
            err = clEnqueueReadBuffer(getQueue(), dm, CL_TRUE, offset, count, dst, 1, &ent, NULL);
            assert(err == CL_SUCCESS);
            err = clReleaseEvent(ent);
            assert(err == CL_SUCCESS);
            events.erase(dm);
        } else {
            err = clEnqueueReadBuffer(getQueue(), dm, CL_TRUE, offset, count, dst, 0, NULL, NULL);
            assert(err == CL_SUCCESS);
        }
    }

    void copy(void* src, void* dst, size_t count, size_t src_offset, size_t dst_offset, bool blocking) override {
        cl_mem sdm = static_cast<cl_mem>(src);
        cl_mem ddm = static_cast<cl_mem>(dst);
        cl_int err;
        cl_event ent;
        if (events.find(sdm) == std::end(events)) {
            err = clEnqueueCopyBuffer(getQueue(), sdm, ddm, src_offset, dst_offset, count, 0, NULL, &ent);
            assert(err == CL_SUCCESS);
        } else {
            cl_event evt = events[sdm];
            cl_command_queue queue;
            clGetEventInfo(evt, CL_EVENT_COMMAND_QUEUE, sizeof(cl_command_queue), &queue, NULL);

            cl_device_id dev1, dev2;
            clGetCommandQueueInfo(getQueue(), CL_QUEUE_DEVICE, sizeof(cl_device_id), &dev1, NULL);
            clGetCommandQueueInfo(queue, CL_QUEUE_DEVICE, sizeof(cl_device_id), &dev2, NULL);

            /// In OpenCL, the buffer write to different device cannot be copied
            /// simply by EnqueuCopyBuffer. CopyBuffer can only work when the device
            /// of the queue used to write data is the same as the device of the
            /// queue used to copy data
            if (dev1 == dev2) {
                err = clEnqueueCopyBuffer(getQueue(), sdm, ddm, src_offset, dst_offset, count, 1, &evt, &ent);
                assert(err = CL_SUCCESS);
            } else {
                void* stage = aligned_alloc(0x1000, count);
                cl_event stage_evt;
                err = clEnqueueReadBuffer(queue, sdm, CL_FALSE, src_offset, count, stage, 1, &evt, &stage_evt);
                assert(err = CL_SUCCESS);
                err = clEnqueueWriteBuffer(getQueue(), ddm, CL_FALSE, dst_offset, count, stage, 1, &stage_evt, &ent);
                assert(err = CL_SUCCESS);
                err = clSetEventCallback(ent, CL_COMPLETE, &free_memory, stage);
                assert(err = CL_SUCCESS);
            }
            err = clReleaseEvent(evt);
            assert(err = CL_SUCCESS);
            events.erase(sdm);
        }
        if (blocking) {
            err = clWaitForEvents(1, &ent);
            assert(err = CL_SUCCESS);
            err = clReleaseEvent(ent);
            assert(err == CL_SUCCESS);
        } else {
            if (events.find(ddm) != std::end(events)) {
                err = clReleaseEvent(events[ddm]);
                assert(err == CL_SUCCESS);
            }
            events[ddm] = ent;
        }
    }

    void* map(void* device, size_t count, size_t offset, bool Write) override {
        cl_mem dm = static_cast<cl_mem>(device);
        cl_int err;
        cl_map_flags flags;
        if (Write)
            flags = CL_MAP_WRITE_INVALIDATE_REGION;
        else
            flags = CL_MAP_READ;
        void* addr = nullptr;
        if (events.find(dm) == std::end(events)) {
            addr = clEnqueueMapBuffer(getQueue(), dm, CL_TRUE, flags, offset, count, 0, NULL, NULL, &err);
            assert(err == CL_SUCCESS);
        } else {
            cl_event evt = events[dm];
            addr = clEnqueueMapBuffer(getQueue(), dm, CL_TRUE, flags, offset, count, 1, &evt, NULL, &err);
            assert(err == CL_SUCCESS);
            err = clReleaseEvent(evt);
            assert(err == CL_SUCCESS);
            events.erase(dm);
        }
        return addr;
    }

    void unmap(void* device, void* addr) override {
        cl_mem dm = static_cast<cl_mem>(device);
        cl_event evt;
        cl_int err = clEnqueueUnmapMemObject(getQueue(), dm, addr, 0, NULL, &evt);
        assert(err == CL_SUCCESS);
        if (events.find(dm) != std::end(events)) {
            err = clReleaseEvent(events[dm]);
            assert(err == CL_SUCCESS);
        }
        events[dm] = evt;
    }

    void LaunchKernel(void *kernel, size_t dim_ext, size_t *ext, size_t *local_size) override {
        cl_int err;
        if(!getDev()->check(local_size, dim_ext))
            local_size = NULL;
        std::vector<cl_event> eve;
        std::for_each(std::begin(mems), std::end(mems),
                      [&] (const cl_info& mm) {
                        if (events.find(mm.dm) != std::end(events))
                            eve.push_back(events[mm.dm]);
                      });
        std::sort(std::begin(eve), std::end(eve));
        eve.erase(std::unique(std::begin(eve), std::end(eve)), std::end(eve));
        cl_event evt;
        err = clEnqueueNDRangeKernel(getQueue(), (cl_kernel)kernel, dim_ext, NULL, ext, local_size,
                                     eve.size(), eve.data(), &evt);
        assert(err == CL_SUCCESS);
        err = clSetEventCallback(evt, CL_COMPLETE, &callback_release_kernel, kernel);
        assert(err == CL_SUCCESS);

        /// update latest event for non const buffer
        std::set<cl_mem> mms;
        std::for_each(std::begin(mems), std::end(mems),
                      [&](const cl_info& mm) {
                        if (mm.modify)
                            mms.insert(mm.dm);
                      });
        std::for_each(std::begin(mms), std::end(mms),
                      [&](const cl_mem& dm) {
                        if (events.find(dm) != std::end(events))
                            clReleaseEvent(events[dm]);
                        clRetainEvent(evt);
                        events[dm] = evt;
                      });
        clReleaseEvent(evt);
        mems.clear();
    }

    ~OpenCLQueue() {
        for (auto queue : queues)
            clReleaseCommandQueue(queue);
    }
private:
    enum { queue_size = 1 };
    cl_command_queue queues[queue_size];
    int idx;
    std::vector<cl_info> mems;
    cl_command_queue getQueue() { return queues[(idx++) % queue_size]; }
};

class OpenCLDevice final : public KalmarDevice
{
public:
    OpenCLDevice(const cl_device_id device, const std::wstring& path)
        : KalmarDevice(access_type_none), programs(), device(device), path(path), isAMD(false) {
        cl_int err;

        cl_ulong memAllocSize;
        err = clGetDeviceInfo(device, CL_DEVICE_MAX_MEM_ALLOC_SIZE, sizeof(cl_ulong), &memAllocSize, NULL);
        assert(err == CL_SUCCESS);
        mem = memAllocSize >> 10;

        char vendor[64];
        err = clGetDeviceInfo(device, CL_DEVICE_VENDOR, sizeof(vendor), vendor, NULL);
        assert(err == CL_SUCCESS);
        std::string ven(vendor);
        if (ven.find("Advanced Micro Devices") != std::string::npos) {
            description = L"AMD";
            isAMD = true;
        } else if (ven.find("NVIDIA") != std::string::npos)
            description = L"NVIDIA";
        else if (ven.find("Intel") != std::string::npos)
            description = L"Intel";

        cl_uint dimensions = 0;
        err = clGetDeviceInfo(device, CL_DEVICE_MAX_WORK_ITEM_DIMENSIONS, sizeof(cl_uint), &dimensions, NULL);
>>>>>>> 395668cf
        assert(err == CL_SUCCESS);
        if (free) {
            err = clSetEventCallback(ent, CL_COMPLETE, &free_memory, const_cast<void*>(src));
            assert(err == CL_SUCCESS);
        }
        if (blocking)
            err = clWaitForEvents(1, &ent);
        else {
            if (events.find(dm) != std::end(events))
                err = clReleaseEvent(events[dm]);
            events[dm] = ent;
        }
        assert(err == CL_SUCCESS);
<<<<<<< HEAD
    }

    void read(void* device, void* dst, size_t count, size_t offset) override {
        cl_mem dm = static_cast<cl_mem>(device);
        cl_int err;
        if (events.find(dm) != std::end(events))
            err = clEnqueueReadBuffer(getQueue(), dm, CL_TRUE, offset, count, dst, 1, &events[dm], NULL);
        else
            err = clEnqueueReadBuffer(getQueue(), dm, CL_TRUE, offset, count, dst, 0, NULL, NULL);
        assert(err == CL_SUCCESS);
    }

    void copy(void* src, void* dst, size_t count, size_t src_offset, size_t dst_offset, bool blocking) override {
        cl_mem sdm = static_cast<cl_mem>(src);
        cl_mem ddm = static_cast<cl_mem>(dst);
        cl_int err;
        cl_event ent;
        if (events.find(sdm) == std::end(events))
            err = clEnqueueCopyBuffer(getQueue(), sdm, ddm, src_offset, dst_offset, count, 0, NULL, &ent);
        else
            err = clEnqueueCopyBuffer(getQueue(), sdm, ddm, src_offset, dst_offset, count, 1, &events[sdm], &ent);
        if (blocking)
            clWaitForEvents(1, &ent);
        else {
            if (events.find(ddm) != std::end(events))
                clReleaseEvent(events[ddm]);
            events[ddm] = ent;
        }
=======
        d.dimensions = dimensions;
        d.maxSizes = maxSizes;
    }

    std::wstring get_path() const override { return path; }
    std::wstring get_description() const override { return description; }
    size_t get_mem() const override { return mem; }
    bool is_double() const override { return true; }
    bool is_lim_double() const override { return true; }
    bool is_unified() const override { return false; }
    bool is_emulated() const override { return false; }

    void* CreateKernel(const char* fun, void* size, void* source) override {
        cl_int err;
        if (programs.find(source) == std::end(programs))
            programs[source] = Concurrency::CLAMP::CLCompileKernels(device, size, source);
        cl_program program = programs[source];
        cl_kernel kernel = clCreateKernel(program, fun, &err);
>>>>>>> 395668cf
        assert(err == CL_SUCCESS);
        return kernel;
    }

<<<<<<< HEAD
    void* map(void* device, size_t count, size_t offset, bool Write) override {
        cl_mem dm = static_cast<cl_mem>(device);
        cl_int err;
        cl_map_flags flags;
        if (Write)
            flags = CL_MAP_WRITE_INVALIDATE_REGION;
        else
            flags = CL_MAP_READ;
        void* addr = nullptr;
        if (events.find(dm) == std::end(events))
            addr = clEnqueueMapBuffer(getQueue(), dm, CL_TRUE, flags, offset, count, 0, NULL, NULL, &err);
        else
            addr = clEnqueueMapBuffer(getQueue(), dm, CL_TRUE, flags, offset, count, 1, &events[dm], NULL, &err);
        assert(err == CL_SUCCESS);
        return addr;
    }

    void unmap(void* device, void* addr) override {
        cl_mem dm = static_cast<cl_mem>(device);
        cl_event evt;
        cl_int err = clEnqueueUnmapMemObject(getQueue(), dm, addr, 0, NULL, &evt);
        if (events.find(dm) != std::end(events))
            clReleaseEvent(events[dm]);
        events[dm] = evt;
=======
    bool check(size_t* local_size, size_t dim_ext) override {
        // C++ AMP specifications
        // The maximum number of tiles per dimension will be no less than 65535.
        // The maximum number of threads in a tile will be no less than 1024.
        // In 3D tiling, the maximal value of D0 will be no less than 64.
        size_t *maxSizes = d.maxSizes;
        bool is = true;
        int threads_per_tile = 1;
        for(int i = 0; local_size && i < dim_ext; i++) {
            threads_per_tile *= local_size[i];
            // For the following cases, set local_size=NULL and let OpenCL driver arranges it instead
            //(1) tils number exceeds CL_DEVICE_MAX_WORK_ITEM_SIZES per dimension
            //(2) threads in a tile exceeds CL_DEVICE_MAX_WORK_ITEM_SIZES
            //Note that the driver can still handle unregular tile_dim, e.g. tile_dim is undivisble by 2
            //So skip this condition ((local_size[i]!=1) && (local_size[i] & 1))
            if(local_size[i] > maxSizes[i] || threads_per_tile > maxSizes[i])
                return false;
        }
        return true;
    }

    void* create(size_t count, struct rw_info* /* not used */ ) override {
        cl_int err;
        cl_mem dm = clCreateBuffer(context, CL_MEM_READ_WRITE, count, nullptr, &err);
>>>>>>> 395668cf
        assert(err == CL_SUCCESS);
        return dm;
    }
<<<<<<< HEAD

    void LaunchKernel(void *kernel, size_t dim_ext, size_t *ext, size_t *local_size) override {
        cl_int err;
        if(!getDev()->check(local_size, dim_ext))
            local_size = NULL;
        std::vector<cl_event> eve;
        std::for_each(std::begin(mems), std::end(mems),
                      [&] (const cl_info& mm) {
                        if (events.find(mm.dm) != std::end(events))
                            eve.push_back(events[mm.dm]);
                      });
        std::sort(std::begin(eve), std::end(eve));
        eve.erase(std::unique(std::begin(eve), std::end(eve)), std::end(eve));
        cl_event evt;
        err = clEnqueueNDRangeKernel(getQueue(), (cl_kernel)kernel, dim_ext, NULL, ext, local_size,
                                     eve.size(), eve.data(), &evt);
        assert(err == CL_SUCCESS);
        err = clSetEventCallback(evt, CL_COMPLETE, &callback_release_kernel, kernel);
        assert(err == CL_SUCCESS);

        /// update latest event for non const buffer
        std::set<cl_mem> mms;
        std::for_each(std::begin(mems), std::end(mems),
                      [&](const cl_info& mm) {
                        if (mm.modify)
                            mms.insert(mm.dm);
                      });
        std::for_each(std::begin(mms), std::end(mms),
                      [&](const cl_mem& dm) {
                        if (events.find(dm) != std::end(events))
                            clReleaseEvent(events[dm]);
                        clRetainEvent(evt);
                        events[dm] = evt;
                      });
        clReleaseEvent(evt);
        mems.clear();
    }

    ~OpenCLQueue() {
        for (auto queue : queues)
            clReleaseCommandQueue(queue);
    }
private:
    enum { queue_size = 1 };
    cl_command_queue queues[queue_size];
    int idx;
    std::vector<cl_info> mems;
    cl_command_queue getQueue() { return queues[(idx++) % queue_size]; }
};

class OpenCLDevice final : public KalmarDevice
{
public:
    OpenCLDevice(const cl_device_id device, const std::wstring& path)
        : KalmarDevice(access_type_none), programs(), device(device), path(path), isAMD(false) {
        cl_int err;

        cl_ulong memAllocSize;
        err = clGetDeviceInfo(device, CL_DEVICE_MAX_MEM_ALLOC_SIZE, sizeof(cl_ulong), &memAllocSize, NULL);
        assert(err == CL_SUCCESS);
        mem = memAllocSize >> 10;
=======

    void release(void *device, struct rw_info* /* not used */ ) override {
        cl_mem dm = static_cast<cl_mem>(device);
        if (events.find(dm) != std::end(events)) {
            clReleaseEvent(events[dm]);
            events.erase(dm);
        }
        clReleaseMemObject(dm);
    }

    std::shared_ptr<KalmarQueue> createQueue() override {
        return std::shared_ptr<KalmarQueue>(new OpenCLQueue(this, device, isAMD));
    }

    ~OpenCLDevice() {
        for (auto& it : programs)
            clReleaseProgram(it.second);
        delete[] d.maxSizes;
    }

private:
    /// important map, more than one kernel will be created on this device
    /// cache each program for them
    std::map<void*, cl_program> programs;
    struct DimMaxSize d;
    cl_device_id     device;
    std::wstring path;
    std::wstring description;
    size_t mem;
    bool isAMD;
};

struct CLFlag
{
    const cl_device_type type;
    const std::wstring base;
    mutable int id;
    CLFlag(const cl_device_type& type, const std::wstring& base)
        : id(0), type(type), base(base) {}
    const std::wstring getPath() const { return base + std::to_wstring(id++); }
};
static const CLFlag Flags[] = {
    CLFlag(CL_DEVICE_TYPE_GPU, L"gpu")
    // CLFlag(CL_DEVICE_TYPE_CPU, L"cpu")
};

template <typename T> inline void deleter(T* ptr) { delete ptr; }

class OpenCLContext : public KalmarContext
{
public:
    OpenCLContext() : KalmarContext() {
        cl_uint num_platform;
        cl_int err;
        err = clGetPlatformIDs(0, nullptr, &num_platform);
        assert(err == CL_SUCCESS);
        std::vector<cl_platform_id> platform_id(num_platform);
        err = clGetPlatformIDs(num_platform, platform_id.data(), nullptr);

        std::vector<cl_device_id> devs;
        std::vector<std::wstring> path;
        for (const auto& Conf : Flags) {
            for (const auto pId : platform_id) {
                cl_uint num_device;
                err = clGetDeviceIDs(pId, Conf.type, 0, nullptr, &num_device);
                assert(err == CL_SUCCESS);
                if (num_device == 0)
                    continue;
                std::vector<cl_device_id> dev(num_device);
                err = clGetDeviceIDs(pId, Conf.type, num_device, dev.data(), nullptr);
                assert(err == CL_SUCCESS);
                for (int i = 0; i < num_device; ++i) {
                    path.push_back(Conf.getPath());
                    devs.push_back(dev[i]);
                }
            }
        }
        context = clCreateContext(0, devs.size(), devs.data(), NULL, NULL, &err);
        assert(err == CL_SUCCESS);
        for (int i = 0; i < devs.size(); ++i) {
            auto Dev = new OpenCLDevice(devs[i], path[i]);
            if (i == 0)
                def = Dev;
            Devices.push_back(Dev);
        }
    }
    ~OpenCLContext() {
        std::for_each(std::begin(Devices), std::end(Devices), deleter<KalmarDevice>);
        clReleaseContext(context);
    }
};

static OpenCLContext ctx;
>>>>>>> 395668cf

        char vendor[64];
        err = clGetDeviceInfo(device, CL_DEVICE_VENDOR, sizeof(vendor), vendor, NULL);
        assert(err == CL_SUCCESS);
        std::string ven(vendor);
        if (ven.find("Advanced Micro Devices") != std::string::npos) {
            description = L"AMD";
            isAMD = true;
        } else if (ven.find("NVIDIA") != std::string::npos)
            description = L"NVIDIA";
        else if (ven.find("Intel") != std::string::npos)
            description = L"Intel";

        cl_uint dimensions = 0;
        err = clGetDeviceInfo(device, CL_DEVICE_MAX_WORK_ITEM_DIMENSIONS, sizeof(cl_uint), &dimensions, NULL);
        assert(err == CL_SUCCESS);
        size_t *maxSizes = new size_t[dimensions];
        err = clGetDeviceInfo(device, CL_DEVICE_MAX_WORK_ITEM_SIZES, sizeof(size_t) * dimensions, maxSizes, NULL);
        assert(err == CL_SUCCESS);
        d.dimensions = dimensions;
        d.maxSizes = maxSizes;
    }

    std::wstring get_path() const override { return path; }
    std::wstring get_description() const override { return description; }
    size_t get_mem() const override { return mem; }
    bool is_double() const override { return true; }
    bool is_lim_double() const override { return true; }
    bool is_unified() const override { return false; }
    bool is_emulated() const override { return false; }

<<<<<<< HEAD
    void* CreateKernel(const char* fun, void* size, void* source) override {
        cl_int err;
        if (programs.find(source) == std::end(programs))
            programs[source] = Concurrency::CLAMP::CLCompileKernels(device, size, source);
        cl_program program = programs[source];
        cl_kernel kernel = clCreateKernel(program, fun, &err);
        assert(err == CL_SUCCESS);
        return kernel;
    }

    bool check(size_t* local_size, size_t dim_ext) override {
        // C++ AMP specifications
        // The maximum number of tiles per dimension will be no less than 65535.
        // The maximum number of threads in a tile will be no less than 1024.
        // In 3D tiling, the maximal value of D0 will be no less than 64.
        size_t *maxSizes = d.maxSizes;
        bool is = true;
        int threads_per_tile = 1;
        for(int i = 0; local_size && i < dim_ext; i++) {
            threads_per_tile *= local_size[i];
            // For the following cases, set local_size=NULL and let OpenCL driver arranges it instead
            //(1) tils number exceeds CL_DEVICE_MAX_WORK_ITEM_SIZES per dimension
            //(2) threads in a tile exceeds CL_DEVICE_MAX_WORK_ITEM_SIZES
            //Note that the driver can still handle unregular tile_dim, e.g. tile_dim is undivisble by 2
            //So skip this condition ((local_size[i]!=1) && (local_size[i] & 1))
            if(local_size[i] > maxSizes[i] || threads_per_tile > maxSizes[i])
                return false;
        }
        return true;
    }

    void* create(size_t count, struct rw_info* /* not used */ ) override {
        cl_int err;
        cl_mem dm = clCreateBuffer(context, CL_MEM_READ_WRITE, count, nullptr, &err);
        assert(err == CL_SUCCESS);
        return dm;
    }

    void release(void *device) override {
        cl_mem dm = static_cast<cl_mem>(device);
        if (events.find(dm) != std::end(events)) {
            clReleaseEvent(events[dm]);
            events.erase(dm);
        }
        clReleaseMemObject(dm);
    }

    std::shared_ptr<KalmarQueue> createQueue() override {
        return std::shared_ptr<KalmarQueue>(new OpenCLQueue(this, device, isAMD));
    }

    ~OpenCLDevice() {
        for (auto& it : programs)
            clReleaseProgram(it.second);
        delete[] d.maxSizes;
    }

private:
    /// important map, more than one kernel will be created on this device
    /// cache each program for them
    std::map<void*, cl_program> programs;
    struct DimMaxSize d;
    cl_device_id     device;
    std::wstring path;
    std::wstring description;
    size_t mem;
    bool isAMD;
};

struct CLFlag
{
    const cl_device_type type;
    const std::wstring base;
    mutable int id;
    CLFlag(const cl_device_type& type, const std::wstring& base)
        : id(0), type(type), base(base) {}
    const std::wstring getPath() const { return base + std::to_wstring(id++); }
};
static const CLFlag Flags[] = {
    CLFlag(CL_DEVICE_TYPE_GPU, L"gpu")
    // CLFlag(CL_DEVICE_TYPE_CPU, L"cpu")
};

class OpenCLContext : public KalmarContext
{
public:
    OpenCLContext() : KalmarContext() {
        cl_uint num_platform;
        cl_int err;
        err = clGetPlatformIDs(0, nullptr, &num_platform);
        assert(err == CL_SUCCESS);
        std::vector<cl_platform_id> platform_id(num_platform);
        err = clGetPlatformIDs(num_platform, platform_id.data(), nullptr);

        std::vector<cl_device_id> devs;
        std::vector<std::wstring> path;
        for (const auto& Conf : Flags) {
            for (const auto pId : platform_id) {
                cl_uint num_device;
                err = clGetDeviceIDs(pId, Conf.type, 0, nullptr, &num_device);
                assert(err == CL_SUCCESS);
                if (num_device == 0)
                    continue;
                std::vector<cl_device_id> dev(num_device);
                err = clGetDeviceIDs(pId, Conf.type, num_device, dev.data(), nullptr);
                assert(err == CL_SUCCESS);
                for (int i = 0; i < num_device; ++i) {
                    path.push_back(Conf.getPath());
                    devs.push_back(dev[i]);
                }
            }
        }
        context = clCreateContext(0, devs.size(), devs.data(), NULL, NULL, &err);
        assert(err == CL_SUCCESS);
        for (int i = 0; i < devs.size(); ++i) {
            auto Dev = new OpenCLDevice(devs[i], path[i]);
            if (i == 0)
                def = Dev;
            Devices.push_back(Dev);
        }
    }
    ~OpenCLContext() { clReleaseContext(context); }
};

static OpenCLContext ctx;

} // namespace Concurrency

///
/// kernel compilation / kernel launching
///

namespace Concurrency {
namespace CLAMP {

cl_program CLCompileKernels(cl_device_id& device, void* kernel_size_, void* kernel_source_)
{
    cl_int err;
    cl_program program = nullptr;
    const char* source = static_cast<const char*>(kernel_source_);
    size_t size = reinterpret_cast<size_t>(kernel_size_);

    char name[64];
    err = clGetDeviceInfo(device, CL_DEVICE_NAME, sizeof(name), name, NULL);
    assert(err == CL_SUCCESS);

    // calculate MD5 checksum
    unsigned char md5_hash[16];
    memset(md5_hash, 0, sizeof(unsigned char) * 16);
    MD5_CTX md5ctx;
    MD5_Init(&md5ctx);
    MD5_Update(&md5ctx, source, size);
    // hash device name, prevent storing the same kernel for different device
    MD5_Update(&md5ctx, name, strlen(name));
    MD5_Final(md5_hash, &md5ctx);

    // compute compiled kernel file name
    std::stringstream compiled_kernel_name;
    compiled_kernel_name << "/tmp/";
    compiled_kernel_name << std::setbase(16);
    for (int i = 0; i < 16; ++i) {
        compiled_kernel_name << static_cast<unsigned int>(md5_hash[i]);
    }
    compiled_kernel_name << ".bin";

    //std::cout << "Try load precompiled kernel: " << compiled_kernel_name.str() << std::endl;

    // check if pre-compiled kernel binary exist
    std::ifstream precompiled_kernel(compiled_kernel_name.str(), std::ifstream::binary);
    if (precompiled_kernel) {
        // use pre-compiled kernel binary
        precompiled_kernel.seekg(0, std::ios_base::end);
        size_t len = precompiled_kernel.tellg();
        precompiled_kernel.seekg(0, std::ios_base::beg);
        //std::cout << "Length of precompiled kernel: " << len << std::endl;
        unsigned char* compiled_kernel = new unsigned char[len];
        precompiled_kernel.read(reinterpret_cast<char*>(compiled_kernel), len);
        precompiled_kernel.close();

        const unsigned char *ks = (const unsigned char *)compiled_kernel;
        program = clCreateProgramWithBinary(Concurrency::context, 1, &device, &len, &ks, NULL, &err);
        if (err == CL_SUCCESS)
            err = clBuildProgram(program, 1, &device, NULL, NULL, NULL);
        if (err != CL_SUCCESS) {
            size_t len;
            err = clGetProgramBuildInfo(program, device, CL_PROGRAM_BUILD_LOG, 0, NULL, &len);
            assert(err == CL_SUCCESS);
            char *msg = new char[len + 1];
            err = clGetProgramBuildInfo(program, device, CL_PROGRAM_BUILD_LOG, len, msg, NULL);
            assert(err == CL_SUCCESS);
            msg[len] = '\0';
            std::cerr << msg;
            delete [] msg;
            exit(1);
        }
        delete [] compiled_kernel;
    } else {
        // pre-compiled kernel binary doesn't exist
        // call CL compiler

        if (source[0] == 'B' && source[1] == 'C') {
            // Bitcode magic number. Assuming it's in SPIR
            auto str = (const unsigned char*)source;
            program = clCreateProgramWithBinary(Concurrency::context, 1, &device, &size, &str, NULL, &err);
            if (err == CL_SUCCESS)
                err = clBuildProgram(program, 1, &device, NULL, NULL, NULL);
        } else {
            // in OpenCL-C
            auto str = source;
            program = clCreateProgramWithSource(Concurrency::context, 1, &str, &size, &err);
            if (err == CL_SUCCESS)
                err = clBuildProgram(program, 1, &device, "-D__ATTRIBUTE_WEAK__=", NULL, NULL);
        }
        if (err != CL_SUCCESS) {
            size_t len;
            err = clGetProgramBuildInfo(program, device, CL_PROGRAM_BUILD_LOG, 0, NULL, &len);
            assert(err == CL_SUCCESS);
            char *msg = new char[len + 1];
            err = clGetProgramBuildInfo(program, device, CL_PROGRAM_BUILD_LOG, len, msg, NULL);
            assert(err == CL_SUCCESS);
            msg[len] = '\0';
            std::cerr << msg;
            delete [] msg;
            exit(1);
        }

=======
cl_program CLCompileKernels(cl_device_id& device, void* kernel_size_, void* kernel_source_)
{
    cl_int err;
    cl_program program = nullptr;
    const char* source = static_cast<const char*>(kernel_source_);
    size_t size = reinterpret_cast<size_t>(kernel_size_);

    char name[64];
    err = clGetDeviceInfo(device, CL_DEVICE_NAME, sizeof(name), name, NULL);
    assert(err == CL_SUCCESS);

    // calculate MD5 checksum
    unsigned char md5_hash[16];
    memset(md5_hash, 0, sizeof(unsigned char) * 16);
    MD5_CTX md5ctx;
    MD5_Init(&md5ctx);
    MD5_Update(&md5ctx, source, size);
    // hash device name, prevent storing the same kernel for different device
    MD5_Update(&md5ctx, name, strlen(name));
    MD5_Final(md5_hash, &md5ctx);

    // compute compiled kernel file name
    std::stringstream compiled_kernel_name;
    compiled_kernel_name << "/tmp/";
    compiled_kernel_name << std::setbase(16);
    for (int i = 0; i < 16; ++i) {
        compiled_kernel_name << static_cast<unsigned int>(md5_hash[i]);
    }
    compiled_kernel_name << ".bin";

    //std::cout << "Try load precompiled kernel: " << compiled_kernel_name.str() << std::endl;

    // check if pre-compiled kernel binary exist
    std::ifstream precompiled_kernel(compiled_kernel_name.str(), std::ifstream::binary);
    if (precompiled_kernel) {
        // use pre-compiled kernel binary
        precompiled_kernel.seekg(0, std::ios_base::end);
        size_t len = precompiled_kernel.tellg();
        precompiled_kernel.seekg(0, std::ios_base::beg);
        //std::cout << "Length of precompiled kernel: " << len << std::endl;
        unsigned char* compiled_kernel = new unsigned char[len];
        precompiled_kernel.read(reinterpret_cast<char*>(compiled_kernel), len);
        precompiled_kernel.close();

        const unsigned char *ks = (const unsigned char *)compiled_kernel;
        program = clCreateProgramWithBinary(Concurrency::context, 1, &device, &len, &ks, NULL, &err);
        if (err == CL_SUCCESS)
            err = clBuildProgram(program, 1, &device, NULL, NULL, NULL);
        if (err != CL_SUCCESS) {
            size_t len;
            err = clGetProgramBuildInfo(program, device, CL_PROGRAM_BUILD_LOG, 0, NULL, &len);
            assert(err == CL_SUCCESS);
            char *msg = new char[len + 1];
            err = clGetProgramBuildInfo(program, device, CL_PROGRAM_BUILD_LOG, len, msg, NULL);
            assert(err == CL_SUCCESS);
            msg[len] = '\0';
            std::cerr << msg;
            delete [] msg;
            exit(1);
        }
        delete [] compiled_kernel;
    } else {
        // pre-compiled kernel binary doesn't exist
        // call CL compiler

        if (source[0] == 'B' && source[1] == 'C') {
            // Bitcode magic number. Assuming it's in SPIR
            auto str = (const unsigned char*)source;
            program = clCreateProgramWithBinary(Concurrency::context, 1, &device, &size, &str, NULL, &err);
            if (err == CL_SUCCESS)
                err = clBuildProgram(program, 1, &device, NULL, NULL, NULL);
        } else {
            // in OpenCL-C
            auto str = source;
            program = clCreateProgramWithSource(Concurrency::context, 1, &str, &size, &err);
            if (err == CL_SUCCESS)
                err = clBuildProgram(program, 1, &device, "-D__ATTRIBUTE_WEAK__=", NULL, NULL);
        }
        if (err != CL_SUCCESS) {
            size_t len;
            err = clGetProgramBuildInfo(program, device, CL_PROGRAM_BUILD_LOG, 0, NULL, &len);
            assert(err == CL_SUCCESS);
            char *msg = new char[len + 1];
            err = clGetProgramBuildInfo(program, device, CL_PROGRAM_BUILD_LOG, len, msg, NULL);
            assert(err == CL_SUCCESS);
            msg[len] = '\0';
            std::cerr << msg;
            delete [] msg;
            exit(1);
        }

>>>>>>> 395668cf
        //Get the number of devices attached with program object
        cl_uint nDevices = 0;
        err = clGetProgramInfo(program, CL_PROGRAM_NUM_DEVICES, sizeof(cl_uint),&nDevices, NULL);
        assert(nDevices == 1);
        assert(err == CL_SUCCESS);

        //Get the Id of all the attached devices
        cl_device_id *devices = new cl_device_id[nDevices];
        err = clGetProgramInfo(program, CL_PROGRAM_DEVICES, sizeof(cl_device_id) * nDevices, devices, NULL);
        assert(err == CL_SUCCESS);

        // Get the sizes of all the binary objects
        size_t *pgBinarySizes = new size_t[nDevices];
        err = clGetProgramInfo(program, CL_PROGRAM_BINARY_SIZES, sizeof(size_t) * nDevices, pgBinarySizes, NULL);
        assert(err == CL_SUCCESS);

        // Allocate storage for each binary objects
        unsigned char **pgBinaries = new unsigned char*[nDevices];
        for (cl_uint i = 0; i < nDevices; i++)
        {
            pgBinaries[i] = new unsigned char[pgBinarySizes[i]];
        }

        // Get all the binary objects
        err = clGetProgramInfo(program, CL_PROGRAM_BINARIES, sizeof(unsigned char*) * nDevices, pgBinaries, NULL);
        assert(err == CL_SUCCESS);

        // save compiled kernel binary
        std::ofstream compiled_kernel(compiled_kernel_name.str(), std::ostream::binary);
        compiled_kernel.write(reinterpret_cast<const char*>(pgBinaries[0]), pgBinarySizes[0]);
        compiled_kernel.close();

        //std::cout << "Kernel written to: " << compiled_kernel_name.str() << std::endl;

        // release memory
        for (cl_uint i = 0; i < nDevices; ++i) {
            delete [] pgBinaries[i];
        }
        delete [] pgBinaries;
        delete [] pgBinarySizes;
        delete [] devices;

    } // if (precompiled_kernel)
    return program;
}

} // namespce CLAMP
} // namespace Concurrency

extern "C" void *GetContextImpl() {
    return &Concurrency::ctx;
}

extern "C" void PushArgImpl(void *k_, int idx, size_t sz, const void *s) {
  cl_int err;
  err = clSetKernelArg(static_cast<cl_kernel>(k_), idx, sz, s);
  assert(err == CL_SUCCESS);
}
extern "C" void PushArgPtrImpl(void *k_, int idx, size_t sz, const void *s) {
  cl_int err;
  err = clSetKernelArg(static_cast<cl_kernel>(k_), idx, sz, s);
  assert(err == CL_SUCCESS);
}<|MERGE_RESOLUTION|>--- conflicted
+++ resolved
@@ -44,7 +44,6 @@
 static inline void callback_release_kernel(cl_event event, cl_int event_command_exec_status, void *user_data) {
     if (user_data)
         clReleaseKernel(static_cast<cl_kernel>(user_data));
-<<<<<<< HEAD
 }
 
 static inline void free_memory(cl_event event, cl_int event_command_exec_status, void *user_data) {
@@ -52,15 +51,6 @@
         ::operator delete(user_data);
 }
 
-=======
-}
-
-static inline void free_memory(cl_event event, cl_int event_command_exec_status, void *user_data) {
-    if (user_data)
-        ::operator delete(user_data);
-}
-
->>>>>>> 395668cf
 struct cl_info
 {
     cl_mem dm;
@@ -76,7 +66,6 @@
         for (int i = 0; i < queue_size; ++i) {
             queues[i] = clCreateCommandQueue(context, dev, CL_QUEUE_OUT_OF_ORDER_EXEC_MODE_ENABLE, &err);
             assert(err == CL_SUCCESS);
-<<<<<<< HEAD
         }
 
         if (isAMD) {
@@ -146,81 +135,6 @@
         mems.push_back({dm, modify});
     }
 
-    void write(void* device, const void *src, size_t count, size_t offset, bool blocking, bool free) override {
-        cl_mem dm = static_cast<cl_mem>(device);
-        cl_int err = CL_SUCCESS;
-        cl_event ent;
-        err = clEnqueueWriteBuffer(getQueue(), dm, CL_FALSE, offset, count, src, 0, NULL, &ent);
-=======
-        }
-
-        if (isAMD) {
-            // Propel underlying OpenCL driver to enque kernels faster (pthread-based)
-            // FIMXE: workable on AMD platforms only
-            pthread_t self = pthread_self();
-            pthread_attr_t attr;
-            pthread_attr_init(&attr);
-            int result = -1;
-            // Get max priority
-            int policy = 0;
-            result = pthread_attr_getschedpolicy(&attr, &policy);
-            if (result != 0)
-                perror("getsched error!\n");
-            int max_prio = sched_get_priority_max(policy);
-
-            struct sched_param param;
-            // Get self priority
-            result = pthread_getschedparam(self, &policy, &param);
-            if (result != 0)
-                perror("getsched self error!\n");
-            int self_prio = param.sched_priority;
-#define CL_QUEUE_THREAD_HANDLE_AMD 0x403E
-#define PRIORITY_OFFSET 2
-            void* handle=NULL;
-            for (auto queue : queues) {
-                cl_int status = clGetCommandQueueInfo (queue, CL_QUEUE_THREAD_HANDLE_AMD, sizeof(handle), &handle, NULL );
-                // Ensure it is valid
-                if (status == CL_SUCCESS && handle) {
-                    pthread_t thId = (pthread_t)handle;
-                    result = pthread_getschedparam(thId, &policy, &param);
-                    if (result != 0)
-                        perror("getsched q error!\n");
-                    int que_prio = param.sched_priority;
-                    // Strategy to renew the que thread's priority, the smaller the highest
-                    if (max_prio == que_prio) {
-                    } else if (max_prio < que_prio && que_prio <= self_prio) {
-                        // self    que    max
-                        que_prio = (que_prio-PRIORITY_OFFSET)>0?(que_prio-PRIORITY_OFFSET):que_prio;
-                    } else if (que_prio > self_prio) {
-                        // que   self    max
-                        que_prio = (self_prio-PRIORITY_OFFSET)>0?(self_prio-PRIORITY_OFFSET):self_prio;
-                    }
-                    int result = pthread_setschedprio(thId, que_prio);
-                    if (result != 0)
-                        perror("Renew p error!\n");
-                }
-            }
-            pthread_attr_destroy(&attr);
-        }
-    }
-
-    void flush() override {
-        for (auto queue : queues)
-            clFlush(queue);
-    }
-    void wait() override {
-        for (auto queue : queues)
-            clFinish(queue);
-    }
-
-    void Push(void *kernel, int idx, void* device, bool modify) override {
-        cl_mem dm = static_cast<cl_mem>(device);
-        PushArgImpl(kernel, idx, sizeof(cl_mem), &dm);
-        /// store const informantion for each opencl memory object
-        /// after kernel launches, const data don't need to wait for kernel finish
-        mems.push_back({dm, modify});
-    }
-
     void write(void* device, const void *src, size_t count, size_t offset, bool blocking) override {
         cl_mem dm = static_cast<cl_mem>(device);
         cl_int err = CL_SUCCESS;
@@ -419,50 +333,10 @@
 
         cl_uint dimensions = 0;
         err = clGetDeviceInfo(device, CL_DEVICE_MAX_WORK_ITEM_DIMENSIONS, sizeof(cl_uint), &dimensions, NULL);
->>>>>>> 395668cf
-        assert(err == CL_SUCCESS);
-        if (free) {
-            err = clSetEventCallback(ent, CL_COMPLETE, &free_memory, const_cast<void*>(src));
-            assert(err == CL_SUCCESS);
-        }
-        if (blocking)
-            err = clWaitForEvents(1, &ent);
-        else {
-            if (events.find(dm) != std::end(events))
-                err = clReleaseEvent(events[dm]);
-            events[dm] = ent;
-        }
-        assert(err == CL_SUCCESS);
-<<<<<<< HEAD
-    }
-
-    void read(void* device, void* dst, size_t count, size_t offset) override {
-        cl_mem dm = static_cast<cl_mem>(device);
-        cl_int err;
-        if (events.find(dm) != std::end(events))
-            err = clEnqueueReadBuffer(getQueue(), dm, CL_TRUE, offset, count, dst, 1, &events[dm], NULL);
-        else
-            err = clEnqueueReadBuffer(getQueue(), dm, CL_TRUE, offset, count, dst, 0, NULL, NULL);
-        assert(err == CL_SUCCESS);
-    }
-
-    void copy(void* src, void* dst, size_t count, size_t src_offset, size_t dst_offset, bool blocking) override {
-        cl_mem sdm = static_cast<cl_mem>(src);
-        cl_mem ddm = static_cast<cl_mem>(dst);
-        cl_int err;
-        cl_event ent;
-        if (events.find(sdm) == std::end(events))
-            err = clEnqueueCopyBuffer(getQueue(), sdm, ddm, src_offset, dst_offset, count, 0, NULL, &ent);
-        else
-            err = clEnqueueCopyBuffer(getQueue(), sdm, ddm, src_offset, dst_offset, count, 1, &events[sdm], &ent);
-        if (blocking)
-            clWaitForEvents(1, &ent);
-        else {
-            if (events.find(ddm) != std::end(events))
-                clReleaseEvent(events[ddm]);
-            events[ddm] = ent;
-        }
-=======
+        assert(err == CL_SUCCESS);
+        size_t *maxSizes = new size_t[dimensions];
+        err = clGetDeviceInfo(device, CL_DEVICE_MAX_WORK_ITEM_SIZES, sizeof(size_t) * dimensions, maxSizes, NULL);
+        assert(err == CL_SUCCESS);
         d.dimensions = dimensions;
         d.maxSizes = maxSizes;
     }
@@ -481,37 +355,10 @@
             programs[source] = Concurrency::CLAMP::CLCompileKernels(device, size, source);
         cl_program program = programs[source];
         cl_kernel kernel = clCreateKernel(program, fun, &err);
->>>>>>> 395668cf
         assert(err == CL_SUCCESS);
         return kernel;
     }
 
-<<<<<<< HEAD
-    void* map(void* device, size_t count, size_t offset, bool Write) override {
-        cl_mem dm = static_cast<cl_mem>(device);
-        cl_int err;
-        cl_map_flags flags;
-        if (Write)
-            flags = CL_MAP_WRITE_INVALIDATE_REGION;
-        else
-            flags = CL_MAP_READ;
-        void* addr = nullptr;
-        if (events.find(dm) == std::end(events))
-            addr = clEnqueueMapBuffer(getQueue(), dm, CL_TRUE, flags, offset, count, 0, NULL, NULL, &err);
-        else
-            addr = clEnqueueMapBuffer(getQueue(), dm, CL_TRUE, flags, offset, count, 1, &events[dm], NULL, &err);
-        assert(err == CL_SUCCESS);
-        return addr;
-    }
-
-    void unmap(void* device, void* addr) override {
-        cl_mem dm = static_cast<cl_mem>(device);
-        cl_event evt;
-        cl_int err = clEnqueueUnmapMemObject(getQueue(), dm, addr, 0, NULL, &evt);
-        if (events.find(dm) != std::end(events))
-            clReleaseEvent(events[dm]);
-        events[dm] = evt;
-=======
     bool check(size_t* local_size, size_t dim_ext) override {
         // C++ AMP specifications
         // The maximum number of tiles per dimension will be no less than 65535.
@@ -536,73 +383,9 @@
     void* create(size_t count, struct rw_info* /* not used */ ) override {
         cl_int err;
         cl_mem dm = clCreateBuffer(context, CL_MEM_READ_WRITE, count, nullptr, &err);
->>>>>>> 395668cf
         assert(err == CL_SUCCESS);
         return dm;
     }
-<<<<<<< HEAD
-
-    void LaunchKernel(void *kernel, size_t dim_ext, size_t *ext, size_t *local_size) override {
-        cl_int err;
-        if(!getDev()->check(local_size, dim_ext))
-            local_size = NULL;
-        std::vector<cl_event> eve;
-        std::for_each(std::begin(mems), std::end(mems),
-                      [&] (const cl_info& mm) {
-                        if (events.find(mm.dm) != std::end(events))
-                            eve.push_back(events[mm.dm]);
-                      });
-        std::sort(std::begin(eve), std::end(eve));
-        eve.erase(std::unique(std::begin(eve), std::end(eve)), std::end(eve));
-        cl_event evt;
-        err = clEnqueueNDRangeKernel(getQueue(), (cl_kernel)kernel, dim_ext, NULL, ext, local_size,
-                                     eve.size(), eve.data(), &evt);
-        assert(err == CL_SUCCESS);
-        err = clSetEventCallback(evt, CL_COMPLETE, &callback_release_kernel, kernel);
-        assert(err == CL_SUCCESS);
-
-        /// update latest event for non const buffer
-        std::set<cl_mem> mms;
-        std::for_each(std::begin(mems), std::end(mems),
-                      [&](const cl_info& mm) {
-                        if (mm.modify)
-                            mms.insert(mm.dm);
-                      });
-        std::for_each(std::begin(mms), std::end(mms),
-                      [&](const cl_mem& dm) {
-                        if (events.find(dm) != std::end(events))
-                            clReleaseEvent(events[dm]);
-                        clRetainEvent(evt);
-                        events[dm] = evt;
-                      });
-        clReleaseEvent(evt);
-        mems.clear();
-    }
-
-    ~OpenCLQueue() {
-        for (auto queue : queues)
-            clReleaseCommandQueue(queue);
-    }
-private:
-    enum { queue_size = 1 };
-    cl_command_queue queues[queue_size];
-    int idx;
-    std::vector<cl_info> mems;
-    cl_command_queue getQueue() { return queues[(idx++) % queue_size]; }
-};
-
-class OpenCLDevice final : public KalmarDevice
-{
-public:
-    OpenCLDevice(const cl_device_id device, const std::wstring& path)
-        : KalmarDevice(access_type_none), programs(), device(device), path(path), isAMD(false) {
-        cl_int err;
-
-        cl_ulong memAllocSize;
-        err = clGetDeviceInfo(device, CL_DEVICE_MAX_MEM_ALLOC_SIZE, sizeof(cl_ulong), &memAllocSize, NULL);
-        assert(err == CL_SUCCESS);
-        mem = memAllocSize >> 10;
-=======
 
     void release(void *device, struct rw_info* /* not used */ ) override {
         cl_mem dm = static_cast<cl_mem>(device);
@@ -696,164 +479,6 @@
 };
 
 static OpenCLContext ctx;
->>>>>>> 395668cf
-
-        char vendor[64];
-        err = clGetDeviceInfo(device, CL_DEVICE_VENDOR, sizeof(vendor), vendor, NULL);
-        assert(err == CL_SUCCESS);
-        std::string ven(vendor);
-        if (ven.find("Advanced Micro Devices") != std::string::npos) {
-            description = L"AMD";
-            isAMD = true;
-        } else if (ven.find("NVIDIA") != std::string::npos)
-            description = L"NVIDIA";
-        else if (ven.find("Intel") != std::string::npos)
-            description = L"Intel";
-
-        cl_uint dimensions = 0;
-        err = clGetDeviceInfo(device, CL_DEVICE_MAX_WORK_ITEM_DIMENSIONS, sizeof(cl_uint), &dimensions, NULL);
-        assert(err == CL_SUCCESS);
-        size_t *maxSizes = new size_t[dimensions];
-        err = clGetDeviceInfo(device, CL_DEVICE_MAX_WORK_ITEM_SIZES, sizeof(size_t) * dimensions, maxSizes, NULL);
-        assert(err == CL_SUCCESS);
-        d.dimensions = dimensions;
-        d.maxSizes = maxSizes;
-    }
-
-    std::wstring get_path() const override { return path; }
-    std::wstring get_description() const override { return description; }
-    size_t get_mem() const override { return mem; }
-    bool is_double() const override { return true; }
-    bool is_lim_double() const override { return true; }
-    bool is_unified() const override { return false; }
-    bool is_emulated() const override { return false; }
-
-<<<<<<< HEAD
-    void* CreateKernel(const char* fun, void* size, void* source) override {
-        cl_int err;
-        if (programs.find(source) == std::end(programs))
-            programs[source] = Concurrency::CLAMP::CLCompileKernels(device, size, source);
-        cl_program program = programs[source];
-        cl_kernel kernel = clCreateKernel(program, fun, &err);
-        assert(err == CL_SUCCESS);
-        return kernel;
-    }
-
-    bool check(size_t* local_size, size_t dim_ext) override {
-        // C++ AMP specifications
-        // The maximum number of tiles per dimension will be no less than 65535.
-        // The maximum number of threads in a tile will be no less than 1024.
-        // In 3D tiling, the maximal value of D0 will be no less than 64.
-        size_t *maxSizes = d.maxSizes;
-        bool is = true;
-        int threads_per_tile = 1;
-        for(int i = 0; local_size && i < dim_ext; i++) {
-            threads_per_tile *= local_size[i];
-            // For the following cases, set local_size=NULL and let OpenCL driver arranges it instead
-            //(1) tils number exceeds CL_DEVICE_MAX_WORK_ITEM_SIZES per dimension
-            //(2) threads in a tile exceeds CL_DEVICE_MAX_WORK_ITEM_SIZES
-            //Note that the driver can still handle unregular tile_dim, e.g. tile_dim is undivisble by 2
-            //So skip this condition ((local_size[i]!=1) && (local_size[i] & 1))
-            if(local_size[i] > maxSizes[i] || threads_per_tile > maxSizes[i])
-                return false;
-        }
-        return true;
-    }
-
-    void* create(size_t count, struct rw_info* /* not used */ ) override {
-        cl_int err;
-        cl_mem dm = clCreateBuffer(context, CL_MEM_READ_WRITE, count, nullptr, &err);
-        assert(err == CL_SUCCESS);
-        return dm;
-    }
-
-    void release(void *device) override {
-        cl_mem dm = static_cast<cl_mem>(device);
-        if (events.find(dm) != std::end(events)) {
-            clReleaseEvent(events[dm]);
-            events.erase(dm);
-        }
-        clReleaseMemObject(dm);
-    }
-
-    std::shared_ptr<KalmarQueue> createQueue() override {
-        return std::shared_ptr<KalmarQueue>(new OpenCLQueue(this, device, isAMD));
-    }
-
-    ~OpenCLDevice() {
-        for (auto& it : programs)
-            clReleaseProgram(it.second);
-        delete[] d.maxSizes;
-    }
-
-private:
-    /// important map, more than one kernel will be created on this device
-    /// cache each program for them
-    std::map<void*, cl_program> programs;
-    struct DimMaxSize d;
-    cl_device_id     device;
-    std::wstring path;
-    std::wstring description;
-    size_t mem;
-    bool isAMD;
-};
-
-struct CLFlag
-{
-    const cl_device_type type;
-    const std::wstring base;
-    mutable int id;
-    CLFlag(const cl_device_type& type, const std::wstring& base)
-        : id(0), type(type), base(base) {}
-    const std::wstring getPath() const { return base + std::to_wstring(id++); }
-};
-static const CLFlag Flags[] = {
-    CLFlag(CL_DEVICE_TYPE_GPU, L"gpu")
-    // CLFlag(CL_DEVICE_TYPE_CPU, L"cpu")
-};
-
-class OpenCLContext : public KalmarContext
-{
-public:
-    OpenCLContext() : KalmarContext() {
-        cl_uint num_platform;
-        cl_int err;
-        err = clGetPlatformIDs(0, nullptr, &num_platform);
-        assert(err == CL_SUCCESS);
-        std::vector<cl_platform_id> platform_id(num_platform);
-        err = clGetPlatformIDs(num_platform, platform_id.data(), nullptr);
-
-        std::vector<cl_device_id> devs;
-        std::vector<std::wstring> path;
-        for (const auto& Conf : Flags) {
-            for (const auto pId : platform_id) {
-                cl_uint num_device;
-                err = clGetDeviceIDs(pId, Conf.type, 0, nullptr, &num_device);
-                assert(err == CL_SUCCESS);
-                if (num_device == 0)
-                    continue;
-                std::vector<cl_device_id> dev(num_device);
-                err = clGetDeviceIDs(pId, Conf.type, num_device, dev.data(), nullptr);
-                assert(err == CL_SUCCESS);
-                for (int i = 0; i < num_device; ++i) {
-                    path.push_back(Conf.getPath());
-                    devs.push_back(dev[i]);
-                }
-            }
-        }
-        context = clCreateContext(0, devs.size(), devs.data(), NULL, NULL, &err);
-        assert(err == CL_SUCCESS);
-        for (int i = 0; i < devs.size(); ++i) {
-            auto Dev = new OpenCLDevice(devs[i], path[i]);
-            if (i == 0)
-                def = Dev;
-            Devices.push_back(Dev);
-        }
-    }
-    ~OpenCLContext() { clReleaseContext(context); }
-};
-
-static OpenCLContext ctx;
 
 } // namespace Concurrency
 
@@ -955,99 +580,6 @@
             exit(1);
         }
 
-=======
-cl_program CLCompileKernels(cl_device_id& device, void* kernel_size_, void* kernel_source_)
-{
-    cl_int err;
-    cl_program program = nullptr;
-    const char* source = static_cast<const char*>(kernel_source_);
-    size_t size = reinterpret_cast<size_t>(kernel_size_);
-
-    char name[64];
-    err = clGetDeviceInfo(device, CL_DEVICE_NAME, sizeof(name), name, NULL);
-    assert(err == CL_SUCCESS);
-
-    // calculate MD5 checksum
-    unsigned char md5_hash[16];
-    memset(md5_hash, 0, sizeof(unsigned char) * 16);
-    MD5_CTX md5ctx;
-    MD5_Init(&md5ctx);
-    MD5_Update(&md5ctx, source, size);
-    // hash device name, prevent storing the same kernel for different device
-    MD5_Update(&md5ctx, name, strlen(name));
-    MD5_Final(md5_hash, &md5ctx);
-
-    // compute compiled kernel file name
-    std::stringstream compiled_kernel_name;
-    compiled_kernel_name << "/tmp/";
-    compiled_kernel_name << std::setbase(16);
-    for (int i = 0; i < 16; ++i) {
-        compiled_kernel_name << static_cast<unsigned int>(md5_hash[i]);
-    }
-    compiled_kernel_name << ".bin";
-
-    //std::cout << "Try load precompiled kernel: " << compiled_kernel_name.str() << std::endl;
-
-    // check if pre-compiled kernel binary exist
-    std::ifstream precompiled_kernel(compiled_kernel_name.str(), std::ifstream::binary);
-    if (precompiled_kernel) {
-        // use pre-compiled kernel binary
-        precompiled_kernel.seekg(0, std::ios_base::end);
-        size_t len = precompiled_kernel.tellg();
-        precompiled_kernel.seekg(0, std::ios_base::beg);
-        //std::cout << "Length of precompiled kernel: " << len << std::endl;
-        unsigned char* compiled_kernel = new unsigned char[len];
-        precompiled_kernel.read(reinterpret_cast<char*>(compiled_kernel), len);
-        precompiled_kernel.close();
-
-        const unsigned char *ks = (const unsigned char *)compiled_kernel;
-        program = clCreateProgramWithBinary(Concurrency::context, 1, &device, &len, &ks, NULL, &err);
-        if (err == CL_SUCCESS)
-            err = clBuildProgram(program, 1, &device, NULL, NULL, NULL);
-        if (err != CL_SUCCESS) {
-            size_t len;
-            err = clGetProgramBuildInfo(program, device, CL_PROGRAM_BUILD_LOG, 0, NULL, &len);
-            assert(err == CL_SUCCESS);
-            char *msg = new char[len + 1];
-            err = clGetProgramBuildInfo(program, device, CL_PROGRAM_BUILD_LOG, len, msg, NULL);
-            assert(err == CL_SUCCESS);
-            msg[len] = '\0';
-            std::cerr << msg;
-            delete [] msg;
-            exit(1);
-        }
-        delete [] compiled_kernel;
-    } else {
-        // pre-compiled kernel binary doesn't exist
-        // call CL compiler
-
-        if (source[0] == 'B' && source[1] == 'C') {
-            // Bitcode magic number. Assuming it's in SPIR
-            auto str = (const unsigned char*)source;
-            program = clCreateProgramWithBinary(Concurrency::context, 1, &device, &size, &str, NULL, &err);
-            if (err == CL_SUCCESS)
-                err = clBuildProgram(program, 1, &device, NULL, NULL, NULL);
-        } else {
-            // in OpenCL-C
-            auto str = source;
-            program = clCreateProgramWithSource(Concurrency::context, 1, &str, &size, &err);
-            if (err == CL_SUCCESS)
-                err = clBuildProgram(program, 1, &device, "-D__ATTRIBUTE_WEAK__=", NULL, NULL);
-        }
-        if (err != CL_SUCCESS) {
-            size_t len;
-            err = clGetProgramBuildInfo(program, device, CL_PROGRAM_BUILD_LOG, 0, NULL, &len);
-            assert(err == CL_SUCCESS);
-            char *msg = new char[len + 1];
-            err = clGetProgramBuildInfo(program, device, CL_PROGRAM_BUILD_LOG, len, msg, NULL);
-            assert(err == CL_SUCCESS);
-            msg[len] = '\0';
-            std::cerr << msg;
-            delete [] msg;
-            exit(1);
-        }
-
->>>>>>> 395668cf
         //Get the number of devices attached with program object
         cl_uint nDevices = 0;
         err = clGetProgramInfo(program, CL_PROGRAM_NUM_DEVICES, sizeof(cl_uint),&nDevices, NULL);
