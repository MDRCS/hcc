--- conflicted
+++ resolved
@@ -113,16 +113,6 @@
 #if KALMAR_DEBUG
       std::cerr << "HSAExecutable::~HSAExecutable\n";
 #endif
-<<<<<<< HEAD
-=======
-
-      status = hsa_executable_destroy(hsaExecutable);
-      STATUS_CHECK(status, __LINE__);
-
-      status = hsa_code_object_destroy(hsaCodeObject);
-      STATUS_CHECK(status, __LINE__);
-    }
->>>>>>> 314ed6f4
 
       status = hsa_executable_destroy(hsaExecutable);
       STATUS_CHECK(status, __LINE__);
@@ -160,7 +150,6 @@
     uint64_t kernelCodeHandle;
     hsa_executable_symbol_t hsaExecutableSymbol;
     friend class HSADispatch;
-<<<<<<< HEAD
 
 public:
     HSAKernel(HSAExecutable* _executable,
@@ -170,17 +159,6 @@
       hsaExecutableSymbol(_hsaExecutableSymbol),
       kernelCodeHandle(_kernelCodeHandle) {}
 
-=======
-
-public:
-    HSAKernel(HSAExecutable* _executable,
-              hsa_executable_symbol_t _hsaExecutableSymbol,
-              uint64_t _kernelCodeHandle) :
-      executable(_executable),
-      hsaExecutableSymbol(_hsaExecutableSymbol),
-      kernelCodeHandle(_kernelCodeHandle) {}
-
->>>>>>> 314ed6f4
     ~HSAKernel() {
 #if KALMAR_DEBUG
       std::cerr << "HSAKernel::~HSAKernel\n";
@@ -886,11 +864,8 @@
 
     bool useCoarseGrainedRegion;
 
-<<<<<<< HEAD
     uint32_t workgroup_max_size;
     uint16_t workgroup_max_dim[3];
-=======
->>>>>>> 314ed6f4
     HSAExecutable* executable;
 
 public:
@@ -1010,10 +985,7 @@
                                queues(), queues_mutex(),
                                ri(),
                                useCoarseGrainedRegion(false),
-<<<<<<< HEAD
                                kernargPool(), kernargPoolFlag(), kernargCursor(0), kernargPoolMutex(),
-=======
->>>>>>> 314ed6f4
                                executable(nullptr) {
 #if KALMAR_DEBUG
         std::cerr << "HSADevice::HSADevice()\n";
@@ -1120,13 +1092,10 @@
         if (executable != nullptr) {
             delete executable;
         }
-<<<<<<< HEAD
 
 #if KALMAR_DEBUG
         std::cerr << "HSADevice::~HSADevice() out\n";
 #endif
-=======
->>>>>>> 314ed6f4
     }
 
     std::wstring get_path() const override { return L"hsa"; }
@@ -1333,7 +1302,6 @@
       return ri. _found_coarsegrained_region;
     }
 
-<<<<<<< HEAD
     void releaseKernargBuffer(void* kernargBuffer, int kernargBufferIndex) {
         if (hasHSAKernargRegion() && USE_KERNARG_REGION) {
             if ( (KERNARG_POOL_SIZE > 0) && (kernargBufferIndex >= 0) ) {
@@ -1475,8 +1443,6 @@
         return std::make_pair(ret, cursor);
     }
 
-=======
->>>>>>> 314ed6f4
     void* getSymbolAddress(const char* symbolName) override {
         hsa_status_t status;
 
@@ -1508,11 +1474,7 @@
         return symbol_ptr;
     }
 
-<<<<<<< HEAD
     // FIXME: return values
-=======
-   // FIXME: return values
->>>>>>> 314ed6f4
     void memcpySymbol(void* symbolAddr, void* hostptr, size_t count, size_t offset = 0, enum hcMemcpyKind kind = hcMemcpyHostToDevice) override {
         hsa_status_t status;
 
