//
// This file is distributed under the University of Illinois Open Source
// License. See LICENSE.TXT for details.
//
//===----------------------------------------------------------------------===//

// Kalmar Runtime implementation (HSA version)

#include <cassert>
#include <chrono>
#include <cstdio>
#include <cstdlib>
#include <cstring>
#include <fstream>
#include <future>
#include <iostream>
#include <map>
#include <mutex>
#include <sstream>
#include <string>
#include <thread>
#include <utility>
#include <vector>
#include <algorithm>

#include <hsa/hsa.h>
#include <hsa/hsa_ext_finalize.h>
#include <hsa/hsa_ext_amd.h>

#include <hcc/kalmar_runtime.h>
#include <hcc/kalmar_aligned_alloc.h>

#include <hc_am.hpp>

// staging buffer header
#include "staging_buffer.h"

#include <time.h>
#include <iomanip>

#ifndef KALMAR_DEBUG
#define KALMAR_DEBUG (0)
#endif

#ifndef KALMAR_DEBUG_ASYNC_COPY
#define KALMAR_DEBUG_ASYNC_COPY (0)
#endif

/////////////////////////////////////////////////
// kernel dispatch speed optimization flags
/////////////////////////////////////////////////

// size of default kernarg buffer in the kernarg pool in HSAContext
// default set as 128
#define KERNARG_BUFFER_SIZE (128)

// number of pre-allocated kernarg buffers in HSAContext
// default set as 64 (pre-allocating 64 of kernarg buffers in the pool)
#define KERNARG_POOL_SIZE (64)

// number of pre-allocated HSA signals in HSAContext
// default set as 64 (pre-allocating 64 HSA signals)
#define SIGNAL_POOL_SIZE (64) //

// Maximum number of inflight commands sent to a single queue.
// If limit is exceeded, HCC will force a queue wait to reclaim
// resources (signals, kernarg)
#define MAX_INFLIGHT_COMMANDS_PER_QUEUE  512

// whether to use kernarg region found on the HSA agent
// default set as 1 (use karnarg region)
#define USE_KERNARG_REGION (1)

// whether to print out kernel dispatch time
// default set as 0 (NOT print out kernel dispatch time)
#define KALMAR_DISPATCH_TIME_PRINTOUT (0)

// threshold to clean up finished kernel in HSAQueue.asyncOps
// default set as 1024
#define ASYNCOPS_VECTOR_GC_SIZE (1024)


#define HSA_BARRIER_DEP_SIGNAL_CNT (5)


// Add a signal dependencies between async copies - so completion signal from prev command used as input dep to next.
// If 0, rely on implicit ordering for copy commands of same type.
#define USE_SIGNAL_DEP_BETWEEN_COPIES (0)

// cutoff size used in FNV-1a hash function
// default set as 768, this is a heuristic value
// which is larger than HSA BrigModuleHeader and AMD GCN ISA header (Elf64_Ehdr)
#define FNV1A_CUTOFF_SIZE (768)

#define CASE_STRING(X)  case X: case_string = #X ;break;

static const char* getHcCommandKindString(Kalmar::hcCommandKind k) {
    const char* case_string;

    switch(k) {
        using namespace Kalmar;
        CASE_STRING(hcCommandInvalid);
        CASE_STRING(hcMemcpyHostToHost);
        CASE_STRING(hcMemcpyHostToDevice);
        CASE_STRING(hcMemcpyDeviceToHost);
        CASE_STRING(hcMemcpyDeviceToDevice);
        CASE_STRING(hcCommandKernel);
        CASE_STRING(hcCommandMarker);
        default: case_string = "Unknown command type";
    };
    return case_string;
};

static const char* getHSAErrorString(hsa_status_t s) {

    const char* case_string;
    switch(s) {
<<<<<<< HEAD
        CASE_STRING(HSA_STATUS_ERROR);
=======
>>>>>>> 8f82aa4c
        CASE_STRING(HSA_STATUS_ERROR_INVALID_ARGUMENT);
        CASE_STRING(HSA_STATUS_ERROR_INVALID_QUEUE_CREATION);
        CASE_STRING(HSA_STATUS_ERROR_INVALID_ALLOCATION);
        CASE_STRING(HSA_STATUS_ERROR_INVALID_AGENT);
        CASE_STRING(HSA_STATUS_ERROR_INVALID_REGION);
        CASE_STRING(HSA_STATUS_ERROR_INVALID_SIGNAL);
        CASE_STRING(HSA_STATUS_ERROR_INVALID_QUEUE);
        CASE_STRING(HSA_STATUS_ERROR_OUT_OF_RESOURCES);
        CASE_STRING(HSA_STATUS_ERROR_INVALID_PACKET_FORMAT);
        CASE_STRING(HSA_STATUS_ERROR_RESOURCE_FREE);
        CASE_STRING(HSA_STATUS_ERROR_NOT_INITIALIZED);
        CASE_STRING(HSA_STATUS_ERROR_REFCOUNT_OVERFLOW);
        CASE_STRING(HSA_STATUS_ERROR_INCOMPATIBLE_ARGUMENTS);
        CASE_STRING(HSA_STATUS_ERROR_INVALID_INDEX);
        CASE_STRING(HSA_STATUS_ERROR_INVALID_ISA);
        CASE_STRING(HSA_STATUS_ERROR_INVALID_ISA_NAME);
        CASE_STRING(HSA_STATUS_ERROR_INVALID_CODE_OBJECT);
        CASE_STRING(HSA_STATUS_ERROR_INVALID_EXECUTABLE);
        CASE_STRING(HSA_STATUS_ERROR_FROZEN_EXECUTABLE);
        CASE_STRING(HSA_STATUS_ERROR_INVALID_SYMBOL_NAME);
        CASE_STRING(HSA_STATUS_ERROR_VARIABLE_ALREADY_DEFINED);
        CASE_STRING(HSA_STATUS_ERROR_VARIABLE_UNDEFINED);
        CASE_STRING(HSA_STATUS_ERROR_EXCEPTION);
        default: case_string = "Unknown Error Code";
    };
    return case_string;
}

#define STATUS_CHECK(s,line) if (s != HSA_STATUS_SUCCESS && s != HSA_STATUS_INFO_BREAK) {\
    const char* error_string = getHSAErrorString(s);\
		printf("### HCC STATUS_CHECK Error: %s (0x%x) at file:%s line:%d\n", error_string, s, __FILE__, line);\
                assert(HSA_STATUS_SUCCESS == hsa_shut_down());\
		abort();\
	}

#define STATUS_CHECK_Q(s,q,line) if (s != HSA_STATUS_SUCCESS) {\
    const char* error_string = getHSAErrorString(s);\
		printf("### HCC STATUS_CHECK_Q Error: %s (0x%x) at file:%s line:%d\n", error_string, s, __FILE__, line);\
                assert(HSA_STATUS_SUCCESS == hsa_queue_destroy(q));\
                assert(HSA_STATUS_SUCCESS == hsa_shut_down());\
		abort();\
	}

// debug function to dump information on an HSA agent
static void dumpHSAAgentInfo(hsa_agent_t agent, const char* extra_string = (const char*)"") {
  hsa_status_t status;
  char name[64] = {0};
  status = hsa_agent_get_info(agent, HSA_AGENT_INFO_NAME, name);
  STATUS_CHECK(status, __LINE__);

  uint32_t node = 0;
  status = hsa_agent_get_info(agent, HSA_AGENT_INFO_NODE, &node);
  STATUS_CHECK(status, __LINE__);

  wchar_t path_wchar[128] {0};
  swprintf(path_wchar, 128, L"%s%u", name, node);

  printf("Dump Agent Info (%s)\n",extra_string);
  printf("\t Agent: "); 
  std::wcerr  << path_wchar << L"\n";

  return;
}


namespace Kalmar {

enum class HCCRuntimeStatus{

  // No error
  HCCRT_STATUS_SUCCESS = 0x0,

  // A generic error
  HCCRT_STATUS_ERROR = 0x2000,

  // The maximum number of outstanding AQL packets in a queue has been reached
  HCCRT_STATUS_ERROR_COMMAND_QUEUE_OVERFLOW = 0x2001
};

const char* getHCCRuntimeStatusMessage(const HCCRuntimeStatus status) {
  const char* message = nullptr;
  switch(status) {
    //HCCRT_CASE_STATUS_STRING(HCCRT_STATUS_SUCCESS,"Success");
    case HCCRuntimeStatus::HCCRT_STATUS_SUCCESS:
      message = "Success"; break;
    case HCCRuntimeStatus::HCCRT_STATUS_ERROR:
      message = "Generic error"; break;
    case HCCRuntimeStatus::HCCRT_STATUS_ERROR_COMMAND_QUEUE_OVERFLOW:
      message = "Command queue overflow"; break;
    default:
      message = "Unknown error code"; break;
  };
  return message;
}

inline static void checkHCCRuntimeStatus(const HCCRuntimeStatus status, const unsigned int line, hsa_queue_t* q=nullptr) {
  if (status != HCCRuntimeStatus::HCCRT_STATUS_SUCCESS) {
    printf("### HCC runtime error: %s at line:%d\n", getHCCRuntimeStatusMessage(status), line);
    if (q != nullptr)
      assert(HSA_STATUS_SUCCESS == hsa_queue_destroy(q));
    assert(HSA_STATUS_SUCCESS == hsa_shut_down());
	  exit(-1);
  }
}

} // namespace Kalmar



extern "C" void PushArgImpl(void *ker, int idx, size_t sz, const void *v);
extern "C" void PushArgPtrImpl(void *ker, int idx, size_t sz, const void *v);

// forward declaration
namespace Kalmar {
class HSAQueue;
class HSADevice;
} // namespace Kalmar

///
/// kernel compilation / kernel launching
///

/// modeling of HSA executable
class HSAExecutable {
private:
    hsa_code_object_t hsaCodeObject;
    hsa_executable_t hsaExecutable;
    friend class HSAKernel;
    friend class Kalmar::HSADevice;

public:
    HSAExecutable(hsa_executable_t _hsaExecutable,
                  hsa_code_object_t _hsaCodeObject) :
        hsaExecutable(_hsaExecutable),
        hsaCodeObject(_hsaCodeObject) {}

    ~HSAExecutable() {
      hsa_status_t status;

#if KALMAR_DEBUG
      std::cerr << "HSAExecutable::~HSAExecutable\n";
#endif

      status = hsa_executable_destroy(hsaExecutable);
      STATUS_CHECK(status, __LINE__);

      status = hsa_code_object_destroy(hsaCodeObject);
      STATUS_CHECK(status, __LINE__);
    }

    template<typename T>
    void setSymbolToValue(const char* symbolName, T value) {
        hsa_status_t status;

        // get symbol
        hsa_executable_symbol_t symbol;
        hsa_agent_t agent;
        status = hsa_executable_get_symbol(hsaExecutable, NULL, symbolName, agent, 0, &symbol);
        STATUS_CHECK(status, __LINE__);

        // get address of symbol
        uint64_t symbol_address;
        status = hsa_executable_symbol_get_info(symbol,
                                                HSA_EXECUTABLE_SYMBOL_INFO_VARIABLE_ADDRESS,
                                                &symbol_address);
        STATUS_CHECK(status, __LINE__);

        // set the value of symbol
        T* symbol_ptr = (T*)symbol_address;
        *symbol_ptr = value;
    }
};

class HSAKernel {
private:
    HSAExecutable* executable;
    uint64_t kernelCodeHandle;
    hsa_executable_symbol_t hsaExecutableSymbol;
    friend class HSADispatch;

public:
    HSAKernel(HSAExecutable* _executable,
              hsa_executable_symbol_t _hsaExecutableSymbol,
              uint64_t _kernelCodeHandle) :
      executable(_executable),
      hsaExecutableSymbol(_hsaExecutableSymbol),
      kernelCodeHandle(_kernelCodeHandle) {}

    ~HSAKernel() {
#if KALMAR_DEBUG
      std::cerr << "HSAKernel::~HSAKernel\n";
#endif
    }
}; // end of HSAKernel

class HSACopy : public Kalmar::KalmarAsyncOp {
private:
    hsa_signal_t signal;
    int signalIndex;
    bool isSubmitted;
    hsa_wait_state_t waitMode;

    std::shared_future<void>* future;


    // If copy is dependent on another operation, record reference here.
    // keep a reference which prevents those ops from being deleted until this op is deleted.
    std::shared_ptr<KalmarAsyncOp> depAsyncOp;

    Kalmar::HSAQueue* hsaQueue;

    // source pointer
    const void* src;

    // destination pointer
    void* dst;

    // bytes to be copied
    size_t sizeBytes;


    // helper function used by HSACopy::enqueueAsync()
    hsa_status_t enqueueAsyncCopy();

    // helper function used by HSACopy::syncCopy()
    void setCopyAgents(Kalmar::hcCommandKind copyDir, hsa_agent_t *srcAgent, hsa_agent_t *dstAgent);

public:
    std::shared_future<void>* getFuture() override { return future; }

    void* getNativeHandle() override { return &signal; }

    void setWaitMode(Kalmar::hcWaitMode mode) override {
        switch (mode) {
            case Kalmar::hcWaitModeBlocked:
                waitMode = HSA_WAIT_STATE_BLOCKED;
            break;
            case Kalmar::hcWaitModeActive:
                waitMode = HSA_WAIT_STATE_ACTIVE;
            break;
        }
    }

    bool isReady() override {
        return (hsa_signal_load_acquire(signal) == 0);
    }

    // Copy mode will be set later on.
    // HSA signals would be waited in HSA_WAIT_STATE_ACTIVE by default for HSACopy instances
    HSACopy(const void* src_, void* dst_, size_t sizeBytes_) : KalmarAsyncOp(Kalmar::hcCommandInvalid),
        isSubmitted(false), future(nullptr), depAsyncOp(nullptr), hsaQueue(nullptr), waitMode(HSA_WAIT_STATE_ACTIVE),
        src(src_), dst(dst_), sizeBytes(sizeBytes_),
        signalIndex(-1) {
#if KALMAR_DEBUG
        std::cerr << "HSACopy::HSACopy(" << src_ << ", " << dst_ << ", " << sizeBytes_ << ")\n";
#endif
    }

    ~HSACopy() {
#if KALMAR_DEBUG
        std::cerr << "HSACopy::~HSACopy()\n";
#endif
        if (isSubmitted) {
            hsa_status_t status = HSA_STATUS_SUCCESS;
            status = waitComplete();
            STATUS_CHECK(status, __LINE__);
        }
        dispose();
    }

    hsa_status_t enqueueAsync(Kalmar::HSAQueue*);

    // wait for the async copy to complete
    hsa_status_t waitComplete();

    void dispose();

    uint64_t getTimestampFrequency() override {
        // get system tick frequency
        uint64_t timestamp_frequency_hz = 0L;
        hsa_system_get_info(HSA_SYSTEM_INFO_TIMESTAMP_FREQUENCY, &timestamp_frequency_hz);
        return timestamp_frequency_hz;
    }

    uint64_t getBeginTimestamp() override;

    uint64_t getEndTimestamp() override;

    // synchronous version of copy
    void syncCopy(Kalmar::HSAQueue*);

}; // end of HSACopy

class HSABarrier : public Kalmar::KalmarAsyncOp {
private:
    hsa_signal_t signal;
    int signalIndex;
    bool isDispatched;
    hsa_wait_state_t waitMode;

    std::shared_future<void>* future;

    Kalmar::HSAQueue* hsaQueue;

    // prior dependencies
    // maximum up to 5 prior dependencies could be associated with one
    // HSABarrier instance
    int depCount;

    // array of all operations that this op depends on.
    // This array keeps a reference which prevents those ops from being deleted until this op is deleted.
    std::shared_ptr<KalmarAsyncOp> depAsyncOps [HSA_BARRIER_DEP_SIGNAL_CNT];

public:
    std::shared_future<void>* getFuture() override { return future; }

    void* getNativeHandle() override { return &signal; }

    void setWaitMode(Kalmar::hcWaitMode mode) override {
        switch (mode) {
            case Kalmar::hcWaitModeBlocked:
                waitMode = HSA_WAIT_STATE_BLOCKED;
            break;
            case Kalmar::hcWaitModeActive:
                waitMode = HSA_WAIT_STATE_ACTIVE;
            break;
        }
    }

    bool isReady() override {
        return (hsa_signal_load_acquire(signal) == 0);
    }

    // default constructor
    // 0 prior dependency
    HSABarrier() : KalmarAsyncOp(Kalmar::hcCommandMarker), isDispatched(false), future(nullptr), hsaQueue(nullptr), waitMode(HSA_WAIT_STATE_BLOCKED), depCount(0) {}

    // constructor with 1 prior depedency
    HSABarrier(std::shared_ptr <Kalmar::KalmarAsyncOp> dependent_op) : KalmarAsyncOp(Kalmar::hcCommandMarker), isDispatched(false), future(nullptr), hsaQueue(nullptr), waitMode(HSA_WAIT_STATE_BLOCKED), depCount(1) {
        depAsyncOps[0] = dependent_op;
    }

    // constructor with at most 5 prior dependencies
    HSABarrier(int count, std::shared_ptr <Kalmar::KalmarAsyncOp> *dependent_op_array) : KalmarAsyncOp(Kalmar::hcCommandMarker), isDispatched(false), future(nullptr), hsaQueue(nullptr), waitMode(HSA_WAIT_STATE_BLOCKED), depCount(count) {
        if ((count > 0) && (count <= 5)) {
            for (int i = 0; i < count; ++i) {
                depAsyncOps[i] = dependent_op_array[i];
            }
        } else {
            // throw an exception
            throw Kalmar::runtime_exception("Incorrect number of dependent signals passed to HSABarrier constructor", count);
        }
    }

    ~HSABarrier() {
#if KALMAR_DEBUG
        std::cerr << "HSABarrier::~HSABarrier()\n";
#endif
        if (isDispatched) {
            hsa_status_t status = HSA_STATUS_SUCCESS;
            status = waitComplete();
            STATUS_CHECK(status, __LINE__);
        }
        dispose();
    }

    hsa_status_t enqueueBarrier(hsa_queue_t* queue);

    hsa_status_t enqueueAsync(Kalmar::HSAQueue*);

    // wait for the barrier to complete
    hsa_status_t waitComplete();

    void dispose();

    uint64_t getTimestampFrequency() override {
        // get system tick frequency
        uint64_t timestamp_frequency_hz = 0L;
        hsa_system_get_info(HSA_SYSTEM_INFO_TIMESTAMP_FREQUENCY, &timestamp_frequency_hz);
        return timestamp_frequency_hz;
    }

    uint64_t getBeginTimestamp() override;

    uint64_t getEndTimestamp() override;

}; // end of HSABarrier

class HSADispatch : public Kalmar::KalmarAsyncOp {
private:
    Kalmar::HSADevice* device;
    hsa_agent_t agent;
    HSAKernel* kernel;

    std::vector<uint8_t> arg_vec;
    uint32_t arg_count;
    size_t prevArgVecCapacity;
    void* kernargMemory;
    int kernargMemoryIndex;

    int launchDimensions;
    uint32_t workgroup_size[3];
    uint32_t global_size[3];

    hsa_signal_t signal;
    int signalIndex;
    hsa_kernel_dispatch_packet_t aql;
    bool isDispatched;
    hsa_wait_state_t waitMode;

    size_t dynamicGroupSize;

    std::shared_future<void>* future;

    Kalmar::HSAQueue* hsaQueue;

public:
    std::shared_future<void>* getFuture() override { return future; }

    void* getNativeHandle() override { return &signal; }

    void setWaitMode(Kalmar::hcWaitMode mode) override {
        switch (mode) {
            case Kalmar::hcWaitModeBlocked:
                waitMode = HSA_WAIT_STATE_BLOCKED;
            break;
            case Kalmar::hcWaitModeActive:
                waitMode = HSA_WAIT_STATE_ACTIVE;
            break;
        }
    }

    bool isReady() override {
        return (hsa_signal_load_acquire(signal) == 0);
    }

    ~HSADispatch() {
#if KALMAR_DEBUG
        std::cerr << "HSADispatch::~HSADispatch()\n";
#endif

        if (isDispatched) {
            hsa_status_t status = HSA_STATUS_SUCCESS;
            status = waitComplete();
            STATUS_CHECK(status, __LINE__);
        }
        dispose();
    }

    hsa_status_t setDynamicGroupSegment(size_t dynamicGroupSize) {
        this->dynamicGroupSize = dynamicGroupSize;
        return HSA_STATUS_SUCCESS;
    }

    HSADispatch(Kalmar::HSADevice* _device, HSAKernel* _kernel)  ;

    hsa_status_t pushFloatArg(float f) { return pushArgPrivate(f); }
    hsa_status_t pushIntArg(int i) { return pushArgPrivate(i); }
    hsa_status_t pushBooleanArg(unsigned char z) { return pushArgPrivate(z); }
    hsa_status_t pushByteArg(char b) { return pushArgPrivate(b); }
    hsa_status_t pushLongArg(long j) { return pushArgPrivate(j); }
    hsa_status_t pushDoubleArg(double d) { return pushArgPrivate(d); }
    hsa_status_t pushShortArg(short s) { return pushArgPrivate(s); }
    hsa_status_t pushPointerArg(void *addr) { return pushArgPrivate(addr); }

    hsa_status_t clearArgs() {
        arg_count = 0;
        arg_vec.clear();
        return HSA_STATUS_SUCCESS;
    }

    hsa_status_t setLaunchAttributes(int dims, size_t *globalDims, size_t *localDims);

    hsa_status_t dispatchKernelWaitComplete(Kalmar::HSAQueue*);

    hsa_status_t dispatchKernelAsync(Kalmar::HSAQueue*);

    uint32_t getGroupSegmentSize() {
        hsa_status_t status = HSA_STATUS_SUCCESS;
        uint32_t group_segment_size = 0;
        status = hsa_executable_symbol_get_info(kernel->hsaExecutableSymbol,
                                                HSA_EXECUTABLE_SYMBOL_INFO_KERNEL_GROUP_SEGMENT_SIZE,
                                                &group_segment_size);
        STATUS_CHECK(status, __LINE__);
        return group_segment_size;
    }

    // dispatch a kernel asynchronously
    hsa_status_t dispatchKernel(hsa_queue_t* commandQueue);

    // wait for the kernel to finish execution
    hsa_status_t waitComplete();

    void dispose();

    uint64_t getTimestampFrequency() override {
        // get system tick frequency
        uint64_t timestamp_frequency_hz = 0L;
        hsa_system_get_info(HSA_SYSTEM_INFO_TIMESTAMP_FREQUENCY, &timestamp_frequency_hz);
        return timestamp_frequency_hz;
    }

    uint64_t getBeginTimestamp() override;

    uint64_t getEndTimestamp() override;

private:
    template <typename T>
    hsa_status_t pushArgPrivate(T val) {
        /* add padding if necessary */
        int padding_size = (arg_vec.size() % sizeof(T)) ? (sizeof(T) - (arg_vec.size() % sizeof(T))) : 0;
#if KALMAR_DEBUG
        printf("push %lu bytes into kernarg: ", sizeof(T) + padding_size);
#endif
        for (size_t i = 0; i < padding_size; ++i) {
            arg_vec.push_back((uint8_t)0x00);
#if KALMAR_DEBUG
            printf("%02X ", (uint8_t)0x00);
#endif
        }
        uint8_t* ptr = static_cast<uint8_t*>(static_cast<void*>(&val));
        for (size_t i = 0; i < sizeof(T); ++i) {
            arg_vec.push_back(ptr[i]);
#if KALMAR_DEBUG
            printf("%02X ", ptr[i]);
#endif
        }
#if KALMAR_DEBUG
        printf("\n");
#endif
        arg_count++;
        return HSA_STATUS_SUCCESS;
    }

    void computeLaunchAttr(int level, int globalSize, int localSize, int recommendedSize) {
        // localSize of 0 means pick best
        if (localSize == 0) localSize = recommendedSize;
        localSize = std::min(localSize, recommendedSize);
        localSize = std::min(localSize, globalSize); // workgroup size shall not exceed grid size

        global_size[level] = globalSize;
        workgroup_size[level] = localSize;
        //std::cout << "level " << level << ", grid=" << global_size[level]
        //          << ", group=" << workgroup_size[level] << std::endl;
    }

}; // end of HSADispatch

//-----
//Structure used to extract information from memory pool
struct pool_iterator
{
    hsa_amd_memory_pool_t _am_memory_pool;
    hsa_amd_memory_pool_t _am_host_memory_pool;

    hsa_amd_memory_pool_t _kernarg_memory_pool;
    hsa_amd_memory_pool_t _finegrained_system_memory_pool;
    hsa_amd_memory_pool_t _coarsegrained_system_memory_pool;
    hsa_amd_memory_pool_t _local_memory_pool;

    bool        _found_kernarg_memory_pool;
    bool        _found_finegrained_system_memory_pool;
    bool        _found_local_memory_pool;
    bool        _found_coarsegrained_system_memory_pool;

    size_t _local_memory_pool_size;

    pool_iterator() ;
};


pool_iterator::pool_iterator()
{
    _kernarg_memory_pool.handle=(uint64_t)-1;
    _finegrained_system_memory_pool.handle=(uint64_t)-1;
    _local_memory_pool.handle=(uint64_t)-1;
    _coarsegrained_system_memory_pool.handle=(uint64_t)-1;

    _found_kernarg_memory_pool = false;
    _found_finegrained_system_memory_pool = false;
    _found_local_memory_pool = false;
    _found_coarsegrained_system_memory_pool = false;

    _local_memory_pool_size = 0;
}
//-----


///
/// memory allocator
///
namespace Kalmar {

class HSAQueue final : public KalmarQueue
{
private:
    // HSA commmand queue associated with this HSAQueue instance
    hsa_queue_t* commandQueue;

    //
    // kernel dispatches and barriers associated with this HSAQueue instance
    //
    // When a kernel k is dispatched, we'll get a KalmarAsyncOp f.
    // This vector would hold f.  acccelerator_view::wait() would trigger
    // HSAQueue::wait(), and all future objects in the KalmarAsyncOp objects
    // will be waited on.
    //
    std::vector< std::shared_ptr<KalmarAsyncOp> > asyncOps;

    uint64_t                                      opSeqNums;


    // Kind of the youngest command in the queue.
    // Used to detect and enforce dependencies between commands.
    hcCommandKind youngestCommandKind;


    //
    // kernelBufferMap and bufferKernelMap forms the dependency graph of
    // kernel / kernel dispatches / buffers
    //
    // For a particular kernel k, kernelBufferMap[k] holds a vector of
    // host buffers used by k. The vector is filled at HSAQueue::Push(),
    // when kernel arguments are prepared.
    //
    // When a kenrel k is to be dispatched, kernelBufferMap[k] will be traversed
    // to figure out if there is any previous kernel dispatch associated for
    // each buffer b used by k.  This is done by checking bufferKernelMap[b].
    // If there are previous kernel dispatches which use b, then we wait on
    // them before dispatch kernel k. bufferKernelMap[b] will be cleared then.
    //
    // After kernel k is dispatched, we'll get a KalmarAsync object f, we then
    // walk through each buffer b used by k and mark the association as:
    // bufferKernelMap[b] = f
    //
    // Finally kernelBufferMap[k] will be cleared.
    //

    // association between buffers and kernel dispatches
    // key: buffer address
    // value: a vector of kernel dispatches
    std::map<void*, std::vector< std::weak_ptr<KalmarAsyncOp> > > bufferKernelMap;

    // association between a kernel and buffers used by it
    // key: kernel
    // value: a vector of buffers used by the kernel
    std::map<void*, std::vector<void*> > kernelBufferMap;

public:
    HSAQueue(KalmarDevice* pDev, hsa_agent_t agent, execute_order order) : KalmarQueue(pDev, queuing_mode_automatic, order), commandQueue(nullptr), asyncOps(), opSeqNums(0), bufferKernelMap(), kernelBufferMap() {
        hsa_status_t status;

        /// Query the maximum size of the queue.
        uint32_t queue_size = 0;
        status = hsa_agent_get_info(agent, HSA_AGENT_INFO_QUEUE_MAX_SIZE, &queue_size);
        STATUS_CHECK(status, __LINE__);

        /// Create a queue using the maximum size.
        status = hsa_queue_create(agent, queue_size, HSA_QUEUE_TYPE_SINGLE, NULL, NULL,
                                  UINT32_MAX, UINT32_MAX, &commandQueue);
#if KALMAR_DEBUG
        std::cerr << "HSAQueue::HSAQueue(): created an HSA command queue: " << commandQueue << "\n";
#endif
        STATUS_CHECK_Q(status, commandQueue, __LINE__);

        /// Enable profiling support for the queue.
        status = hsa_amd_profiling_set_profiler_enabled(commandQueue, 1);

        youngestCommandKind = hcCommandInvalid;
    }

    void dispose() override {
        hsa_status_t status;

#if KALMAR_DEBUG
        std::cerr << "HSAQueue::dispose() in\n";
#endif

        // wait on all existing kernel dispatches and barriers to complete
        wait();

        // clear bufferKernelMap
        for (auto iter = bufferKernelMap.begin(); iter != bufferKernelMap.end(); ++iter) {
           iter->second.clear();
        }
        bufferKernelMap.clear();

        // clear kernelBufferMap
        for (auto iter = kernelBufferMap.begin(); iter != kernelBufferMap.end(); ++iter) {
           iter->second.clear();
        }
        kernelBufferMap.clear();

#if KALMAR_DEBUG
        std::cerr << "HSAQueue::dispose(): destroy an HSA command queue: " << commandQueue << "\n";
#endif
        status = hsa_queue_destroy(commandQueue);
        STATUS_CHECK(status, __LINE__);
        commandQueue = nullptr;

#if KALMAR_DEBUG
        std::cerr << "HSAQueue::dispose() out\n";
#endif
    }

    ~HSAQueue() {
#if KALMAR_DEBUG
        std::cerr << "HSAQueue::~HSAQueue() in\n";
#endif

        if (commandQueue != nullptr) {
            dispose();
        }

#if KALMAR_DEBUG
        std::cerr << "HSAQueue::~HSAQueue() out\n";
#endif
    }

    // FIXME: implement flush
    //
    void printAsyncOps(std::ostream &s = std::cerr)
    {
        hsa_signal_value_t oldv=0;
        s << "Queue: " << this;
        for (int i=0; i<asyncOps.size(); i++) {
            const std::shared_ptr<KalmarAsyncOp::KalmarAsyncOp> &op = asyncOps[i];
            s << "index:" << std::setw(4) ;
            if (op != nullptr) {
                s << " op#"<< op->getSeqNum() ;
                hsa_signal_t signal = * (static_cast<hsa_signal_t*> (op->getNativeHandle()));
                hsa_signal_value_t v = hsa_signal_load_acquire(signal);
                s  << " " << getHcCommandKindString(op->getCommandKind());
                s  << " signal=" << signal.handle << " value=" << v;

                if (v != oldv) {
                    s << " <--CHANGE";
                    oldv = v;
                }
            } else {
                s << " op <nullptr>";
            }
            s  << "\n";

        }
    }

    // Save the command and type
    void pushAsyncOp(std::shared_ptr<KalmarAsyncOp> op) {
        op->setSeqNum(++opSeqNums);

#if KALMAR_DEBUG_ASYNC_COPY
        std::cerr << "  pushing op=" << op << "  #" << op->getSeqNum() << " signal=" << ((hsa_signal_t*)op->getNativeHandle())->handle
                  << "  commandKind=" << getHcCommandKindString(op->getCommandKind()) << std::endl;
#endif


        if (asyncOps.size() >= MAX_INFLIGHT_COMMANDS_PER_QUEUE) {
#if KALMAR_DEBUG_ASYNC_COPY
            std::cerr << "Hit max inflight ops asyncOps.size=" << asyncOps.size() << ". op#" << opSeqNums << " force sync\n";
#endif

            wait();
        }
        asyncOps.push_back(op);

        youngestCommandKind = op->getCommandKind();
    }


    // Check the command kind for the upcoming command that will be sent to this queue
    // if it differs from the youngest async op sent to the queue, we may need to insert additional synchronization.
    // The function returns nullptr if no dependency is required. For example, back-to-back commands of same type
    // are often implicitly synchronized so no dependency is required.
    // Also different modes and optimizations can control when dependencies are added.
    std::shared_ptr<KalmarAsyncOp> detectStreamDeps(KalmarAsyncOp *newOp) {
        hcCommandKind newCommandKind = newOp->getCommandKind();
        assert (newCommandKind != hcCommandInvalid);

        if (!asyncOps.empty()) {
            assert (youngestCommandKind != hcCommandInvalid);


            bool needDep = false;
            if  (newCommandKind != youngestCommandKind) {
                needDep = true;
            };


            if (((newCommandKind == hcCommandKernel) && (youngestCommandKind == hcCommandMarker)) ||
                ((newCommandKind == hcCommandMarker) && (youngestCommandKind == hcCommandKernel))) {

                // No dependency required since Marker and Kernel share same queue and are ordered by AQL barrier bit.
                needDep = false;
            } else if (USE_SIGNAL_DEP_BETWEEN_COPIES && isCopyCommand(newCommandKind) && isCopyCommand(youngestCommandKind)) {
                needDep = true;
            }


            if (needDep) {
#if KALMAR_DEBUG_ASYNC_COPY
                std::cerr <<  "command type changed " << getHcCommandKindString(youngestCommandKind) << "  ->  " << getHcCommandKindString(newCommandKind) << "\n" ;
#endif
                return asyncOps.back();
            }
        }

        return nullptr;
    }


    void waitForStreamDeps (KalmarAsyncOp *newOp) {
        std::shared_ptr<KalmarAsyncOp> depOp = detectStreamDeps(newOp);
        if (depOp != nullptr) {
            EnqueueMarkerWithDependency(1, &depOp);
        }
    }


    int getPendingAsyncOps() override {
        int count = 0;
        for (int i = 0; i < asyncOps.size(); ++i) {
            if (asyncOps[i] != nullptr) {
                ++count;
            }
        }
        return count;
    }

    void wait(hcWaitMode mode = hcWaitModeBlocked) override {
      // wait on all previous async operations to complete
      // Go in reverse order (from youngest to oldest).
      // Ensures younger ops have chance to complete before older ops reclaim their resources
#if KALMAR_DEBUG_ASYNC_COPY
      std::cerr << " queue wait, contents:\n";

      printAsyncOps(std::cerr);
#endif
      for (int i = asyncOps.size()-1; i >= 0;  i--) {
        if (asyncOps[i] != nullptr) {
            auto asyncOp = asyncOps[i];
            // wait on valid futures only
            std::shared_future<void>* future = asyncOp->getFuture();
            if (future->valid()) {
                future->wait();
            }
        }
      }
      // clear async operations table
      asyncOps.clear();
    }

    void LaunchKernel(void *ker, size_t nr_dim, size_t *global, size_t *local) override {
        LaunchKernelWithDynamicGroupMemory(ker, nr_dim, global, local, 0);
    }

    void LaunchKernelWithDynamicGroupMemory(void *ker, size_t nr_dim, size_t *global, size_t *local, size_t dynamic_group_size) override {
        HSADispatch *dispatch =
            reinterpret_cast<HSADispatch*>(ker);
        size_t tmp_local[] = {0, 0, 0};
        if (!local)
            local = tmp_local;
        dispatch->setLaunchAttributes(nr_dim, global, local);
        dispatch->setDynamicGroupSegment(dynamic_group_size);

        // wait for previous kernel dispatches be completed
        std::for_each(std::begin(kernelBufferMap[ker]), std::end(kernelBufferMap[ker]),
                      [&] (void* buffer) {
                        waitForDependentAsyncOps(buffer);
                      });

        waitForStreamDeps(dispatch);

        // dispatch the kernel
        // and wait for its completion
        dispatch->dispatchKernelWaitComplete(this);

        // clear data in kernelBufferMap
        kernelBufferMap[ker].clear();
        kernelBufferMap.erase(ker);

        delete(dispatch);
    }

    std::shared_ptr<KalmarAsyncOp> LaunchKernelAsync(void *ker, size_t nr_dim, size_t *global, size_t *local) override {
        return LaunchKernelWithDynamicGroupMemoryAsync(ker, nr_dim, global, local, 0);
    }

    std::shared_ptr<KalmarAsyncOp> LaunchKernelWithDynamicGroupMemoryAsync(void *ker, size_t nr_dim, size_t *global, size_t *local, size_t dynamic_group_size) override {
        hsa_status_t status = HSA_STATUS_SUCCESS;

        HSADispatch *dispatch =
            reinterpret_cast<HSADispatch*>(ker);

        size_t tmp_local[] = {0, 0, 0};
        if (!local)
            local = tmp_local;
        dispatch->setLaunchAttributes(nr_dim, global, local);
        dispatch->setDynamicGroupSegment(dynamic_group_size);

        // wait for previous kernel dispatches be completed
        std::for_each(std::begin(kernelBufferMap[ker]), std::end(kernelBufferMap[ker]),
                      [&] (void* buffer) {
                        waitForDependentAsyncOps(buffer);
                      });

        waitForStreamDeps(dispatch);

        // dispatch the kernel
        status = dispatch->dispatchKernelAsync(this);
        STATUS_CHECK(status, __LINE__);

        // create a shared_ptr instance
        std::shared_ptr<KalmarAsyncOp> sp_dispatch(dispatch);

        // associate the kernel dispatch with this queue
        pushAsyncOp(sp_dispatch);

        // associate all buffers used by the kernel with the kernel dispatch instance
        std::for_each(std::begin(kernelBufferMap[ker]), std::end(kernelBufferMap[ker]),
                      [&] (void* buffer) {
                        bufferKernelMap[buffer].push_back(sp_dispatch);
                      });

        // clear data in kernelBufferMap
        kernelBufferMap[ker].clear();
        kernelBufferMap.erase(ker);

        return sp_dispatch;
    }

    uint32_t GetGroupSegmentSize(void *ker) override {
        HSADispatch *dispatch = reinterpret_cast<HSADispatch*>(ker);
        return dispatch->getGroupSegmentSize();
    }

    // wait for dependent async operations to complete
    void waitForDependentAsyncOps(void* buffer) {
        auto&& dependentAsyncOpVector = bufferKernelMap[buffer];
        for (int i = 0; i < dependentAsyncOpVector.size(); ++i) {
          auto dependentAsyncOp = dependentAsyncOpVector[i];
          if (!dependentAsyncOp.expired()) {
            auto dependentAsyncOpPointer = dependentAsyncOp.lock();
            // wait on valid futures only
            std::shared_future<void>* future = dependentAsyncOpPointer->getFuture();
            if (future->valid()) {
              future->wait();
            }
          }
        }
        dependentAsyncOpVector.clear();
    }

    void read(void* device, void* dst, size_t count, size_t offset) override {
        waitForDependentAsyncOps(device);

        // do read
        if (dst != device) {
            if (!getDev()->is_unified()) {
#if KALMAR_DEBUG
                std::cerr << "read(" << device << "," << dst << "," << count << "," << offset << "): use HSA memory copy\n";
#endif
                hsa_status_t status = HSA_STATUS_SUCCESS;
                // Make sure host memory is accessible to gpu
                // FIXME: host memory is allocated through OS allocator, if not, correct it.
                // dst--host buffer might be allocated through either OS allocator or hsa allocator.
                // Things become complicated, we may need some query API to query the pointer info, i.e.
                // allocator info. Same as write.
                hsa_agent_t* agent = static_cast<hsa_agent_t*>(getHSAAgent());
                void* va = nullptr;
                status = hsa_amd_memory_lock(dst, count, agent, 1, &va);
                // TODO: If host buffer is not allocated through OS allocator, so far, lock
                // API will return nullptr to va, this is not specified in the spec, but will use it to
                // check if host buffer is allocated by hsa allocator
                if(va == NULL || status != HSA_STATUS_SUCCESS)
                {
                    status = hsa_amd_agents_allow_access(1, agent, NULL, dst);
                    STATUS_CHECK(status, __LINE__);
                    va = dst;
                }
                status = hsa_memory_copy(va, (char*)device + offset, count);
                STATUS_CHECK(status, __LINE__);
                // Unlock the host memory
                status = hsa_amd_memory_unlock(dst);
            } else {
#if KALMAR_DEBUG
                std::cerr << "read(" << device << "," << dst << "," << count << "," << offset << "): use host memory copy\n";
#endif
                memmove(dst, (char*)device + offset, count);
            }
        }
    }

    void write(void* device, const void* src, size_t count, size_t offset, bool blocking) override {
        waitForDependentAsyncOps(device);

        // do write
        if (src != device) {
            if (!getDev()->is_unified()) {
#if KALMAR_DEBUG
                std::cerr << "write(" << device << "," << src << "," << count << "," << offset << "," << blocking << "): use HSA memory copy\n";
#endif
                hsa_status_t status = HSA_STATUS_SUCCESS;
                // Make sure host memory is accessible to gpu
                // FIXME: host memory is allocated through OS allocator, if not, correct it.
                hsa_agent_t* agent = static_cast<hsa_agent_t*>(getHSAAgent());
                void* va = nullptr;
                status = hsa_amd_memory_lock(const_cast<void*>(src), count, agent, 1, &va);

                if(va == NULL || status != HSA_STATUS_SUCCESS)
                {
                    status = hsa_amd_agents_allow_access(1, agent, NULL, src);
                    STATUS_CHECK(status, __LINE__);
                    status = hsa_memory_copy((char*)device + offset, src, count);
                    STATUS_CHECK(status, __LINE__);
                    return;
                }

                status = hsa_memory_copy((char*)device + offset, va, count);
                STATUS_CHECK(status, __LINE__);
                // Unlock the host memory
                status = hsa_amd_memory_unlock(const_cast<void*>(src));
            } else {
#if KALMAR_DEBUG
                std::cerr << "write(" << device << "," << src << "," << count << "," << offset << "," << blocking << "): use host memory copy\n";
#endif
                memmove((char*)device + offset, src, count);
            }
        }
    }

    void copy(void* src, void* dst, size_t count, size_t src_offset, size_t dst_offset, bool blocking) override {
        waitForDependentAsyncOps(dst);
        waitForDependentAsyncOps(src);

        // do copy
        if (src != dst) {
            if (!getDev()->is_unified()) {
#if KALMAR_DEBUG
                std::cerr << "copy(" << src << "," << dst << "," << count << "," << src_offset << "," << dst_offset << "," << blocking << "): use HSA memory copy\n";
#endif
                hsa_status_t status = HSA_STATUS_SUCCESS;
                // FIXME: aftre p2p enabled, if this function is not expected to copy between two buffers from different device, then, delete allow_access API call.
                hsa_agent_t* agent = static_cast<hsa_agent_t*>(getHSAAgent());
                status = hsa_amd_agents_allow_access(1, agent, NULL, src);
                STATUS_CHECK(status, __LINE__);
                status = hsa_memory_copy((char*)dst + dst_offset, (char*)src + src_offset, count);
                STATUS_CHECK(status, __LINE__);
            } else {
#if KALMAR_DEBUG
                std::cerr << "copy(" << src << "," << dst << "," << count << "," << src_offset << "," << dst_offset << "," << blocking << "): use host memory copy\n";
#endif
                memmove((char*)dst + dst_offset, (char*)src + src_offset, count);
            }
        }
    }

    void* map(void* device, size_t count, size_t offset, bool modify) override {
#if KALMAR_DEBUG
        dumpHSAAgentInfo(*static_cast<hsa_agent_t*>(getHSAAgent()), "map(...)");
#endif
        waitForDependentAsyncOps(device);

        // do map
        // as HSA runtime doesn't have map/unmap facility at this moment,
        // we explicitly allocate a host memory buffer in this case
        if (!getDev()->is_unified()) {
#if KALMAR_DEBUG
            std::wcerr << getDev()->get_path();
            std::cerr << ": map( <device> " << device << ", <count> " << count << ", <offset> " << offset << ", <modify> " << modify << "): use HSA memory map\n";
#endif
            hsa_status_t status = HSA_STATUS_SUCCESS;
            // allocate a host buffer
            // TODO: for safety, we copy to host, but we can map device memory to host through hsa_amd_agents_allow_access
            // withouth copying data.  (Note: CPU only has WC access to data, which has very poor read perf)
            void* data = nullptr;
            hsa_amd_memory_pool_t* am_host_region = static_cast<hsa_amd_memory_pool_t*>(getHSAAMHostRegion());
            status = hsa_amd_memory_pool_allocate(*am_host_region, count, 0, &data);
            STATUS_CHECK(status, __LINE__);
            if (data != nullptr) {
              // copy data from device buffer to host buffer
              hsa_agent_t* agent = static_cast<hsa_agent_t*>(getHSAAgent());
              status = hsa_amd_agents_allow_access(1, agent, NULL, data);
              STATUS_CHECK(status, __LINE__);
              status = hsa_memory_copy(data, (char*)device + offset, count);
              STATUS_CHECK(status, __LINE__);
            } else {
#if KALMAR_DEBUG
              std::cerr << "host buffer allocation failed!\n";
#endif
              abort();
            }
#if KALMAR_DEBUG
            std::wcerr << getDev()->get_path();
            std::cerr << ": map() -> <pointer> " << data << "\n";
#endif

            return data;
        } else {
#if KALMAR_DEBUG
            std::wcerr << getDev()->get_path();
            std::cerr << ": map( <device> " << device << ", <count> " << count << ", <offset> " << offset << ", <modify> " << modify << "): use host memory map\n";
#endif
            // for host memory we simply return the pointer plus offset
#if KALMAR_DEBUG
            std::wcerr << getDev()->get_path();
            std::cerr << ": map() -> <pointer> " << ((char*)device+offset) << "\n";
#endif
            return (char*)device + offset;
        }
    }

    void unmap(void* device, void* addr, size_t count, size_t offset, bool modify) override {
        // do unmap

        // as HSA runtime doesn't have map/unmap facility at this moment,
        // we free the host memory buffer allocated in map()
        if (!getDev()->is_unified()) {
#if KALMAR_DEBUG
            std::wcerr << getDev()->get_path();
            std::cerr << ": unmap( <device> " << device << ", <addr> " << addr << ", <count> " << count << ", <offset> " << offset << ", <modify> " << modify << "): use HSA memory unmap\n";
#endif
            if (modify) {
#if KALMAR_DEBUG
                std::cerr << "copy host buffer to device buffer\n";
#endif
                // copy data from host buffer to device buffer
                hsa_status_t status = HSA_STATUS_SUCCESS;
                status = hsa_memory_copy((char*)device + offset, addr, count);
                STATUS_CHECK(status, __LINE__);
            }

            // deallocate the host buffer
            hsa_amd_memory_pool_free(addr);
        } else {
#if KALMAR_DEBUG
            std::wcerr << getDev()->get_path();
            std::cerr << ": unmap( <device> " << device << ", <addr> " << addr << ", <count> " << count << ", <offset> " << offset << ", <modify> " << modify <<"): use host memory unmap\n";
#endif
            // for host memory there's nothing to be done
        }
    }

    void Push(void *kernel, int idx, void *device, bool modify) override {
        PushArgImpl(kernel, idx, sizeof(void*), &device);

        // register the buffer with the kernel
        // when the buffer may be read/written by the kernel
        // the buffer is not registered if it's only read by the kernel
        if (modify) {
          kernelBufferMap[kernel].push_back(device);
        }
    }

    void* getHSAQueue() override {
        return static_cast<void*>(commandQueue);
    }

    void* getHSAAgent() override;

    void* getHSAAMRegion() override;

    void* getHSAAMHostRegion() override;

    void* getHSAKernargRegion() override;

    bool hasHSAInterOp() override {
        return true;
    }

    bool set_cu_mask(const std::vector<bool>& cu_mask) override {
        // get device's total compute unit count
        auto device = getDev();
        unsigned int physical_count = device->get_compute_unit_count();
        assert(physical_count > 0);

        std::vector<uint32_t> cu_arrays;
        uint32_t temp = 0;
        uint32_t bit_index = 0;

        // If cu_mask.size() is greater than physical_count, igore the rest.
        int iter = cu_mask.size() > physical_count ? physical_count : cu_mask.size();

        for(auto i = 0; i < iter; i++) {
            temp |= (uint32_t)(cu_mask[i]) << bit_index;

            if(++bit_index == 32) {
                cu_arrays.push_back(temp);
                bit_index = 0;
                temp = 0;
            }
        }

        if(bit_index != 0) {
            cu_arrays.push_back(temp);
        }

        // call hsa ext api to set cu mask
        hsa_status_t status = hsa_amd_queue_cu_set_mask(commandQueue, cu_arrays.size(), cu_arrays.data());
        if(HSA_STATUS_SUCCESS == status)
            return true;
        else
            return false;
    }

    // enqueue a barrier packet
    std::shared_ptr<KalmarAsyncOp> EnqueueMarker() override {
        hsa_status_t status = HSA_STATUS_SUCCESS;

        // create shared_ptr instance
        std::shared_ptr<HSABarrier> barrier = std::make_shared<HSABarrier>();

        // enqueue the barrier
        status = barrier.get()->enqueueAsync(this);
        STATUS_CHECK(status, __LINE__);

        // associate the barrier with this queue
        pushAsyncOp(barrier);

        return barrier;
    }

    // enqueue a barrier packet with multiple prior dependencies
    std::shared_ptr<KalmarAsyncOp> EnqueueMarkerWithDependency(int count, std::shared_ptr <KalmarAsyncOp> *depOps) override {
        hsa_status_t status = HSA_STATUS_SUCCESS;

        if ((count > 0) && (count <= HSA_BARRIER_DEP_SIGNAL_CNT)) {

            // create shared_ptr instance
            std::shared_ptr<HSABarrier> barrier = std::make_shared<HSABarrier>(count, depOps);

            // enqueue the barrier
            status = barrier.get()->enqueueAsync(this);
            STATUS_CHECK(status, __LINE__);

            // associate the barrier with this queue
            pushAsyncOp(barrier);

            return barrier;
        } else {
            // throw an exception
            throw Kalmar::runtime_exception("Incorrect number of dependent signals passed to HSABarrier constructor", count);
        }
    }

    // enqueue an async copy command
    std::shared_ptr<KalmarAsyncOp> EnqueueAsyncCopy(const void *src, void *dst, size_t size_bytes) override {
        hsa_status_t status = HSA_STATUS_SUCCESS;

        // create shared_ptr instance
        std::shared_ptr<HSACopy> copyCommand = std::make_shared<HSACopy>(src, dst, size_bytes);

        // euqueue the async copy command
        status = copyCommand.get()->enqueueAsync(this);
        STATUS_CHECK(status, __LINE__);

        // associate the async copy command with this queue
        pushAsyncOp(copyCommand);

        return copyCommand;
    }

    // synchronous copy
    // the implementation is based on asynchronus HSACopy
    void copy(const void *src, void *dst, size_t size_bytes) override {
#if KALMAR_DEBUG
        std::cerr << "HSAQueue::copy(" << src << ", " << dst << ", " << size_bytes << ")\n";
#endif
        // wait for all previous async commands in this queue to finish
        this->wait();

        // create a HSACopy instance
        HSACopy* copyCommand = new HSACopy(src, dst, size_bytes);

        // synchronously do copy
        copyCommand->syncCopy(this);

        delete(copyCommand);

#if KALMAR_DEBUG
        std::cerr << "HSAQueue::copy() complete\n";
#endif
    }

    // remove finished async operation from waiting list
    void removeAsyncOp(KalmarAsyncOp* asyncOp) {
        for (int i = 0; i < asyncOps.size(); ++i) {
            if (asyncOps[i].get() == asyncOp) {
                asyncOps[i] = nullptr;
            }
        }

        // GC for finished kernels
        if (asyncOps.size() > ASYNCOPS_VECTOR_GC_SIZE) {
            //printf ("GC\n");
          asyncOps.erase(std::remove(asyncOps.begin(), asyncOps.end(), nullptr),
                         asyncOps.end());
        }
    }
};



class HSADevice final : public KalmarDevice
{
private:
    /// memory pool for kernargs
    std::vector<void*> kernargPool;
    std::vector<bool> kernargPoolFlag;
    int kernargCursor;
    std::mutex kernargPoolMutex;


    std::map<std::string, HSAKernel *> programs;
    hsa_agent_t agent;
    size_t max_tile_static_size;

    std::mutex queues_mutex;
    std::vector< std::weak_ptr<KalmarQueue> > queues;

    pool_iterator ri;

    bool useCoarseGrainedRegion;

    uint32_t workgroup_max_size;
    uint16_t workgroup_max_dim[3];

    std::map<std::string, HSAExecutable*> executables;

    hsa_isa_t agentISA;

    hcAgentProfile profile;

    /*TODO: This is the first CPU which will provide system memory pool
    We might need to modify again in multiple CPU socket scenario. Because
    we must make sure there is pyshycial link between device and host. Currently,
    agent iterate function will push back all of the dGPU on the system, which might
    not be linked directly to the first cpu node, host */
    hsa_agent_t host_;

    uint16_t versionMajor;
    uint16_t versionMinor;

public:
    // Structures to manage staging buffers and copies:
    class StagingBuffer      *staging_buffer[2]; // one buffer for each direction.

public:

    uint32_t getWorkgroupMaxSize() {
        return workgroup_max_size;
    }

    const uint16_t* getWorkgroupMaxDim() {
        return &workgroup_max_dim[0];
    }

    // Callback for hsa_amd_agent_iterate_memory_pools.
    // data is of type pool_iterator,
    // we save the pools we care about into this structure.
    static hsa_status_t get_memory_pools(hsa_amd_memory_pool_t region, void* data)
    {

        hsa_amd_segment_t segment;
        hsa_amd_memory_pool_get_info(region, HSA_AMD_MEMORY_POOL_INFO_SEGMENT, &segment);

        if (segment == HSA_AMD_SEGMENT_GLOBAL) {
          size_t size = 0;
          hsa_amd_memory_pool_get_info(region, HSA_AMD_MEMORY_POOL_INFO_SIZE, &size);
#if KALMAR_DEBUG
          std::cerr << "found memory pool of GPU local memory, size(MB) = " << (size/(1024*1024)) << std::endl;
#endif
          pool_iterator *ri = (pool_iterator*) (data);
          ri->_local_memory_pool = region;
          ri->_found_local_memory_pool = true;
          ri->_local_memory_pool_size = size;

          return HSA_STATUS_INFO_BREAK;
        }

        return HSA_STATUS_SUCCESS;
    }

    static hsa_status_t get_host_pools(hsa_amd_memory_pool_t region, void* data) {
        hsa_status_t status;
        hsa_amd_segment_t segment;
        status = hsa_amd_memory_pool_get_info(region, HSA_AMD_MEMORY_POOL_INFO_SEGMENT, &segment);
        STATUS_CHECK(status, __LINE__);

        pool_iterator *ri = (pool_iterator*) (data);

        hsa_amd_memory_pool_global_flag_t flags;
        status = hsa_amd_memory_pool_get_info(region, HSA_AMD_MEMORY_POOL_INFO_GLOBAL_FLAGS, &flags);
        STATUS_CHECK(status, __LINE__);

#if KALMAR_DEBUG
        size_t size = 0;
        status = hsa_amd_memory_pool_get_info(region, HSA_AMD_MEMORY_POOL_INFO_SIZE, &size);
        STATUS_CHECK(status, __LINE__);
        size = size/(1024*1024);

#endif

        if ((flags & HSA_AMD_MEMORY_POOL_GLOBAL_FLAG_FINE_GRAINED) && (!ri->_found_finegrained_system_memory_pool)) {
#if KALMAR_DEBUG
            std::cerr << "found fine grained memory pool on host memory, size(MB) = " << size << std::endl;
#endif
            ri->_finegrained_system_memory_pool = region;
            ri->_found_finegrained_system_memory_pool = true;
        }

        if ((flags & HSA_AMD_MEMORY_POOL_GLOBAL_FLAG_COARSE_GRAINED) && (!ri->_found_coarsegrained_system_memory_pool)) {
#if KALMAR_DEBUG
            std::cerr << "found coarse-grain system memory pool=" << region.handle << " size(MB) = " << size << std::endl;
#endif
            ri->_coarsegrained_system_memory_pool = region;
            ri->_found_coarsegrained_system_memory_pool = true;
        }

        // choose coarse grained system for kernarg, if not available, fall back to fine grained system.
        if (flags & HSA_AMD_MEMORY_POOL_GLOBAL_FLAG_KERNARG_INIT) {
          if (flags & HSA_AMD_MEMORY_POOL_GLOBAL_FLAG_COARSE_GRAINED) {
#if KALMAR_DEBUG
            std::cerr << "using coarse grained system for kernarg memory, size(MB) = " << size << std::endl;
#endif 
            ri->_kernarg_memory_pool = region;
            ri->_found_kernarg_memory_pool = true;
          }
          else if (flags & HSA_AMD_MEMORY_POOL_GLOBAL_FLAG_FINE_GRAINED
                   && ri->_found_kernarg_memory_pool == false) {
#if KALMAR_DEBUG
            std::cerr << "using fine grained system for kernarg memory, size(MB) = " << size << std::endl;
#endif 
            ri->_kernarg_memory_pool = region;
            ri->_found_kernarg_memory_pool = true;
          }
          else {
#if KALMAR_DEBUG
            std::cerr << "Unknown memory pool with kernarg_init flag set!!!, size(MB) = " << size << std::endl;
#endif 
          }
        }

        return HSA_STATUS_SUCCESS;
    }

    static hsa_status_t find_group_memory(hsa_amd_memory_pool_t region, void* data) {
      hsa_amd_segment_t segment;
      size_t size = 0;
      bool flag = false;

      hsa_status_t status = HSA_STATUS_SUCCESS;

      // get segment information
      status = hsa_amd_memory_pool_get_info(region, HSA_AMD_MEMORY_POOL_INFO_SEGMENT, &segment);
      STATUS_CHECK(status, __LINE__);

      if (segment == HSA_AMD_SEGMENT_GROUP) {
        // found group segment, get its size
        status = hsa_amd_memory_pool_get_info(region, HSA_AMD_MEMORY_POOL_INFO_SIZE, &size);
        STATUS_CHECK(status, __LINE__);

        // save the result to data
        size_t* result = (size_t*)data;
        *result = size;

        return HSA_STATUS_INFO_BREAK;
      }

      // continue iteration
      return HSA_STATUS_SUCCESS;
    }

    hsa_agent_t& getAgent() {
        return agent;
    }

    hsa_agent_t& getHostAgent() {
        return host_;
    }

    HSADevice(hsa_agent_t a, hsa_agent_t host) : KalmarDevice(access_type_read_write),
                               agent(a), programs(), max_tile_static_size(0),
                               queues(), queues_mutex(),
                               ri(),
                               useCoarseGrainedRegion(false),
                               kernargPool(), kernargPoolFlag(), kernargCursor(0), kernargPoolMutex(),
                               executables(),
                               profile(hcAgentProfileNone),
                               path(), description(), host_(host),
                               versionMajor(0), versionMinor(0) {
#if KALMAR_DEBUG
        std::cerr << "HSADevice::HSADevice()\n";
#endif

        hsa_status_t status = HSA_STATUS_SUCCESS;

        /// set up path and description
        /// and version information
        {
            char name[64] {0};
            uint32_t node = 0;
            status = hsa_agent_get_info(agent, HSA_AGENT_INFO_NAME, name);
            STATUS_CHECK(status, __LINE__);
            status = hsa_agent_get_info(agent, HSA_AGENT_INFO_NODE, &node);
            STATUS_CHECK(status, __LINE__);

            wchar_t path_wchar[128] {0};
            wchar_t description_wchar[128] {0};
            swprintf(path_wchar, 128, L"%s%u", name, node);
            swprintf(description_wchar, 128, L"AMD HSA Agent %s%u", name, node);

            path = std::wstring(path_wchar);
            description = std::wstring(description_wchar);

#if KALMAR_DEBUG
            std::wcerr << L"Path: " << path << L"\n";
            std::wcerr << L"Description: " << description << L"\n";
#endif

            status = hsa_agent_get_info(agent, HSA_AGENT_INFO_VERSION_MAJOR, &versionMajor);
            STATUS_CHECK(status, __LINE__);
            status = hsa_agent_get_info(agent, HSA_AGENT_INFO_VERSION_MINOR, &versionMinor);
            STATUS_CHECK(status, __LINE__);

#if KALMAR_DEBUG
            std::cout << "Version Major: " << versionMajor << " Minor: " << versionMinor << "\n";
#endif
        }

        /// Iterate over memory pool of the device and its host
        status = hsa_amd_agent_iterate_memory_pools(agent, HSADevice::find_group_memory, &max_tile_static_size);
        STATUS_CHECK(status, __LINE__);

        status = hsa_amd_agent_iterate_memory_pools(agent, &HSADevice::get_memory_pools, &ri);
        STATUS_CHECK(status, __LINE__);

        status = hsa_amd_agent_iterate_memory_pools(host_, HSADevice::get_host_pools, &ri);
        STATUS_CHECK(status, __LINE__);

        /// after iterating memory regions, set if we can use coarse grained regions
        bool result = false;
        if (hasHSACoarsegrainedRegion()) {
            result = true;
            // environment variable HCC_HSA_USEHOSTMEMORY may be used to change
            // the default behavior
            char* hsa_behavior = getenv("HCC_HSA_USEHOSTMEMORY");
            if (hsa_behavior != nullptr) {
                if (std::string("ON") == hsa_behavior) {
                    result = false;
                }
            }
        }
        useCoarseGrainedRegion = result;

        /// pre-allocate a pool of kernarg buffers in case:
        /// - kernarg region is available
        /// - compile-time macro USE_KERNARG_REGION is set
        /// - compile-time macro KERNARG_POOL_SIZE is larger than 0
        if (hasHSAKernargRegion() && USE_KERNARG_REGION) {
#if KERNARG_POOL_SIZE > 0
            hsa_amd_memory_pool_t kernarg_region = getHSAKernargRegion();

            // pre-allocate kernarg buffers
            void* kernargMemory = nullptr;
            for (int i = 0; i < KERNARG_POOL_SIZE; ++i) {
                status = hsa_amd_memory_pool_allocate(kernarg_region, KERNARG_BUFFER_SIZE, 0, &kernargMemory);
                STATUS_CHECK(status, __LINE__);

                // Allow device to access to it once it is allocated. Normally, this memory pool is on system memory.
                status = hsa_amd_agents_allow_access(1, &agent, NULL, kernargMemory);
                STATUS_CHECK(status, __LINE__);

                kernargPool.push_back(kernargMemory);
                kernargPoolFlag.push_back(false);
            }
#endif
        }

        // Setup AM pool.
        ri._am_memory_pool = (ri._found_local_memory_pool)
                                 ? ri._local_memory_pool
                                 : ri._finegrained_system_memory_pool;

        ri._am_host_memory_pool = (ri._found_coarsegrained_system_memory_pool)
                                      ? ri._coarsegrained_system_memory_pool
                                      : ri._finegrained_system_memory_pool;

        /// Query the maximum number of work-items in a workgroup
        status = hsa_agent_get_info(agent, HSA_AGENT_INFO_WORKGROUP_MAX_SIZE, &workgroup_max_size);
        STATUS_CHECK(status, __LINE__);

        /// Query the maximum number of work-items in each dimension of a workgroup
        status = hsa_agent_get_info(agent, HSA_AGENT_INFO_WORKGROUP_MAX_DIM, &workgroup_max_dim);

        STATUS_CHECK(status, __LINE__);

        /// Get ISA associated with the agent
        status = hsa_agent_get_info(agent, HSA_AGENT_INFO_ISA, &agentISA);
        STATUS_CHECK(status, __LINE__);

        /// Get the profile of the agent
        hsa_profile_t agentProfile;
        status = hsa_agent_get_info(agent, HSA_AGENT_INFO_PROFILE, &agentProfile);
        STATUS_CHECK(status, __LINE__);

        if (agentProfile == HSA_PROFILE_BASE) {
            profile = hcAgentProfileBase;
        } else if (agentProfile == HSA_PROFILE_FULL) {
            profile = hcAgentProfileFull;
        }

        static const size_t stagingSize = 64*1024;
        hsa_amd_memory_pool_t hostPool = (getHSAAMHostRegion());
        staging_buffer[0] = new StagingBuffer(agent, host_, hostPool, stagingSize, 2/*staging buffers*/);
        staging_buffer[1] = new StagingBuffer(agent, host_, hostPool, stagingSize, 2/*staging Buffers*/);
    }

    ~HSADevice() {
#if KALMAR_DEBUG
        std::cerr << "HSADevice::~HSADevice() in\n";
#endif

        // release all queues
        queues_mutex.lock();
        for (auto queue_iterator : queues) {
            if (!queue_iterator.expired()) {
                auto queue = queue_iterator.lock();
                queue->dispose();
            }
        }
        queues.clear();
        queues_mutex.unlock();

        // deallocate kernarg buffers in the pool
        if (hasHSAKernargRegion() && USE_KERNARG_REGION) {
#if KERNARG_POOL_SIZE > 0
            kernargPoolMutex.lock();

            hsa_status_t status = HSA_STATUS_SUCCESS;

            for (int i = 0; i < kernargPool.size(); ++i) {
                hsa_amd_memory_pool_free(kernargPool[i]);
                STATUS_CHECK(status, __LINE__);
            }

            kernargPool.clear();
            kernargPoolFlag.clear();

            kernargPoolMutex.unlock();
#endif
        }

        // release all data in programs
        for (auto kernel_iterator : programs) {
            delete kernel_iterator.second;
        }
        programs.clear();

        // release executable
        for (auto executable_iterator : executables) {
            delete executable_iterator.second;
        }
        executables.clear();


        for (int i=0; i<2; i++) {
            if (staging_buffer[i]) {
                delete staging_buffer[i];
                staging_buffer[i] = NULL;
            }
        }


#if KALMAR_DEBUG
        std::cerr << "HSADevice::~HSADevice() out\n";
#endif
    }

    std::wstring path;
    std::wstring description;

    std::wstring get_path() const override { return path; }
    std::wstring get_description() const override { return description; }
    size_t get_mem() const override { return ri._local_memory_pool_size; }
    bool is_double() const override { return true; }
    bool is_lim_double() const override { return true; }
    bool is_unified() const override {
        return (useCoarseGrainedRegion == false);
    }
    bool is_emulated() const override { return false; }
    uint32_t get_version() const { return ((static_cast<unsigned int>(versionMajor) << 16) | versionMinor); }

    void* create(size_t count, struct rw_info* key) override {
        void *data = nullptr;

        if (!is_unified()) {
#if KALMAR_DEBUG
            std::wcerr << get_path();
            std::cerr << ": create( <count> " << count << ", <key> " << key << "): use HSA memory allocator\n";
#endif
            hsa_status_t status = HSA_STATUS_SUCCESS;
            auto am_region = getHSAAMRegion();

            status = hsa_amd_memory_pool_allocate(am_region, count, 0, &data);
            STATUS_CHECK(status, __LINE__);

            hsa_agent_t* agent = static_cast<hsa_agent_t*>(getHSAAgent());
            status = hsa_amd_agents_allow_access(1, agent, NULL, data);
            STATUS_CHECK(status, __LINE__);
        } else {
#if KALMAR_DEBUG
            std::wcerr << get_path();
            std::cerr << ": create( <count> " << count << ", <key> " << key << "): use host memory allocator\n";
#endif
            data = kalmar_aligned_alloc(0x1000, count);
        }

#if KALMAR_DEBUG
        std::wcerr << get_path();
        std::cerr << ": create -> <pointer> " << data << "\n";
#endif

        return data;
    }

    void release(void *ptr, struct rw_info* key ) override {
        hsa_status_t status = HSA_STATUS_SUCCESS;
        if (!is_unified()) {
#if KALMAR_DEBUG
            std::cerr << "release(" << ptr << "," << key << "): use HSA memory deallocator\n";
#endif
            status = hsa_amd_memory_pool_free(ptr);
            STATUS_CHECK(status, __LINE__);
        } else {
#if KALMAR_DEBUG
            std::cerr << "release(" << ptr << "," << key << "): use host memory deallocator\n";
#endif
            kalmar_aligned_free(ptr);
        }
    }

    // calculate MD5 checksum
    std::string kernel_checksum(size_t size, void* source) {
        // FNV-1a hashing, 64-bit version
        const uint64_t FNV_prime = 0x100000001b3;
        const uint64_t FNV_basis = 0xcbf29ce484222325;
        uint64_t hash = FNV_basis;

        const char *str = static_cast<const char *>(source);

        size = size > FNV1A_CUTOFF_SIZE ? FNV1A_CUTOFF_SIZE : size;
        for (auto i = 0; i < size; ++i) {
            hash ^= *str++;
            hash *= FNV_prime;
        }
        return std::to_string(hash);
    }

    void BuildProgram(void* size, void* source) override {
        if (executables.find(kernel_checksum((size_t)size, source)) == executables.end()) {
            size_t kernel_size = (size_t)((void *)size);
            char *kernel_source = (char*)malloc(kernel_size+1);
            memcpy(kernel_source, source, kernel_size);
            kernel_source[kernel_size] = '\0';
            BuildOfflineFinalizedProgramImpl(kernel_source, kernel_size);
            free(kernel_source);
        }
    }

    bool IsCompatibleKernel(void* size, void* source) override {
        hsa_status_t status;

        // Allocate memory for kernel source
        size_t kernel_size = (size_t)((void *)size);
        char *kernel_source = (char*)malloc(kernel_size+1);
        memcpy(kernel_source, source, kernel_size);
        kernel_source[kernel_size] = '\0';

        // Deserialize code object.
        hsa_code_object_t code_object = {0};
        status = hsa_code_object_deserialize(kernel_source, kernel_size, NULL, &code_object);
        STATUS_CHECK(status, __LINE__);
        assert(0 != code_object.handle);

        // Get ISA of the code object
        hsa_isa_t code_object_isa;
        status = hsa_code_object_get_info(code_object, HSA_CODE_OBJECT_INFO_ISA, &code_object_isa);
        STATUS_CHECK(status, __LINE__);

        // Check if the code object is compatible with ISA of the agent
        bool isCompatible = false;
        status = hsa_isa_compatible(code_object_isa, agentISA, &isCompatible);
        STATUS_CHECK(status, __LINE__);

        // Destroy code object
        status = hsa_code_object_destroy(code_object);
        STATUS_CHECK(status, __LINE__);

        // release allocated memory
        free(kernel_source);

        return isCompatible;
    }

    void* CreateKernel(const char* fun, void* size, void* source) override {
        std::string str(fun);
        HSAKernel *kernel = programs[str];
        if (!kernel) {
            size_t kernel_size = (size_t)((void *)size);
            char *kernel_source = (char*)malloc(kernel_size+1);
            memcpy(kernel_source, source, kernel_size);
            kernel_source[kernel_size] = '\0';
            //std::cerr << "HSADevice::CreateKernel(): Creating kernel: " << fun << "\n";
            kernel = CreateOfflineFinalizedKernelImpl(kernel_source, kernel_size, fun);
            free(kernel_source);
            if (!kernel) {
                std::cerr << "HSADevice::CreateKernel(): Unable to create kernel\n";
                abort();
            } else {
                //std::cerr << "HSADevice::CreateKernel(): Created kernel\n";
            }
            programs[str] = kernel;
        }

        // HSADispatch instance will be deleted in:
        // HSAQueue::LaunchKernel()
        // or it will be created as a shared_ptr<KalmarAsyncOp> in:
        // HSAQueue::LaunchKernelAsync()
        HSADispatch *dispatch = new HSADispatch(this, kernel);
        dispatch->clearArgs();

        // HLC Stable would need 3 additional arguments
        // HLC Development would not need any additional arguments
#define HSAIL_HLC_DEVELOPMENT_COMPILER 1
#ifndef HSAIL_HLC_DEVELOPMENT_COMPILER
        dispatch->pushLongArg(0);
        dispatch->pushLongArg(0);
        dispatch->pushLongArg(0);
#endif
        return dispatch;
    }

    std::shared_ptr<KalmarQueue> createQueue(execute_order order = execute_in_order) override {
        std::shared_ptr<KalmarQueue> q =  std::shared_ptr<KalmarQueue>(new HSAQueue(this, agent, order));
        queues_mutex.lock();
        queues.push_back(q);
        queues_mutex.unlock();
        return q;
    }

    size_t GetMaxTileStaticSize() override {
        return max_tile_static_size;
    }

    std::vector< std::shared_ptr<KalmarQueue> > get_all_queues() override {
        std::vector< std::shared_ptr<KalmarQueue> > result;
        queues_mutex.lock();
        for (auto queue : queues) {
            if (!queue.expired()) {
                result.push_back(queue.lock());
            }
        }
        queues_mutex.unlock();
        return result;
    }

    hsa_amd_memory_pool_t& getHSAKernargRegion() {
        return ri._kernarg_memory_pool;
    }

    hsa_amd_memory_pool_t& getHSAAMHostRegion() {
        return ri._am_host_memory_pool;
    }

    hsa_amd_memory_pool_t& getHSAAMRegion() {
        return ri._am_memory_pool;
    }

    bool hasHSAKernargRegion() const {
      return ri._found_kernarg_memory_pool;
    }

    bool hasHSAFinegrainedRegion() const {
      return ri._found_finegrained_system_memory_pool;
    }

    bool hasHSACoarsegrainedRegion() const {
      return ri. _found_local_memory_pool;
    }

    bool is_peer(const Kalmar::KalmarDevice* other) override {
      if(!hasHSACoarsegrainedRegion())
          return false;

      auto self_pool = getHSAAMRegion();
      hsa_amd_memory_pool_access_t access;

      hsa_agent_t* agent = static_cast<hsa_agent_t*>( const_cast<KalmarDevice *> (other)->getHSAAgent());

      //TODO: CPU acclerator will return NULL currently, return false.
      if(nullptr == agent)
          return false;

      hsa_status_t status = hsa_amd_agent_memory_pool_get_info(*agent, self_pool, HSA_AMD_AGENT_MEMORY_POOL_INFO_ACCESS, &access);

      if(HSA_STATUS_SUCCESS != status)
          return false;

      if ((HSA_AMD_MEMORY_POOL_ACCESS_ALLOWED_BY_DEFAULT == access) || (HSA_AMD_MEMORY_POOL_ACCESS_DISALLOWED_BY_DEFAULT == access))
          return true;

      return false;
    }

    unsigned int get_compute_unit_count() override {
        hsa_agent_t agent = getAgent();

        uint32_t compute_unit_count = 0;
        hsa_status_t status = hsa_agent_get_info(agent, (hsa_agent_info_t)HSA_AMD_AGENT_INFO_COMPUTE_UNIT_COUNT, &compute_unit_count);
        if(status == HSA_STATUS_SUCCESS)
            return compute_unit_count;
        else
            return 0;
    }

    void releaseKernargBuffer(void* kernargBuffer, int kernargBufferIndex) {
        if (hasHSAKernargRegion() && USE_KERNARG_REGION) {
            if ( (KERNARG_POOL_SIZE > 0) && (kernargBufferIndex >= 0) ) {
                kernargPoolMutex.lock();

                // mark the kernarg buffer pointed by kernelBufferIndex as available
                kernargPoolFlag[kernargBufferIndex] = false;

                kernargPoolMutex.unlock();
             } else {
                if (kernargBuffer != nullptr) {
                    hsa_amd_memory_pool_free(kernargBuffer);
                }
             }
        }
    }

    std::pair<void*, int> getKernargBuffer(int size) {
        void* ret = nullptr;
        int cursor = 0;

        if (hasHSAKernargRegion() && USE_KERNARG_REGION) {

            // find an available buffer in the pool in case
            // - kernarg pool is available
            // - requested size is smaller than KERNARG_BUFFER_SIZE
            if ( (KERNARG_POOL_SIZE > 0) && (size <= KERNARG_BUFFER_SIZE) ) {
                kernargPoolMutex.lock();
                cursor = kernargCursor;

                if (kernargPoolFlag[cursor] == false) {
                    // the cursor is valid, use it
                    ret = kernargPool[cursor];

                    // set the kernarg buffer as used
                    kernargPoolFlag[cursor] = true;

                    // simply move the cursor to the next index
                    ++kernargCursor;
                    if (kernargCursor == kernargPool.size()) kernargCursor = 0;
                } else {
                    // the cursor is not valid, sequentially find the next available slot
                    bool found = false;

                    int startingCursor = cursor;
                    do {
                        ++cursor;
                        if (cursor == kernargPool.size()) cursor = 0;

                        if (kernargPoolFlag[cursor] == false) {
                            // the cursor is valid, use it
                            ret = kernargPool[cursor];

                            // set the kernarg buffer as used
                            kernargPoolFlag[cursor] = true;

                            // simply move the cursor to the next index
                            kernargCursor = cursor + 1;
                            if (kernargCursor == kernargPool.size()) kernargCursor = 0;

                            // break from the loop
                            found = true;
                            break;
                        }
                    } while(cursor != startingCursor); // ensure we at most scan the vector once

                    if (found == false) {
                        hsa_status_t status = HSA_STATUS_SUCCESS;

                        // increase kernarg pool on demand by KERNARG_POOL_SIZE
                        hsa_amd_memory_pool_t kernarg_region = getHSAKernargRegion();

                        // keep track of the size of kernarg pool before increasing it
                        int oldKernargPoolSize = kernargPool.size();
                        int oldKernargPoolFlagSize = kernargPoolFlag.size();
                        assert(oldKernargPoolSize == oldKernargPoolFlagSize);

                        // pre-allocate kernarg buffers
                        void* kernargMemory = nullptr;
                        for (int i = 0; i < KERNARG_POOL_SIZE; ++i) {
                            status = hsa_amd_memory_pool_allocate(kernarg_region, KERNARG_BUFFER_SIZE, 0, &kernargMemory);
                            STATUS_CHECK(status, __LINE__);

                            status = hsa_amd_agents_allow_access(1, &agent, NULL, kernargMemory);
                            STATUS_CHECK(status, __LINE__);

                            kernargPool.push_back(kernargMemory);
                            kernargPoolFlag.push_back(false);
                        }

                        assert(kernargPool.size() == oldKernargPoolSize + KERNARG_POOL_SIZE);
                        assert(kernargPoolFlag.size() == oldKernargPoolFlagSize + KERNARG_POOL_SIZE);

                        // set return values, after the pool has been increased

                        // use the first item in the newly allocated pool
                        cursor = oldKernargPoolSize;

                        // access the new item through the newly assigned cursor
                        ret = kernargPool[cursor];

                        // mark the item as used
                        kernargPoolFlag[cursor] = true;

                        // simply move the cursor to the next index
                        kernargCursor = cursor + 1;
                        if (kernargCursor == kernargPool.size()) kernargCursor = 0;

                        found = true;
                    }

                }

                kernargPoolMutex.unlock();
            } else {
                // allocate new buffers in case:
                // - the kernarg pool is set at compile-time
                // - requested kernarg buffer size is larger than KERNARG_BUFFER_SIZE

                hsa_status_t status = HSA_STATUS_SUCCESS;
                hsa_amd_memory_pool_t kernarg_region = getHSAKernargRegion();

                status = hsa_amd_memory_pool_allocate(kernarg_region, size, 0, &ret);
                STATUS_CHECK(status, __LINE__);

                status = hsa_amd_agents_allow_access(1, &agent, NULL, ret);
                STATUS_CHECK(status, __LINE__);

                // set cursor value as -1 to notice the buffer would be deallocated
                // instead of recycled back into the pool
                cursor = -1;
            }
        } else {
            // this function does nothing in case:
            // - kernarg region is not available on the agent
            // - or we choose not to use kernarg region by setting USE_KERNARG_REGION to 0
        }

        return std::make_pair(ret, cursor);
    }

    void* getSymbolAddress(const char* symbolName) override {
        hsa_status_t status;

        unsigned long* symbol_ptr = nullptr;
        if (executables.size() != 0) {
            // fix symbol name to match HSA rule
            std::string symbolString("&");
            symbolString += symbolName;

            // iterate through all HSA executables
            for (auto executable_iterator : executables) {
                HSAExecutable *executable = executable_iterator.second;

                // get symbol
                hsa_executable_symbol_t symbol;
                status = hsa_executable_get_symbol(executable->hsaExecutable, NULL, symbolString.c_str(), agent, 0, &symbol);
                if (status == HSA_STATUS_SUCCESS) {
                    // get address of symbol
                    uint64_t symbol_address;
                    status = hsa_executable_symbol_get_info(symbol,
                                                            HSA_EXECUTABLE_SYMBOL_INFO_VARIABLE_ADDRESS,
                                                            &symbol_address);
                    STATUS_CHECK(status, __LINE__);

                    symbol_ptr = (unsigned long*)symbol_address;
                    break;
                }
            }
        } else {
#if KALMAR_DEBUG
            std::cerr << "HSA executable NOT built yet!\n";
#endif
        }

        return symbol_ptr;
    }

    // FIXME: return values
    // TODO: Need more info about hostptr, is it OS allocated buffer or HSA allocator allocated buffer.
    // Or it might be the responsibility of caller? Because for OS allocated buffer, we need to call hsa_amd_memory_lock, otherwise, need to call
    // hsa_amd_agents_allow_access. Assume it is HSA allocated buffer.
    void memcpySymbol(void* symbolAddr, void* hostptr, size_t count, size_t offset = 0, enum hcCommandKind kind = hcMemcpyHostToDevice) override {
        hsa_status_t status;

        if (executables.size() != 0) {
            // copy data
            if (kind == hcMemcpyHostToDevice) {
                // host -> device
                status = hsa_memory_copy(symbolAddr, (char*)hostptr + offset, count);
                STATUS_CHECK(status, __LINE__);
            } else if (kind == hcMemcpyDeviceToHost) {
                // device -> host
                status = hsa_memory_copy(hostptr, (char*)symbolAddr + offset, count);
                STATUS_CHECK(status, __LINE__);
            }
        } else {
#if KALMAR_DEBUG
            std::cerr << "HSA executable NOT built yet!\n";
#endif
        }
    }

    // FIXME: return values
    void memcpySymbol(const char* symbolName, void* hostptr, size_t count, size_t offset = 0, enum hcCommandKind kind = hcMemcpyHostToDevice) override {
        if (executables.size() != 0) {
            unsigned long* symbol_ptr = (unsigned long*)getSymbolAddress(symbolName);
            memcpySymbol(symbol_ptr, hostptr, count, offset, kind);
        } else {
#if KALMAR_DEBUG
            std::cerr << "HSA executable NOT built yet!\n";
#endif
        }
    }

    void* getHSAAgent() override;

    hcAgentProfile getProfile() override { return profile; }

private:

    void BuildOfflineFinalizedProgramImpl(void* kernelBuffer, int kernelSize) {
        hsa_status_t status;

        std::string index = kernel_checksum((size_t)kernelSize, kernelBuffer);

        // load HSA program if we haven't done so
        if (executables.find(index) == executables.end()) {
            // Deserialize code object.
            hsa_code_object_t code_object = {0};
            status = hsa_code_object_deserialize(kernelBuffer, kernelSize, NULL, &code_object);
            STATUS_CHECK(status, __LINE__);
            assert(0 != code_object.handle);

            // Create the executable.
            hsa_executable_t hsaExecutable;
            status = hsa_executable_create(HSA_PROFILE_FULL, HSA_EXECUTABLE_STATE_UNFROZEN,
                                           NULL, &hsaExecutable);
            STATUS_CHECK(status, __LINE__);

#if KALMAR_DEBUG
            dumpHSAAgentInfo(agent, "Loading code object ");
#endif

            // Load the code object.
            status = hsa_executable_load_code_object(hsaExecutable, agent, code_object, NULL);
            STATUS_CHECK(status, __LINE__);

            // Freeze the executable.
            status = hsa_executable_freeze(hsaExecutable, NULL);
            STATUS_CHECK(status, __LINE__);

            // save everything as an HSAExecutable instance
            executables[index] = new HSAExecutable(hsaExecutable, code_object);
        }
    }

    HSAKernel* CreateOfflineFinalizedKernelImpl(void *kernelBuffer, int kernelSize, const char *entryName) {
        hsa_status_t status;

        std::string index = kernel_checksum((size_t)kernelSize, kernelBuffer);

        // load HSA program if we haven't done so
        if (executables.find(index) == executables.end()) {
            BuildOfflineFinalizedProgramImpl(kernelBuffer, kernelSize);
        }

        // fetch HSAExecutable*
        HSAExecutable* executable = executables[index];

        // Get symbol handle.
        hsa_executable_symbol_t kernelSymbol;
        status = hsa_executable_get_symbol(executable->hsaExecutable, NULL, entryName, agent, 0, &kernelSymbol);
        STATUS_CHECK(status, __LINE__);

        // Get code handle.
        uint64_t kernelCodeHandle;
        status = hsa_executable_symbol_get_info(kernelSymbol, HSA_EXECUTABLE_SYMBOL_INFO_KERNEL_OBJECT, &kernelCodeHandle);
        STATUS_CHECK(status, __LINE__);

        return new HSAKernel(executable, kernelSymbol, kernelCodeHandle);
    }
};

class HSAContext final : public KalmarContext
{
    /// memory pool for signals
    std::vector<hsa_signal_t> signalPool;
    std::vector<bool> signalPoolFlag;
    int signalCursor;
    std::mutex signalPoolMutex;
    /* TODO: Modify properly when supporing multi-gpu.
    When using memory pool api, each agent will only report memory pool
    which is attached with the agent itself physically, eg, GPU won't
    report system memory pool anymore. In order to change as little
    as possbile, will choose the first CPU as default host and hack the
    HSADevice class to assign it the host memory pool to GPU agent.
    */
    hsa_agent_t host;

    /// Determines if the given agent is of type HSA_DEVICE_TYPE_GPU
    /// If so, cache to input data
    static hsa_status_t find_gpu(hsa_agent_t agent, void *data) {
        hsa_status_t status;
        hsa_device_type_t device_type;
        std::vector<hsa_agent_t>* pAgents = nullptr;

        if (data == nullptr) {
            return HSA_STATUS_ERROR_INVALID_ARGUMENT;
        } else {
            pAgents = static_cast<std::vector<hsa_agent_t>*>(data);
        }

        hsa_status_t stat = hsa_agent_get_info(agent, HSA_AGENT_INFO_DEVICE, &device_type);
        if (stat != HSA_STATUS_SUCCESS) {
            return stat;
        }

#if KALMAR_DEBUG
        {
            char name[64];
            uint32_t node = 0;
            status = hsa_agent_get_info(agent, HSA_AGENT_INFO_NAME, name);
            STATUS_CHECK(status, __LINE__);
            status = hsa_agent_get_info(agent, HSA_AGENT_INFO_NODE, &node);
            STATUS_CHECK(status, __LINE__);
            if (device_type == HSA_DEVICE_TYPE_GPU) {
                printf("GPU HSA agent: %s, Node ID: %u\n", name, node);
            } else if (device_type == HSA_DEVICE_TYPE_CPU) {
                printf("CPU HSA agent: %s, Node ID: %u\n", name, node);
            } else {
                printf("DSP HSA agent: %s, Node ID: %u\n", name, node);
            }
        }
#endif

        if (device_type == HSA_DEVICE_TYPE_GPU)  {
            pAgents->push_back(agent);
        }

        return HSA_STATUS_SUCCESS;
    }


    static hsa_status_t find_host(hsa_agent_t agent, void* data) {
        hsa_status_t status;
        hsa_device_type_t device_type;
        if(data == nullptr)
            return HSA_STATUS_ERROR_INVALID_ARGUMENT;
        status = hsa_agent_get_info(agent, HSA_AGENT_INFO_DEVICE, &device_type);
        STATUS_CHECK(status, __LINE__);

        if(HSA_DEVICE_TYPE_CPU == device_type) {
            *(hsa_agent_t*)data = agent;
            return HSA_STATUS_INFO_BREAK;
        }
        return HSA_STATUS_SUCCESS;
    }


public:
    HSAContext() : KalmarContext(), signalPool(), signalPoolFlag(), signalCursor(0), signalPoolMutex() {
        host.handle = (uint64_t)-1;
        // initialize HSA runtime
#if KALMAR_DEBUG
        std::cerr << "HSAContext::HSAContext(): init HSA runtime\n";
#endif
        hsa_status_t status;
        status = hsa_init();
        STATUS_CHECK(status, __LINE__);

        // Iterate over the agents to find out gpu device
        std::vector<hsa_agent_t> agents;
        status = hsa_iterate_agents(&HSAContext::find_gpu, &agents);
        STATUS_CHECK(status, __LINE__);

        // Iterate over agents to find out the first cpu device as host
        status = hsa_iterate_agents(&HSAContext::find_host, &host);
        STATUS_CHECK(status, __LINE__);

        for (int i = 0; i < agents.size(); ++i) {
            hsa_agent_t agent = agents[i];
            auto Dev = new HSADevice(agent, host);
            // choose the first GPU device as the default device
            if (i == 0)
                def = Dev;
            Devices.push_back(Dev);
        }


#if SIGNAL_POOL_SIZE > 0
        signalPoolMutex.lock();

        // pre-allocate signals
#if KALMAR_DEBUG_ASYNC_COPY
        std::cerr << " precallocate " << SIGNAL_POOL_SIZE << " signals\n";
#endif
        for (int i = 0; i < SIGNAL_POOL_SIZE; ++i) {
          hsa_signal_t signal;
          status = hsa_signal_create(1, 0, NULL, &signal);
          STATUS_CHECK(status, __LINE__);
          signalPool.push_back(signal);
          signalPoolFlag.push_back(false);
        }

        signalPoolMutex.unlock();
#endif
    }

    void releaseSignal(hsa_signal_t signal, int signalIndex) {

#if KALMAR_DEBUG_ASYNC_COPY
        std::cerr << "  releaseSignal: " << signal.handle << " and restored value to 1\n";
#endif
        hsa_status_t status = HSA_STATUS_SUCCESS;
#if SIGNAL_POOL_SIZE > 0
        signalPoolMutex.lock();

        // restore signal to the initial value 1
        hsa_signal_store_release(signal, 1);

        // mark the signal pointed by signalIndex as available
        signalPoolFlag[signalIndex] = false;

        signalPoolMutex.unlock();
#else
        status = hsa_signal_destroy(signal);
        STATUS_CHECK(status, __LINE__);
#endif
    }

    std::pair<hsa_signal_t, int> getSignal() {
        hsa_signal_t ret;

#if SIGNAL_POOL_SIZE > 0
        signalPoolMutex.lock();
        int cursor = signalCursor;

        if (signalPoolFlag[cursor] == false) {
            // the cursor is valid, use it
            ret = signalPool[cursor];

            // set the signal as used
            signalPoolFlag[cursor] = true;

            // simply move the cursor to the next index
            ++signalCursor;
            if (signalCursor == signalPool.size()) signalCursor = 0;
        } else {
            // the cursor is not valid, sequentially find the next available slot
            bool found = false;
            int startingCursor = cursor;
            do {
                ++cursor;
                if (cursor == signalPool.size()) cursor = 0;

                if (signalPoolFlag[cursor] == false) {
                    // the cursor is valid, use it
                    ret = signalPool[cursor];

                    // set the signal as used
                    signalPoolFlag[cursor] = true;

                    // simply move the cursor to the next index
                    signalCursor = cursor + 1;
                    if (signalCursor == signalPool.size()) signalCursor = 0;

                    // break from the loop
                    found = true;
                    break;
                }
            } while(cursor != startingCursor); // ensure we at most scan the vector once

            if (found == false) {
                hsa_status_t status = HSA_STATUS_SUCCESS;

                // increase signal pool on demand by SIGNAL_POOL_SIZE

                // keep track of the size of signal pool before increasing it
                int oldSignalPoolSize = signalPool.size();
                int oldSignalPoolFlagSize = signalPoolFlag.size();
                assert(oldSignalPoolSize == oldSignalPoolFlagSize);


                // increase signal pool on demand for another SIGNAL_POOL_SIZE
                for (int i = 0; i < SIGNAL_POOL_SIZE; ++i) {
                    hsa_signal_t signal;
                    status = hsa_signal_create(1, 0, NULL, &signal);
                    STATUS_CHECK(status, __LINE__);
                    signalPool.push_back(signal);
                    signalPoolFlag.push_back(false);
                }

#if KALMAR_DEBUG or KALMAR_DEBUG_ASYNC_COPY
                std::cerr << "grew signal pool to size=" << signalPool.size() << "\n";
#endif

                assert(signalPool.size() == oldSignalPoolSize + SIGNAL_POOL_SIZE);
                assert(signalPoolFlag.size() == oldSignalPoolFlagSize + SIGNAL_POOL_SIZE);

                // set return values, after the pool has been increased

                // use the first item in the newly allocated pool
                cursor = oldSignalPoolSize;

                // access the new item through the newly assigned cursor
                ret = signalPool[cursor];

                // mark the item as used
                signalPoolFlag[cursor] = true;

                // simply move the cursor to the next index
                signalCursor = cursor + 1;
                if (signalCursor == signalPool.size()) signalCursor = 0;

                found = true;
            }
        }

        signalPoolMutex.unlock();
#else
        hsa_signal_t signal;
        hsa_status_t status = hsa_signal_create(1, 0, NULL, &signal);
        STATUS_CHECK(status, __LINE__);
        int cursor = 0;
#endif
        return std::make_pair(ret, cursor);
    }

    ~HSAContext() {
        hsa_status_t status = HSA_STATUS_SUCCESS;
#if KALMAR_DEBUG
        std::cerr << "HSAContext::~HSAContext() in\n";
#endif

        // destroy all KalmarDevices associated with this context
        for (auto dev : Devices)
            delete dev;
        Devices.clear();
        def = nullptr;

#if SIGNAL_POOL_SIZE > 0
        signalPoolMutex.lock();

        // deallocate signals in the pool
        for (int i = 0; i < signalPool.size(); ++i) {
            hsa_signal_t signal;
            status = hsa_signal_destroy(signalPool[i]);
            STATUS_CHECK(status, __LINE__);
        }

        signalPool.clear();
        signalPoolFlag.clear();

        signalPoolMutex.unlock();
#endif

        // shutdown HSA runtime
#if KALMAR_DEBUG
        std::cerr << "HSAContext::~HSAContext(): shut down HSA runtime\n";
#endif
        status = hsa_shut_down();
        STATUS_CHECK(status, __LINE__);

#if KALMAR_DEBUG
        std::cerr << "HSAContext::~HSAContext() out\n";
#endif
    }

    uint64_t getSystemTicks() override {
        // get system tick
        uint64_t timestamp = 0L;
        hsa_system_get_info(HSA_SYSTEM_INFO_TIMESTAMP, &timestamp);
        return timestamp;
    }

    uint64_t getSystemTickFrequency() override {
        // get system tick frequency
        uint64_t timestamp_frequency_hz = 0L;
        hsa_system_get_info(HSA_SYSTEM_INFO_TIMESTAMP_FREQUENCY, &timestamp_frequency_hz);
        return timestamp_frequency_hz;
    }
};

static HSAContext ctx;

} // namespace Kalmar

// ----------------------------------------------------------------------
// member function implementation of HSADevice
// ----------------------------------------------------------------------
namespace Kalmar {

inline void*
HSADevice::getHSAAgent() override {
    return static_cast<void*>(&getAgent());
}

} // namespace Kalmar

// ----------------------------------------------------------------------
// member function implementation of HSAQueue
// ----------------------------------------------------------------------
namespace Kalmar {

inline void*
HSAQueue::getHSAAgent() override {
    return static_cast<void*>(&(static_cast<HSADevice*>(getDev())->getAgent()));
}

inline void*
HSAQueue::getHSAAMRegion() override {
    return static_cast<void*>(&(static_cast<HSADevice*>(getDev())->getHSAAMRegion()));
}

inline void*
HSAQueue::getHSAAMHostRegion() override {
    return static_cast<void*>(&(static_cast<HSADevice*>(getDev())->getHSAAMHostRegion()));
}


inline void*
HSAQueue::getHSAKernargRegion() override {
    return static_cast<void*>(&(static_cast<HSADevice*>(getDev())->getHSAKernargRegion()));
}

} // namespace Kalmar

// ----------------------------------------------------------------------
// member function implementation of HSADispatch
// ----------------------------------------------------------------------

HSADispatch::HSADispatch(Kalmar::HSADevice* _device, HSAKernel* _kernel) :
    KalmarAsyncOp(Kalmar::hcCommandKernel),
    device(_device),
    agent(_device->getAgent()),
    kernel(_kernel),
    isDispatched(false),
    waitMode(HSA_WAIT_STATE_BLOCKED),
    dynamicGroupSize(0),
    future(nullptr),
    hsaQueue(nullptr),
    kernargMemory(nullptr) {

    clearArgs();
}


// dispatch a kernel asynchronously
hsa_status_t
HSADispatch::dispatchKernel(hsa_queue_t* commandQueue) {
    struct timespec begin;
    struct timespec end;
    clock_gettime(CLOCK_REALTIME, &begin);

    hsa_status_t status = HSA_STATUS_SUCCESS;
    if (isDispatched) {
        return HSA_STATUS_ERROR_INVALID_ARGUMENT;
    }

    /*
     * Create a signal to wait for the dispatch to finish.
     */
    std::pair<hsa_signal_t, int> ret = Kalmar::ctx.getSignal();
    signal = ret.first;
    signalIndex = ret.second;

    /*
     * Initialize the dispatch packet.
     */
    memset(&aql, 0, sizeof(aql));

    /*
     * Setup the dispatch information.
     */
    aql.completion_signal = signal;
    aql.setup = launchDimensions << HSA_KERNEL_DISPATCH_PACKET_SETUP_DIMENSIONS;
    aql.workgroup_size_x = workgroup_size[0];
    aql.workgroup_size_y = workgroup_size[1];
    aql.workgroup_size_z = workgroup_size[2];
    aql.grid_size_x = global_size[0];
    aql.grid_size_y = global_size[1];
    aql.grid_size_z = global_size[2];


    // set dispatch fences
    if (hsaQueue->get_execute_order() == Kalmar::execute_in_order) {
        //std::cout << "barrier bit on\n";
        // set AQL header with barrier bit on if execute in order
        aql.header = (HSA_PACKET_TYPE_KERNEL_DISPATCH << HSA_PACKET_HEADER_TYPE) |
                     (1 << HSA_PACKET_HEADER_BARRIER) |
                     (HSA_FENCE_SCOPE_SYSTEM << HSA_PACKET_HEADER_ACQUIRE_FENCE_SCOPE) |
                     (HSA_FENCE_SCOPE_SYSTEM << HSA_PACKET_HEADER_RELEASE_FENCE_SCOPE);
    } else {
        //std::cout << "barrier bit off\n";
        // set AQL header with barrier bit off if execute in any order
        aql.header = (HSA_PACKET_TYPE_KERNEL_DISPATCH << HSA_PACKET_HEADER_TYPE) |
                     (HSA_FENCE_SCOPE_SYSTEM << HSA_PACKET_HEADER_ACQUIRE_FENCE_SCOPE) |
                     (HSA_FENCE_SCOPE_SYSTEM << HSA_PACKET_HEADER_RELEASE_FENCE_SCOPE);
    }

    // bind kernel code
    aql.kernel_object = kernel->kernelCodeHandle;

    // bind kernel arguments
    //printf("arg_vec size: %d in bytes: %d\n", arg_vec.size(), arg_vec.size());

    if (device->hasHSAKernargRegion() && USE_KERNARG_REGION) {
        hsa_amd_memory_pool_t kernarg_region = device->getHSAKernargRegion();

        if (arg_vec.size() > 0) {
            std::pair<void*, int> ret = device->getKernargBuffer(arg_vec.size());
            kernargMemory = ret.first;
            kernargMemoryIndex = ret.second;

            // as kernarg buffers are fine-grained, we can directly use memcpy
            memcpy(kernargMemory, arg_vec.data(), arg_vec.size());

            aql.kernarg_address = kernargMemory;
        } else {
            aql.kernarg_address = nullptr;
        }
    }
    else {
        aql.kernarg_address = arg_vec.data();
    }


    //for (size_t i = 0; i < arg_vec.size(); ++i) {
    //  printf("%02X ", *(((uint8_t*)aql.kernarg_address)+i));
    //}
    //printf("\n");

    // Initialize memory resources needed to execute
    uint32_t group_segment_size;
    status = hsa_executable_symbol_get_info(kernel->hsaExecutableSymbol,
                                            HSA_EXECUTABLE_SYMBOL_INFO_KERNEL_GROUP_SEGMENT_SIZE,
                                            &group_segment_size);
    STATUS_CHECK_Q(status, commandQueue, __LINE__);

#if KALMAR_DEBUG
    std::cerr << "static group segment size: " << group_segment_size << "\n";
    std::cerr << "dynamic group segment size: " << this->dynamicGroupSize << "\n";
#endif

    // add dynamic group segment size
    group_segment_size += this->dynamicGroupSize;
    aql.group_segment_size = group_segment_size;

    uint32_t private_segment_size;
    status = hsa_executable_symbol_get_info(kernel->hsaExecutableSymbol,
                                            HSA_EXECUTABLE_SYMBOL_INFO_KERNEL_PRIVATE_SEGMENT_SIZE,
                                            &private_segment_size);
    STATUS_CHECK_Q(status, commandQueue, __LINE__);
    aql.private_segment_size = private_segment_size;

    // write packet
    uint32_t queueMask = commandQueue->size - 1;
    // TODO: Need to check if package write is correct.
    uint64_t index = hsa_queue_load_write_index_relaxed(commandQueue);
    uint64_t nextIndex = index + 1;
    if (nextIndex - hsa_queue_load_read_index_acquire(commandQueue) >= commandQueue->size) {
      checkHCCRuntimeStatus(Kalmar::HCCRuntimeStatus::HCCRT_STATUS_ERROR_COMMAND_QUEUE_OVERFLOW, __LINE__, commandQueue);
    }
    ((hsa_kernel_dispatch_packet_t*)(commandQueue->base_address))[index & queueMask] = aql;
    hsa_queue_store_write_index_relaxed(commandQueue, index + 1);

#if KALMAR_DEBUG
    std::cerr << "ring door bell to dispatch kernel\n";
#endif

    // Ring door bell
    hsa_signal_store_relaxed(commandQueue->doorbell_signal, index);

    isDispatched = true;

    clock_gettime(CLOCK_REALTIME, &end);

#if KALMAR_DISPATCH_TIME_PRINTOUT
    std::cerr << std::setprecision(6) << ((float)(end.tv_sec - begin.tv_sec) * 1000 * 1000 + (float)(end.tv_nsec - begin.tv_nsec) / 1000) << "\n";
#endif

    return status;
}



// wait for the kernel to finish execution
inline hsa_status_t
HSADispatch::waitComplete() {
    hsa_status_t status = HSA_STATUS_SUCCESS;
    if (!isDispatched)  {
        return HSA_STATUS_ERROR_INVALID_ARGUMENT;
    }

#if KALMAR_DEBUG
    std::cerr << " wait for kernel dispatch op#" << getSeqNum() << " completion with wait flag: " << waitMode << "  signal=" << signal.handle << "\n";
#endif

    // wait for completion
    if (hsa_signal_wait_acquire(signal, HSA_SIGNAL_CONDITION_LT, 1, uint64_t(-1), waitMode)!=0) {
        printf("Signal wait returned unexpected value\n");
        exit(0);
    }

#if KALMAR_DEBUG
    std::cerr << "complete!\n";
#endif

    if (kernargMemory != nullptr) {
      device->releaseKernargBuffer(kernargMemory, kernargMemoryIndex);
      kernargMemory = nullptr;
    }

    // unregister this async operation from HSAQueue
    if (this->hsaQueue != nullptr) {
        this->hsaQueue->removeAsyncOp(this);
    }

    isDispatched = false;
    return status;
}

inline hsa_status_t
HSADispatch::dispatchKernelWaitComplete(Kalmar::HSAQueue* hsaQueue) {
    hsa_status_t status = HSA_STATUS_SUCCESS;

    if (isDispatched) {
        return HSA_STATUS_ERROR_INVALID_ARGUMENT;
    }

    // record HSAQueue association
    this->hsaQueue = hsaQueue;
    // extract hsa_queue_t from HSAQueue
    hsa_queue_t* queue = static_cast<hsa_queue_t*>(hsaQueue->getHSAQueue());

    // dispatch kernel
    status = dispatchKernel(queue);
    STATUS_CHECK_Q(status, queue, __LINE__);

    // wait for completion
    status = waitComplete();
    STATUS_CHECK_Q(status, queue, __LINE__);

    return status;
}

inline hsa_status_t
HSADispatch::dispatchKernelAsync(Kalmar::HSAQueue* hsaQueue) {
    hsa_status_t status = HSA_STATUS_SUCCESS;

    // record HSAQueue association
    this->hsaQueue = hsaQueue;
    // extract hsa_queue_t from HSAQueue
    hsa_queue_t* queue = static_cast<hsa_queue_t*>(hsaQueue->getHSAQueue());

    // dispatch kernel
    status = dispatchKernel(queue);
    STATUS_CHECK_Q(status, queue, __LINE__);

    // dynamically allocate a std::shared_future<void> object
    future = new std::shared_future<void>(std::async(std::launch::deferred, [&] {
        waitComplete();
    }).share());

    return status;
}

inline void
HSADispatch::dispose() {
    hsa_status_t status;
    if (kernargMemory != nullptr) {
      device->releaseKernargBuffer(kernargMemory, kernargMemoryIndex);
      kernargMemory = nullptr;
    }

    clearArgs();
    std::vector<uint8_t>().swap(arg_vec);

    Kalmar::ctx.releaseSignal(signal, signalIndex);

    if (future != nullptr) {
      delete future;
      future = nullptr;
    }
}

inline uint64_t
HSADispatch::getBeginTimestamp() override {
    Kalmar::HSADevice* device = static_cast<Kalmar::HSADevice*>(hsaQueue->getDev());
    hsa_amd_profiling_dispatch_time_t time;
    hsa_amd_profiling_get_dispatch_time(device->getAgent(), signal, &time);
    return time.start;
}

inline uint64_t
HSADispatch::getEndTimestamp() override {
    Kalmar::HSADevice* device = static_cast<Kalmar::HSADevice*>(hsaQueue->getDev());
    hsa_amd_profiling_dispatch_time_t time;
    hsa_amd_profiling_get_dispatch_time(device->getAgent(), signal, &time);
    return time.end;
}

inline hsa_status_t
HSADispatch::setLaunchAttributes(int dims, size_t *globalDims, size_t *localDims) {
    assert((0 < dims) && (dims <= 3));

    // defaults
    launchDimensions = dims;
    workgroup_size[0] = workgroup_size[1] = workgroup_size[2] = 1;
    global_size[0] = global_size[1] = global_size[2] = 1;

    // for each workgroup dimension, make sure it does not exceed the maximum allowable limit
    const uint16_t* workgroup_max_dim = device->getWorkgroupMaxDim();
    for (int i = 0; i < dims; ++i) {
        computeLaunchAttr(i, globalDims[i], localDims[i], workgroup_max_dim[i]);
    }

    // reduce each dimension in case the overall workgroup limit is exceeded
    uint32_t workgroup_max_size = device->getWorkgroupMaxSize();
    int dim_iterator = 2;
    size_t workgroup_total_size = workgroup_size[0] * workgroup_size[1] * workgroup_size[2];
    while(workgroup_total_size > workgroup_max_size) {
      // repeatedly cut each dimension into half until we are within the limit
      if (workgroup_size[dim_iterator] >= 2) {
        workgroup_size[dim_iterator] >>= 1;
      }
      if (--dim_iterator < 0) {
        dim_iterator = 2;
      }
      workgroup_total_size = workgroup_size[0] * workgroup_size[1] * workgroup_size[2];
    }

    return HSA_STATUS_SUCCESS;
}


// ----------------------------------------------------------------------
// member function implementation of HSABarrier
// ----------------------------------------------------------------------

// wait for the barrier to complete
inline hsa_status_t
HSABarrier::waitComplete() {
    hsa_status_t status = HSA_STATUS_SUCCESS;
    if (!isDispatched)  {
        return HSA_STATUS_ERROR_INVALID_ARGUMENT;
    }

#if KALMAR_DEBUG or KALMAR_DEBUG_ASYNC_COPY
    std::cerr << "  wait for barrier op#" << getSeqNum() << " completion with wait flag: " << waitMode << "  signal=" << signal.handle << "\n";
#endif

    // Wait on completion signal until the barrier is finished
    hsa_signal_wait_acquire(signal, HSA_SIGNAL_CONDITION_EQ, 0, UINT64_MAX, waitMode);

#if KALMAR_DEBUG
    std::cerr << "complete!\n";
#endif

    // unregister this async operation from HSAQueue
    if (this->hsaQueue != nullptr) {
        this->hsaQueue->removeAsyncOp(this);
    }

    isDispatched = false;

    return status;
}

inline hsa_status_t
HSABarrier::enqueueAsync(Kalmar::HSAQueue* hsaQueue) {
    hsa_status_t status = HSA_STATUS_SUCCESS;

    // record HSAQueue association
    this->hsaQueue = hsaQueue;
    // extract hsa_queue_t from HSAQueue
    hsa_queue_t* queue = static_cast<hsa_queue_t*>(hsaQueue->getHSAQueue());

    // enqueue barrier packet
    status = enqueueBarrier(queue);
    STATUS_CHECK_Q(status, queue, __LINE__);

    // dynamically allocate a std::shared_future<void> object
    future = new std::shared_future<void>(std::async(std::launch::deferred, [&] {
        waitComplete();
    }).share());

    return status;
}

inline hsa_status_t
HSABarrier::enqueueBarrier(hsa_queue_t* queue) {
    hsa_status_t status = HSA_STATUS_SUCCESS;
    if (isDispatched) {
        return HSA_STATUS_ERROR_INVALID_ARGUMENT;
    }

    // Create a signal to wait for the barrier to finish.
    std::pair<hsa_signal_t, int> ret = Kalmar::ctx.getSignal();
    signal = ret.first;
    signalIndex = ret.second;

    // Obtain the write index for the command queue
    uint64_t index = hsa_queue_load_write_index_relaxed(queue);
    const uint32_t queueMask = queue->size - 1;
    uint64_t nextIndex = index + 1;
    if (nextIndex - hsa_queue_load_read_index_acquire(queue) >= queue->size) {
      checkHCCRuntimeStatus(Kalmar::HCCRuntimeStatus::HCCRT_STATUS_ERROR_COMMAND_QUEUE_OVERFLOW, __LINE__, queue);
    }

    // Define the barrier packet to be at the calculated queue index address
    hsa_barrier_and_packet_t* barrier = &(((hsa_barrier_and_packet_t*)(queue->base_address))[index&queueMask]);
    memset(barrier, 0, sizeof(hsa_barrier_and_packet_t));

    // setup header
    uint16_t header = HSA_PACKET_TYPE_BARRIER_AND << HSA_PACKET_HEADER_TYPE;
    header |= 1 << HSA_PACKET_HEADER_BARRIER;
    header |= HSA_FENCE_SCOPE_SYSTEM << HSA_PACKET_HEADER_ACQUIRE_FENCE_SCOPE;
    header |= HSA_FENCE_SCOPE_SYSTEM << HSA_PACKET_HEADER_RELEASE_FENCE_SCOPE;
    barrier->header = header;

#if KALMAR_DEBUG
    std::cerr << "barrier dependency count: " << depCount << "\n";
#endif

    // setup dependent signals
    if ((depCount > 0) && (depCount <= 5)) {
        for (int i = 0; i < depCount; ++i) {
            barrier->dep_signal[i] = *(static_cast <hsa_signal_t*> (depAsyncOps[i]->getNativeHandle()));
        }
    }

    barrier->completion_signal = signal;

#if KALMAR_DEBUG
    std::cerr << "ring door bell to dispatch barrier\n";
#endif

    // Increment write index and ring doorbell to dispatch the kernel
    hsa_queue_store_write_index_relaxed(queue, nextIndex);
    hsa_signal_store_relaxed(queue->doorbell_signal, index);

    isDispatched = true;

    return status;
}

inline void
HSABarrier::dispose() {
    Kalmar::ctx.releaseSignal(signal, signalIndex);

    // Release referecne to our dependent ops:
    for (int i=0; i<depCount; i++) {
        depAsyncOps[i] = nullptr;
    }

    if (future != nullptr) {
      delete future;
      future = nullptr;
    }
}

inline uint64_t
HSABarrier::getBeginTimestamp() override {
    Kalmar::HSADevice* device = static_cast<Kalmar::HSADevice*>(hsaQueue->getDev());
    hsa_amd_profiling_dispatch_time_t time;
    hsa_amd_profiling_get_dispatch_time(device->getAgent(), signal, &time);
    return time.start;
}

inline uint64_t
HSABarrier::getEndTimestamp() override {
    Kalmar::HSADevice* device = static_cast<Kalmar::HSADevice*>(hsaQueue->getDev());
    hsa_amd_profiling_dispatch_time_t time;
    hsa_amd_profiling_get_dispatch_time(device->getAgent(), signal, &time);
    return time.end;
}

// ----------------------------------------------------------------------
// member function implementation of HSACopy
// ----------------------------------------------------------------------

// wait for the async copy to complete
inline hsa_status_t
HSACopy::waitComplete() {
    hsa_status_t status = HSA_STATUS_SUCCESS;
    if (!isSubmitted)  {
        return HSA_STATUS_ERROR_INVALID_ARGUMENT;
    }



#if KALMAR_DEBUG or KALMAR_DEBUG_ASYNC_COPY
    // Wait on completion signal until the async copy is finished
    hsa_signal_value_t v = hsa_signal_load_acquire(signal);
    std::cerr << "  wait for copy op#" << getSeqNum() << " completion with wait flag: " << waitMode << "signal=" << signal.handle << " currentVal=" << v << "\n";
#endif

    // Wait on completion signal until the async copy is finished
    hsa_signal_wait_acquire(signal, HSA_SIGNAL_CONDITION_LT, 1, UINT64_MAX, waitMode);

#if KALMAR_DEBUG
    std::cerr << "complete!\n";
#endif

    // unregister this async operation from HSAQueue
    if (this->hsaQueue != nullptr) {
        this->hsaQueue->removeAsyncOp(this);
    }

    isSubmitted = false;

    return status;
}

inline hsa_status_t
HSACopy::enqueueAsync(Kalmar::HSAQueue* hsaQueue) {
    hsa_status_t status = HSA_STATUS_SUCCESS;

    // record HSAQueue association
    this->hsaQueue = hsaQueue;
    // extract hsa_queue_t from HSAQueue
    hsa_queue_t* queue = static_cast<hsa_queue_t*>(hsaQueue->getHSAQueue());

    // enqueue async copy command
    status = enqueueAsyncCopy();
    STATUS_CHECK_Q(status, queue, __LINE__);

    // dynamically allocate a std::shared_future<void> object
    future = new std::shared_future<void>(std::async(std::launch::deferred, [&] {
        waitComplete();
    }).share());

    return status;
}


static Kalmar::hcCommandKind resolveMemcpyDirection(bool srcInDeviceMem, bool dstInDeviceMem)
{
    if (!srcInDeviceMem && !dstInDeviceMem) {
        return Kalmar::hcMemcpyHostToHost;
    } else if (!srcInDeviceMem && dstInDeviceMem) {
        return Kalmar::hcMemcpyHostToDevice;
    } else if (srcInDeviceMem && !dstInDeviceMem) {
        return Kalmar::hcMemcpyDeviceToHost;
    } else if (srcInDeviceMem &&  dstInDeviceMem) {
        return Kalmar::hcMemcpyDeviceToDevice;
    } else {
        // Invalid copy copyDir - should never reach here since we cover all 4 possible options above.
        throw Kalmar::runtime_exception("invalid copy copyDir", 0);
    }
}


inline hsa_status_t
HSACopy::enqueueAsyncCopy() {
    hsa_status_t status = HSA_STATUS_SUCCESS;
    if (isSubmitted) {
        return HSA_STATUS_ERROR_INVALID_ARGUMENT;
    }

    hc::accelerator acc;
    hc::AmPointerInfo srcPtrInfo(NULL, NULL, 0, acc, 0, 0);
    hc::AmPointerInfo dstPtrInfo(NULL, NULL, 0, acc, 0, 0);

    bool srcIsMapped = (hc::am_memtracker_getinfo(&srcPtrInfo, src) == AM_SUCCESS);
    bool dstIsMapped = (hc::am_memtracker_getinfo(&dstPtrInfo, dst) == AM_SUCCESS);

    if (!srcIsMapped) {
        // throw an exception
        throw Kalmar::runtime_exception("trying to copy from unpinned src pointer", 0);
    } else if (!dstIsMapped) {
        // throw an exception
        throw Kalmar::runtime_exception("trying to copy from unpinned dst pointer", 0);
    } else {
        // both mapped - pick device or host memory:
        Kalmar::HSADevice *device = static_cast<Kalmar::HSADevice*> (hsaQueue->getDev());
        hsa_agent_t deviceAgent = device->getAgent();

        hsa_agent_t srcAgent, dstAgent;
        srcAgent = srcPtrInfo._isInDeviceMem ? deviceAgent : device->getHostAgent();
        dstAgent = dstPtrInfo._isInDeviceMem ? deviceAgent : device->getHostAgent();

        // Performs an async copy.
        // This routine deals only with "mapped" pointers - see syncCopy for an explanation.


        // Create a signal to wait for the async copy command to finish.
        std::pair<hsa_signal_t, int> ret = Kalmar::ctx.getSignal();
        signal = ret.first;
        signalIndex = ret.second;


        int depSignalCnt = 0;
        hsa_signal_t depSignal;
        setCommandKind (resolveMemcpyDirection(srcPtrInfo._isInDeviceMem, dstPtrInfo._isInDeviceMem));
        depAsyncOp = hsaQueue->detectStreamDeps(this);

        if (depAsyncOp) {
            depSignalCnt = 1;
            depSignal = * (static_cast <hsa_signal_t*> (depAsyncOp->getNativeHandle()));
#if KALMAR_DEBUG_ASYNC_COPY
            std::cerr << "  asyncCopy sent with dependency on op#" << depAsyncOp->getSeqNum() << " depSignal=" << depSignal.handle << "\n";
#endif
        }

#if KALMAR_DEBUG_ASYNC_COPY
            hsa_signal_value_t v = hsa_signal_load_acquire(signal);
            std::cerr << "  hsa_amd_memory_async_copy launched " << " completionSignal=" << signal.handle
                      << "  InitSignalValue=" << v << " depSignalCnt=" << depSignalCnt << "\n";
#endif

        hsa_status_t hsa_status = hsa_amd_memory_async_copy(dst, device->getAgent(), src, device->getAgent(), sizeBytes, depSignalCnt, depSignalCnt ? &depSignal:NULL, signal);

        if (hsa_status != HSA_STATUS_SUCCESS) {
            throw Kalmar::runtime_exception("hsa_amd_memory_async_copy error", hsa_status);
        }
    }

    isSubmitted = true;

    return status;
}

inline void
HSACopy::dispose() {

    // clear reference counts for dependent ops.
    depAsyncOp = nullptr;


    // HSA signal may not necessarily be allocated by HSACopy instance
    // only release the signal if it was really allocated (signalIndex >= 0)
    if (signalIndex >= 0) {
        Kalmar::ctx.releaseSignal(signal, signalIndex);
    }

    if (future != nullptr) {
        delete future;
        future = nullptr;
    }
}

inline uint64_t
HSACopy::getBeginTimestamp() override {
    Kalmar::HSADevice* device = static_cast<Kalmar::HSADevice*>(hsaQueue->getDev());
    hsa_amd_profiling_dispatch_time_t time;
    hsa_amd_profiling_get_dispatch_time(device->getAgent(), signal, &time);
    return time.start;
}

inline uint64_t
HSACopy::getEndTimestamp() override {
    Kalmar::HSADevice* device = static_cast<Kalmar::HSADevice*>(hsaQueue->getDev());
    hsa_amd_profiling_dispatch_time_t time;
    hsa_amd_profiling_get_dispatch_time(device->getAgent(), signal, &time);
    return time.end;
}

// Helper function for copy routines - determines agents based on direction:
inline void
HSACopy::setCopyAgents(Kalmar::hcCommandKind copyDir, hsa_agent_t *srcAgent, hsa_agent_t *dstAgent) {
    Kalmar::HSADevice *device = static_cast<Kalmar::HSADevice*> (hsaQueue->getDev());
    hsa_agent_t deviceAgent = device->getAgent();
    hsa_agent_t hostAgent = device->getHostAgent();

    switch (copyDir) {
        case Kalmar::hcMemcpyHostToHost     : *srcAgent=hostAgent; *dstAgent=hostAgent; break;
        case Kalmar::hcMemcpyHostToDevice   : *srcAgent=hostAgent; *dstAgent=deviceAgent; break;
        case Kalmar::hcMemcpyDeviceToHost   : *srcAgent=deviceAgent; *dstAgent=hostAgent; break;
        case Kalmar::hcMemcpyDeviceToDevice : *srcAgent=deviceAgent; *dstAgent=deviceAgent; break;
        default: throw Kalmar::runtime_exception("invalid memcpy direction", copyDir);
    };
};



// Performs a copy, potentially through a staging buffer .
// This routine can take mapped or unmapped src and dst pointers.
//    "Mapped" means the pointers are mapped into the address space of the device associated with this HSAQueue.
//     Mapped memory may be physically located on this device, or pinned in the CPU, or on another device (for P2P access).
//     If the memory is not mapped, it can still be copied usign an intermediate staging buffer approach.
//
//     In some cases (ie for array or array_view) we already know the src or dst are mapped, and the *IsMapped parameters
//     allow communicating that information to this function.  *IsMapped=False indicates the map state is unknown,
//     so the functions uses the memory tracker to determine mapped or unmapped and *IsInDeviceMem
//
// The copies are performed host-synchronously - the routine waits until the copy completes before returning.
void
HSACopy::syncCopy(Kalmar::HSAQueue* hsaQueue) {

#if KALMAR_DEBUG
    std::cerr << "HSACopy::syncCopy(" << hsaQueue << "), src = " << src << ", dst = " << dst << ", sizeBytes = " << sizeBytes << "\n";
#endif

    // query if src and dst are on device memory or pinned host memory
    bool srcIsMapped = false;
    bool srcInDeviceMem = false;
    bool dstIsMapped = false;
    bool dstInDeviceMem = false;

    hc::accelerator acc;
    hc::AmPointerInfo srcPtrInfo(NULL, NULL, 0, acc, 0, 0);
    hc::AmPointerInfo dstPtrInfo(NULL, NULL, 0, acc, 0, 0);

    if (!srcIsMapped) {
        if (hc::am_memtracker_getinfo(&srcPtrInfo, src) == AM_SUCCESS) {
            srcIsMapped = true;
            srcInDeviceMem = (srcPtrInfo._isInDeviceMem);
        }  // Else - srcNotMapped=srcInDeviceMem=false
    }

    if (!dstIsMapped) {
        if (hc::am_memtracker_getinfo(&dstPtrInfo, dst) == AM_SUCCESS) {
            dstIsMapped = true;
            dstInDeviceMem = (dstPtrInfo._isInDeviceMem);
        } // Else - dstNotMapped=dstInDeviceMem=false
    }

#if KALMAR_DEBUG
    std::cerr << "srcIsMapped: " << srcIsMapped << "\n";
    std::cerr << "srcInDeviceMem: " << srcInDeviceMem << "\n";
    std::cerr << "dstIsMapped: " << dstIsMapped << "\n";
    std::cerr << "dstInDeviceMem: " << dstInDeviceMem << "\n";
#endif

    // Resolve default to a specific Kind so we know which algorithm to use:
    setCommandKind (resolveMemcpyDirection(srcInDeviceMem, dstInDeviceMem));


    // Copy already called queue.wait() so there are no dependent signals.
    hsa_signal_t depSignal;
    int depSignalCnt = 0;

    // record HSAQueue association
    this->hsaQueue = hsaQueue;
    // extract hsa_queue_t from HSAQueue
    hsa_queue_t* queue = static_cast<hsa_queue_t*>(hsaQueue->getHSAQueue());

    Kalmar::HSADevice *device = static_cast<Kalmar::HSADevice*> (hsaQueue->getDev());

    Kalmar::hcCommandKind commandKind = getCommandKind();

#if KALMAR_DEBUG
    std::cerr << "hcCommandKind: " << getHcCommandKindString(commandKind) << "\n";
#endif

    // Need to use staging buffer if copying to or from unmapped host memory:
    if ((commandKind == Kalmar::hcMemcpyHostToDevice) && (!srcIsMapped)) {
#if KALMAR_DEBUG
    std::cerr << "HSACopy::syncCopy(), invoke StagingBuffer::CopyHostToDevice()\n";
#endif
        device->staging_buffer[0]->CopyHostToDevice(dst, src, sizeBytes, depSignalCnt ? &depSignal : NULL);
    } else if ((commandKind == Kalmar::hcMemcpyDeviceToHost) && (!dstIsMapped)) {
#if KALMAR_DEBUG
    std::cerr << "HSACopy::syncCopy(), invoke StagingBuffer::CopyDeviceToHost()\n";
#endif
        device->staging_buffer[1]->CopyDeviceToHost(dst, src, sizeBytes, depSignalCnt ? &depSignal : NULL);
    } else if (commandKind == Kalmar::hcMemcpyHostToHost)  {
#if KALMAR_DEBUG
    std::cerr << "HSACopy::syncCopy(), invoke memcpy\n";
#endif
        // This works for both mapped and unmapped memory:
        memcpy(dst, src, sizeBytes);
    } else {

#if KALMAR_DEBUG
    std::cerr << "HSACopy::syncCopy(), fetch and init a HSA signal\n";
#endif
        // If not special case - these can all be handled by the hsa async copy:
        hsa_agent_t srcAgent, dstAgent;
        setCopyAgents(commandKind, &srcAgent, &dstAgent);

        // Get a signal and initialize it:
        std::pair<hsa_signal_t, int> ret = Kalmar::ctx.getSignal();
        signal = ret.first;
        signalIndex = ret.second;

        hsa_signal_store_relaxed(signal, 1);

#if KALMAR_DEBUG
    std::cerr << "HSACopy::syncCopy(), invoke hsa_amd_memory_async_copy()\n";
#endif

        hsa_status_t hsa_status = hsa_amd_memory_async_copy(dst, dstAgent, src, srcAgent, sizeBytes, depSignalCnt, depSignalCnt ? &depSignal:NULL, signal);

        if (hsa_status == HSA_STATUS_SUCCESS) {
#if KALMAR_DEBUG
    std::cerr << "HSACopy::syncCopy(), wait for completion...";
#endif
            hsa_signal_wait_relaxed(signal, HSA_SIGNAL_CONDITION_LT, 1, UINT64_MAX, waitMode);

#if KALMAR_DEBUG
    std::cerr << "done!\n";
#endif
        } else {
#if KALMAR_DEBUG
    std::cerr << "HSACopy::syncCopy(), hsa_amd_memory_async_copy() returns: 0x" << std::hex << hsa_status << "\n";
#endif
            throw Kalmar::runtime_exception("hsa_amd_memory_async_copy error", hsa_status);
        }
        Kalmar::ctx.releaseSignal(signal, signalIndex);
        signalIndex = -1;
    }
}


// ----------------------------------------------------------------------
// extern "C" functions
// ----------------------------------------------------------------------

extern "C" void *GetContextImpl() {
  return &Kalmar::ctx;
}

extern "C" void PushArgImpl(void *ker, int idx, size_t sz, const void *v) {
  //std::cerr << "pushing:" << ker << " of size " << sz << "\n";
  HSADispatch *dispatch =
      reinterpret_cast<HSADispatch*>(ker);
  void *val = const_cast<void*>(v);
  switch (sz) {
    case sizeof(double):
      dispatch->pushDoubleArg(*reinterpret_cast<double*>(val));
      break;
    case sizeof(short):
      dispatch->pushShortArg(*reinterpret_cast<short*>(val));
      break;
    case sizeof(int):
      dispatch->pushIntArg(*reinterpret_cast<int*>(val));
      //std::cerr << "(int) value = " << *reinterpret_cast<int*>(val) <<"\n";
      break;
    case sizeof(unsigned char):
      dispatch->pushBooleanArg(*reinterpret_cast<unsigned char*>(val));
      break;
    default:
      assert(0 && "Unsupported kernel argument size");
  }
}

extern "C" void PushArgPtrImpl(void *ker, int idx, size_t sz, const void *v) {
  //std::cerr << "pushing:" << ker << " of size " << sz << "\n";
  HSADispatch *dispatch =
      reinterpret_cast<HSADispatch*>(ker);
  void *val = const_cast<void*>(v);
  dispatch->pushPointerArg(val);
}<|MERGE_RESOLUTION|>--- conflicted
+++ resolved
@@ -115,10 +115,7 @@
 
     const char* case_string;
     switch(s) {
-<<<<<<< HEAD
         CASE_STRING(HSA_STATUS_ERROR);
-=======
->>>>>>> 8f82aa4c
         CASE_STRING(HSA_STATUS_ERROR_INVALID_ARGUMENT);
         CASE_STRING(HSA_STATUS_ERROR_INVALID_QUEUE_CREATION);
         CASE_STRING(HSA_STATUS_ERROR_INVALID_ALLOCATION);
