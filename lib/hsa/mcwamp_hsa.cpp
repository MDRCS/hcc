--- conflicted
+++ resolved
@@ -1162,7 +1162,6 @@
         }
     }
 
-<<<<<<< HEAD
     void BuildProgram(void* size, void* source, bool needsCompilation = true) override {
         if (!executable) {
             bool use_amdgpu = false;
@@ -1181,7 +1180,8 @@
             }
             free(kernel_source);
         }
-=======
+    }
+
     bool IsCompatibleKernel(void* size, void* source) override {
         hsa_status_t status;
 
@@ -1215,7 +1215,6 @@
         free(kernel_source);
 
         return isCompatible;
->>>>>>> 22243f6f
     }
 
     void* CreateKernel(const char* fun, void* size, void* source, bool needsCompilation = true) override {
