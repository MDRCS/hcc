--- conflicted
+++ resolved
@@ -120,7 +120,7 @@
 
     const char* case_string;
     switch(s) {
-<<<<<<< HEAD
+        CASE_ERROR_STRING(HSA_STATUS_ERROR);
         CASE_STRING(HSA_STATUS_ERROR_INVALID_ARGUMENT);
         CASE_STRING(HSA_STATUS_ERROR_INVALID_QUEUE_CREATION);
         CASE_STRING(HSA_STATUS_ERROR_INVALID_ALLOCATION);
@@ -145,44 +145,13 @@
         CASE_STRING(HSA_STATUS_ERROR_VARIABLE_UNDEFINED);
         CASE_STRING(HSA_STATUS_ERROR_EXCEPTION);
         default: case_string = "Unknown Error Code";
-=======
-        CASE_ERROR_STRING(HSA_STATUS_ERROR);
-        CASE_ERROR_STRING(HSA_STATUS_ERROR_INVALID_ARGUMENT);
-        CASE_ERROR_STRING(HSA_STATUS_ERROR_INVALID_QUEUE_CREATION);
-        CASE_ERROR_STRING(HSA_STATUS_ERROR_INVALID_ALLOCATION);
-        CASE_ERROR_STRING(HSA_STATUS_ERROR_INVALID_AGENT);
-        CASE_ERROR_STRING(HSA_STATUS_ERROR_INVALID_REGION);
-        CASE_ERROR_STRING(HSA_STATUS_ERROR_INVALID_SIGNAL);
-        CASE_ERROR_STRING(HSA_STATUS_ERROR_INVALID_QUEUE);
-        CASE_ERROR_STRING(HSA_STATUS_ERROR_OUT_OF_RESOURCES);
-        CASE_ERROR_STRING(HSA_STATUS_ERROR_INVALID_PACKET_FORMAT);
-        CASE_ERROR_STRING(HSA_STATUS_ERROR_RESOURCE_FREE);
-        CASE_ERROR_STRING(HSA_STATUS_ERROR_NOT_INITIALIZED);
-        CASE_ERROR_STRING(HSA_STATUS_ERROR_REFCOUNT_OVERFLOW);
-        CASE_ERROR_STRING(HSA_STATUS_ERROR_INCOMPATIBLE_ARGUMENTS);
-        CASE_ERROR_STRING(HSA_STATUS_ERROR_INVALID_INDEX);
-        CASE_ERROR_STRING(HSA_STATUS_ERROR_INVALID_ISA);
-        CASE_ERROR_STRING(HSA_STATUS_ERROR_INVALID_ISA_NAME);
-        CASE_ERROR_STRING(HSA_STATUS_ERROR_INVALID_CODE_OBJECT);
-        CASE_ERROR_STRING(HSA_STATUS_ERROR_INVALID_EXECUTABLE);
-        CASE_ERROR_STRING(HSA_STATUS_ERROR_FROZEN_EXECUTABLE);
-        CASE_ERROR_STRING(HSA_STATUS_ERROR_INVALID_SYMBOL_NAME);
-        CASE_ERROR_STRING(HSA_STATUS_ERROR_VARIABLE_ALREADY_DEFINED);
-        CASE_ERROR_STRING(HSA_STATUS_ERROR_VARIABLE_UNDEFINED);
-        CASE_ERROR_STRING(HSA_STATUS_ERROR_EXCEPTION);
-        default: error_string = "Unknown Error Code";
->>>>>>> c07d770a
     };
     return case_string;
 }
 
 #define STATUS_CHECK(s,line) if (s != HSA_STATUS_SUCCESS && s != HSA_STATUS_INFO_BREAK) {\
     const char* error_string = getHSAErrorString(s);\
-<<<<<<< HEAD
-		printf("### HCC Error: %s (%d) at %s:line:%d\n", error_string, s, __FILE__, line);\
-=======
 		printf("### HCC STATUS_CHECK Error: %s (0x%x) at file:%s line:%d\n", error_string, s, __FILE__, line);\
->>>>>>> c07d770a
                 assert(HSA_STATUS_SUCCESS == hsa_shut_down());\
 		abort();\
 	}
