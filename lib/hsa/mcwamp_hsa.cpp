//===----------------------------------------------------------------------===//
//
// This file is distributed under the University of Illinois Open Source
// License. See LICENSE.TXT for details.
//
//===----------------------------------------------------------------------===//

// FIXME this file will place C++AMP Runtime implementation (HSA version)
#include <cstdlib>
#include <cassert>
#include <iostream>
#include <map>
#include <vector>

#include <amp_allocator.h>
#include <amp_runtime.h>

#include "HSAContext.h"

extern "C" void PushArgImpl(void *ker, int idx, size_t sz, const void *v);
extern "C" void PushArgPtrImpl(void *ker, int idx, size_t sz, const void *v);

namespace Concurrency {
namespace CLAMP {

static HSAContext *context = NULL;

void FinalizeHSAContext() {
  if (context != NULL) {
    context->dispose();
    context = NULL;
  }

  // TBD dispose all Kernel objects

  // TBD dispose all Dispatch objects
}

/* Used only in HSA runtime */
HSAContext *GetOrInitHSAContext(void)
{
  if (!context) {
    //std::cerr << "CLAMP::HSA: create context\n";
    context = HSAContext::Create();
    atexit(FinalizeHSAContext); // register finalizer
  }
  if (!context) {
    std::cerr << "CLAMP::HSA: Unable to create context\n";
    abort();
  }
  return context;
}


void RegisterMemory(void *p, size_t sz)
{
    //std::cerr << "registering: ptr " << p << " of size " << sz << "\n";
    GetOrInitHSAContext()->registerArrayMemory(p, sz);
}

} // namespace CLAMP
} // namespace Concurrency

///
/// memory allocator
///
namespace Concurrency {

struct mm_info
{
    void* data;
    int count;
};
class HSAAMPAllocator : public AMPAllocator
{ 
private:
    void regist(int count, void *data, bool hasSrc) override {
        //std::cerr << "HSAAMPAllocator::init()" << std::endl;
        void* p = data;
        if (hasSrc)
            p = aligned_alloc(0x1000, count);
        assert(p);
        CLAMP::RegisterMemory(p, count);
        rwq[data] = {p, count};
    }
    void append(void *kernel, int idx, std::shared_ptr<void>& mm) override {
        PushArgImpl(kernel, idx, sizeof(void*), &mem_info[mm.get()].data);
    }
<<<<<<< HEAD
    void amp_write(void *data) override {
        auto it = mem_info.find(data);
        mm_info &rw = it->second;
        if (rw.data != data)
            memmove(rw.data, data, rw.count);
    }
    void amp_read(void *data) override {
        auto it = mem_info.find(data);
        mm_info &rw = it->second;
        if (rw.data != data)
            memmove(data, rw.data, rw.count);
    }
    void amp_copy(void *dst, void *src, int n) override {
        auto it = mem_info.find(src);
        mm_info &rw = it->second;
        memmove(dst, rw.data, n);
    }
    void unregist(void *data) override {
        auto it = mem_info.find(src);
        mm_info &rw = it->second;
        if (rw.data != data)
            ::operator delete(rw.data);
        mem_info.erase(it);
=======
  }
  void free(void *data) {
    //std::cerr << "HSAAMPAllocator::free()" << std::endl;
    //std::cerr << "data: " << data << std::endl;
    auto iter = mem_info.find(data);
    if (iter != mem_info.end()) {
      std::free(iter->second);
      mem_info.erase(iter);
>>>>>>> 0436bfd3
    }

    std::map<void *, mm_info> mem_info;
};

static HSAAMPAllocator amp;

HSAAMPAllocator& getHSAAMPAllocator() {
  return amp;
}

} // namespace Concurrency


///
/// kernel compilation / kernel launching
///

extern "C" void *GetAllocatorImpl() {
  return &Concurrency::amp;
}

extern "C" void EnumerateDevicesImpl(int* devices, int* device_number) {
  // FIXME this is a dummy implementation where we always add one GPU device
  // in the future it shall be changed to use hsa_iterate_agents
  if (device_number != nullptr) {
    *device_number = 1;
  }
  if (devices != nullptr) {
    devices[0] = AMP_DEVICE_TYPE_GPU;
  }
}

extern "C" void QueryDeviceInfoImpl(const wchar_t* device_path,
  bool* supports_cpu_shared_memory,
  size_t* dedicated_memory,
  bool* supports_limited_double_precision,
  wchar_t* description) {

  // FIXME this is a somewhat dummy implementation
  const wchar_t des[] = L"HSA";
  wmemcpy(description, des, sizeof(des));
  *supports_cpu_shared_memory = true;
  *supports_limited_double_precision = true;
  *dedicated_memory = 0;
}

static std::map<std::string, HSAContext::Kernel *> __mcw_hsa_kernels;
extern "C" void *CreateKernelImpl(const char* s, void* kernel_size_, void* kernel_source_) {
  std::string str(s);
  HSAContext::Kernel *kernel = __mcw_hsa_kernels[str];
  if (!kernel) {
      size_t kernel_size = (size_t)((void *)kernel_size_);
      char *kernel_source = (char*)malloc(kernel_size+1);
      memcpy(kernel_source, kernel_source_, kernel_size);
      kernel_source[kernel_size] = '\0';
      std::string kname = std::string("&")+s;
      //std::cerr << "CLAMP::HSA::Creating kernel: " << kname << "\n";
      kernel = Concurrency::CLAMP::GetOrInitHSAContext()->
          createKernel(kernel_source, kernel_size, kname.c_str());
      free(kernel_source);
      if (!kernel) {
          std::cerr << "CLAMP::HSA: Unable to create kernel\n";
          abort();
      } else {
          //std::cerr << "CLAMP::HSA: Created kernel\n";
      }
      __mcw_hsa_kernels[str] = kernel;
  }

  HSAContext::Dispatch *dispatch = Concurrency::CLAMP::GetOrInitHSAContext()->createDispatch(kernel);
  dispatch->clearArgs();
#define HSAIL_HLC_DEVELOPMENT_COMPILER 1
#ifndef HSAIL_HLC_DEVELOPMENT_COMPILER
  //dispatch->pushLongArg(0);
  //dispatch->pushLongArg(0);
  //dispatch->pushLongArg(0);
  dispatch->pushLongArg(0);
  dispatch->pushLongArg(0);
  dispatch->pushLongArg(0);
#endif
  return dispatch;
}

extern "C" void LaunchKernelImpl(void *ker, size_t nr_dim, size_t *global, size_t *local)
{
  HSAContext::Dispatch *dispatch =
      reinterpret_cast<HSAContext::Dispatch*>(ker);
  size_t tmp_local[] = {0, 0, 0};
  if (!local)
      local = tmp_local;
  //std::cerr<<"Launching: nr dim = " << nr_dim << "\n";
  //for (size_t i = 0; i < nr_dim; ++i) {
  //  std::cerr << "g: " << global[i] << " l: " << local[i] << "\n";
  //}
  Concurrency::HSAAMPAllocator& aloc = Concurrency::getHSAAMPAllocator();
  dispatch->setLaunchAttributes(nr_dim, global, local);
  //std::cerr << "Now real launch\n";
  dispatch->dispatchKernelWaitComplete();
<<<<<<< HEAD
=======
  aloc.read();
  delete(dispatch);
>>>>>>> 0436bfd3
}

extern "C" void *LaunchKernelAsyncImpl(void *ker, size_t nr_dim, size_t *global, size_t *local)
{
  HSAContext::Dispatch *dispatch =
      reinterpret_cast<HSAContext::Dispatch*>(ker);
  size_t tmp_local[] = {0, 0, 0};
  if (!local)
      local = tmp_local;

  //std::cerr<<"Launching: nr dim = " << nr_dim << "\n";
  //for (size_t i = 0; i < nr_dim; ++i) {
  //  std::cerr << "g: " << global[i] << " l: " << local[i] << "\n";
  //}
  Concurrency::HSAAMPAllocator& aloc = Concurrency::getHSAAMPAllocator();
  dispatch->setLaunchAttributes(nr_dim, global, local);
  std::shared_future<void>* fut = dispatch->dispatchKernelAndGetFuture();
  // FIXME what about aloc.read() ??
  return static_cast<void*>(fut);
}

extern "C" void MatchKernelNamesImpl(char *fixed_name) {
  // In HSA kernel names don't need to be fixed
}

extern "C" void PushArgImpl(void *ker, int idx, size_t sz, const void *v) {
  //std::cerr << "pushing:" << ker << " of size " << sz << "\n";
  HSAContext::Dispatch *dispatch =
      reinterpret_cast<HSAContext::Dispatch*>(ker);
  void *val = const_cast<void*>(v);
  switch (sz) {
    case sizeof(double):
      dispatch->pushDoubleArg(*reinterpret_cast<double*>(val));
      break;
    case sizeof(int):
      dispatch->pushIntArg(*reinterpret_cast<int*>(val));
      //std::cerr << "(int) value = " << *reinterpret_cast<int*>(val) <<"\n";
      break;
    case sizeof(unsigned char):
      dispatch->pushBooleanArg(*reinterpret_cast<unsigned char*>(val));
      break;
    default:
      assert(0 && "Unsupported kernel argument size");
  }
}

extern "C" void PushArgPtrImpl(void *ker, int idx, size_t sz, const void *v) {
  //std::cerr << "pushing:" << ker << " of size " << sz << "\n";
  HSAContext::Dispatch *dispatch =
      reinterpret_cast<HSAContext::Dispatch*>(ker);
  void *val = const_cast<void*>(v);
  dispatch->pushPointerArg(val);
}
<|MERGE_RESOLUTION|>--- conflicted
+++ resolved
@@ -86,7 +86,6 @@
     void append(void *kernel, int idx, std::shared_ptr<void>& mm) override {
         PushArgImpl(kernel, idx, sizeof(void*), &mem_info[mm.get()].data);
     }
-<<<<<<< HEAD
     void amp_write(void *data) override {
         auto it = mem_info.find(data);
         mm_info &rw = it->second;
@@ -110,16 +109,6 @@
         if (rw.data != data)
             ::operator delete(rw.data);
         mem_info.erase(it);
-=======
-  }
-  void free(void *data) {
-    //std::cerr << "HSAAMPAllocator::free()" << std::endl;
-    //std::cerr << "data: " << data << std::endl;
-    auto iter = mem_info.find(data);
-    if (iter != mem_info.end()) {
-      std::free(iter->second);
-      mem_info.erase(iter);
->>>>>>> 0436bfd3
     }
 
     std::map<void *, mm_info> mem_info;
@@ -219,11 +208,7 @@
   dispatch->setLaunchAttributes(nr_dim, global, local);
   //std::cerr << "Now real launch\n";
   dispatch->dispatchKernelWaitComplete();
-<<<<<<< HEAD
-=======
-  aloc.read();
   delete(dispatch);
->>>>>>> 0436bfd3
 }
 
 extern "C" void *LaunchKernelAsyncImpl(void *ker, size_t nr_dim, size_t *global, size_t *local)
