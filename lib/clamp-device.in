--- conflicted
+++ resolved
@@ -1,17 +1,9 @@
 #!/bin/bash
 # wraps around commands to produce GPU kernel
 # $1 = input ll name
-<<<<<<< HEAD
 # $2 = HSAIL/GCN kernel file name
 # $3 = --hsa will trigger HSAIL/GCN lowering
-# $4 = (optional) --amdgpu-target=(fiji | kaveri | carrizo | hawaii)
-=======
-# $2 = OpenCL/SPIR/HSAIL kernel file name
-# $3 = (optional) --hsa will trigger HSAIL lowering
-#      (optional) --spir will trigger SPIR lowering
-#      (optional) --opencl will trigger OpenCL C lowering
 # $4 = (optional) --amdgpu-target=(GPU family name)
->>>>>>> af2de4fa
 #                          selects AMDGPU target
 
 # enable bash debugging
@@ -26,19 +18,10 @@
 fi
 
 # check command line arguments
-<<<<<<< HEAD
 if [ "$#" -lt 3 ]; then
-  echo "Usage: $0 input_LLVM output_kernel --hsa (--amdgpu-target=(fiji | kaveri | carrizo | hawaii) (--verbose)" >&2
+  echo "Usage: $0 input_LLVM output_kernel --hsa (--amdgpu-target=(GPU family name) (--verbose)" >&2
   echo "  --hsa    will trigger HSAIL/GCN kernel output" >&2
-  echo "  --amdgpu-target=(fiji | kaveri | carrizo | hawaii)" >&2
-=======
-if [ "$#" -lt 2 ]; then
-  echo "Usage: $0 input_LLVM output_kernel (--hsa | --spir | --opencl) (--amdgpu-target=(GPU family name) (--verbose)" >&2
-  echo "  --hsa    will trigger HSAIL/BRIG kernel output" >&2
-  echo "  --spir   will trigger SPIR       kernel output" >&2
-  echo "  --opencl will trigger OpenCL C   kernel output" >&2
   echo "  --amdgpu-target=(GPU family name)" >&2
->>>>>>> af2de4fa
   echo "           selects AMDGPU target" >&2
   echo "  --verbose will enable GPU target lowering output" >&2
   exit 1
