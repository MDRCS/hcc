#pragma once
#define CMAKE_CLAMP_INC_DIR     "@CPPAMP_SOURCE_DIR@/include"
#define CMAKE_GMAC_INC_DIR      "@GMAC_SRC_DIR@/src/include"
#define CMAKE_GMAC_INC_BIN_DIR  "@GMAC_INC_DIR@/src/include"
#define CMAKE_GMAC_LIB_DIR      "@GMAC_LIB_DIR@"
#define CMAKE_LIBCXX_INC        "@LIBCXX_SRC_DIR@/include"
#define CMAKE_LIBCXX_LIB_DIR    "@LIBCXX_LIB_DIR@"
#define CMAKE_LIBCXXRT_LIB_DIR  "@LIBCXXRT_LIB_DIR@"

#define CMAKE_INSTALL_PREFIX    "@CMAKE_INSTALL_PREFIX@"
#define CMAKE_INSTALL_INC           CMAKE_INSTALL_PREFIX"/include"
#define CMAKE_INSTALL_LIBCXX_INC    CMAKE_INSTALL_INC"/c++/v1"
#define CMAKE_INSTALL_LIB           CMAKE_INSTALL_PREFIX"/lib"

#define CMAKE_OKRA_ROOT         "@OKRA_ROOT@/include"
#define CMAKE_OKRA_LIB          "@OKRA_ROOT@/lib"
#define CMAKE_JNI_INCLUDE       "@JNI_INCLUDE_DIRS@"

#define CMAKE_HSA_ROOT         "@HSA_ROOT@/include"
<<<<<<< HEAD
#define CMAKE_HSA_LIB          "@HSA_ROOT@/lib"
=======
#define CMAKE_HSA_LIB          "@HSA_ROOT@/lib"

#define CMAKE_OPENCL_INC       "@OPENCL_INCLUDE@"
>>>>>>> c91f077f
<|MERGE_RESOLUTION|>--- conflicted
+++ resolved
@@ -17,10 +17,6 @@
 #define CMAKE_JNI_INCLUDE       "@JNI_INCLUDE_DIRS@"
 
 #define CMAKE_HSA_ROOT         "@HSA_ROOT@/include"
-<<<<<<< HEAD
-#define CMAKE_HSA_LIB          "@HSA_ROOT@/lib"
-=======
 #define CMAKE_HSA_LIB          "@HSA_ROOT@/lib"
 
-#define CMAKE_OPENCL_INC       "@OPENCL_INCLUDE@"
->>>>>>> c91f077f
+#define CMAKE_OPENCL_INC       "@OPENCL_INCLUDE@"