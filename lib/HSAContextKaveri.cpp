--- conflicted
+++ resolved
@@ -11,11 +11,8 @@
 
 #include "hsa.h"
 #include "hsa_ext_finalize.h"
-<<<<<<< HEAD
 #include "Brig_new.hpp"
 #include "elf_utils.hpp"
-=======
->>>>>>> f0a2ed57
 
 #define STATUS_CHECK(s,line) if (status != HSA_STATUS_SUCCESS) {\
 		printf("### Error: %d at line:%d\n", status, line);\
@@ -29,7 +26,6 @@
 	}
 
 
-<<<<<<< HEAD
 static hsa_status_t IterateAgent(hsa_agent_t agent, void *data) {
   // Find GPU device and use it.
   if (data == NULL) {
@@ -44,8 +40,6 @@
   if (device_type == HSA_DEVICE_TYPE_GPU) {
     *((hsa_agent_t *)data) = agent;
   }
-  return HSA_STATUS_SUCCESS;
-=======
 #if 0
                 uint32_t d;
                 hsa_dim3_t dim;
@@ -64,96 +58,7 @@
 #endif
 
 		return HSA_STATUS_SUCCESS;
-	}
-
-	static hsa_status_t IterateRegion(hsa_region_t region, void *data) {
-		// Find system memory region.
-		if (data == NULL) {
-			return HSA_STATUS_ERROR_INVALID_ARGUMENT;
-		}
-
-		bool is_host = false;
-		hsa_status_t stat =
-			hsa_region_get_info(
-			region, (hsa_region_info_t)HSA_REGION_INFO_COUNT, &is_host);
-		if (stat != HSA_STATUS_SUCCESS) {
-			return stat;
-		}
-
-		if (is_host) {
-			*((hsa_region_t *)data) = region;
-		}
-		return HSA_STATUS_SUCCESS;
-	}
-
-/**************************************************************************/
-
-
-/*************************  From assemble.cpp *****************************/
-
-// from assemble.cpp
-
-#include <iostream>
-
-//#include "assemble.h"
-#include "hsail_c.h"
-#include "hsa.h"
-#include "hsa_ext_finalize.h"
-#include <string>
-
-enum SymbolType {
-    GLOBAL_READ_SYMBOLS=0,
-    KERNEL_SYMBOLS
-};
-
-#include "HSAILItems.h"
-#include <assert.h>
-using namespace Brig;
-using namespace HSAIL_ASM;
-
-int alignUp (int x, int number) {
-    return x + (number - x%number);
 }
-
-void print_brig(hsa_ext_brig_module_t* brig_module){
-    std::cout<<"Number of sections:"<<brig_module->section_count<<std::endl;
-    for (int i=0; i<brig_module->section_count;i++) {
-        hsa_ext_brig_section_header_t* section_header = brig_module->section[i];
-        std::cout<<"Name:"<<(char*)section_header->name<<std::endl;
-        std::cout<<"Header size:"<<section_header->header_byte_count<<std::endl;
-        std::cout<<"Total size:"<<section_header->byte_count<<std::endl;
-    }
-}
-bool CreateBrigModule(const char* kernel_source, hsa_ext_brig_module_t** brig_module_t){
-    brig_container_t c = brig_container_create_empty();
-    if (brig_container_assemble_from_memory(c, kernel_source, strlen(kernel_source))) { // or use brig_container_assemble_from_file
-        printf("error assembling:%s\n", brig_container_get_error_text(c)); 
-        brig_container_destroy(c);
-        return false;
-    }
-    // \todo 1.0p: allow brig_container_t to manage the memory and just use brig_container_get_brig_module(c).
-    uint32_t number_of_sections = brig_container_get_section_count(c);
-    hsa_ext_brig_module_t* brig_module;
-    brig_module = (hsa_ext_brig_module_t*)
-                (malloc (sizeof(hsa_ext_brig_module_t) + sizeof(void*)*number_of_sections));
-    brig_module->section_count = number_of_sections;
-    for(int i=0; i < number_of_sections; ++i) {
-        //create new section header
-        uint64_t size_section_bytes = brig_container_get_section_size(c, i);
-        void* section_copy = malloc(size_section_bytes);
-        //copy the section data
-        memcpy ((char*)section_copy,
-            brig_container_get_section_bytes(c, i),
-            size_section_bytes);
-        brig_module->section[i] = (hsa_ext_brig_section_header_t*) section_copy;
-    }
-    //print_brig(brig_module);
-    *brig_module_t = brig_module;
-    brig_container_destroy(c);
-    return true;
->>>>>>> f0a2ed57
-}
-
 
 
 bool FindSymbolOffset(hsa_ext_brig_module_t* brig_module, 
