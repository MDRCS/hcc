#include <regex.h>
#include <cassert>
#include <cstdio>
#include <cstring>
#include <string>
#include <vector>
#include <fstream>
#include <future>
#include <thread>
#include <chrono>
<<<<<<< HEAD

=======
>>>>>>> 9bb2182d

#include "HSAContext.h"

#include "hsa.h"
#include "hsa_ext_finalize.h"
#include "Brig_new.hpp"
#include "elf_utils.hpp"

#define STATUS_CHECK(s,line) if (status != HSA_STATUS_SUCCESS) {\
		printf("### Error: %d at line:%d\n", status, line);\
                assert(HSA_STATUS_SUCCESS == hsa_close());\
		exit(-1);\
	}

#define STATUS_CHECK_Q(s,line) if (status != HSA_STATUS_SUCCESS) {\
		printf("### Error: %d at line:%d\n", status, line);\
                assert(HSA_STATUS_SUCCESS == hsa_queue_destroy(commandQueue));\
                assert(HSA_STATUS_SUCCESS == hsa_close());\
		exit(-1);\
	}

static hsa_status_t IterateAgent(hsa_agent_t agent, void *data) {
  // Find GPU device and use it.
  if (data == NULL) {
    return HSA_STATUS_ERROR_INVALID_ARGUMENT;
	}
	hsa_device_type_t device_type;
	hsa_status_t stat =
  hsa_agent_get_info(agent, HSA_AGENT_INFO_DEVICE, &device_type);
  if (stat != HSA_STATUS_SUCCESS) {
    return stat;
  }
  if (device_type == HSA_DEVICE_TYPE_GPU) {
    *((hsa_agent_t *)data) = agent;
  }
#if 0
                uint32_t d;
                hsa_dim3_t dim;
                uint32_t c;
                uint16_t a[3];
                uint32_t b;
                stat = hsa_agent_get_info(agent, HSA_AGENT_INFO_WAVEFRONT_SIZE, &d);
                stat = hsa_agent_get_info(agent, HSA_AGENT_INFO_GRID_MAX_DIM, &dim);
                stat = hsa_agent_get_info(agent, HSA_AGENT_INFO_GRID_MAX_SIZE, &c);
                stat = hsa_agent_get_info(agent, HSA_AGENT_INFO_WORKGROUP_MAX_DIM, &a);
                stat = hsa_agent_get_info(agent, HSA_AGENT_INFO_WORKGROUP_MAX_SIZE, &b);

                printf("HSA_AGENT_INFO_WORKGROUP_MAX_DIM: (%u,%u,%u), HSA_AGENT_INFO_WORKGROUP_MAX_SIZE: %u\n", a[0], a[1], a[2], b);
                printf("HSA_AGENT_INFO_GRID_MAX_DIM: (%u,%u,%u), HSA_AGENT_INFO_GRID_MAX_SIZE: %u\n", dim.x, dim.y, dim.z, c);
                printf("HSA_AGENT_INFO_WAVEFRONT_SIZE: %u\n", d);
#endif

		return HSA_STATUS_SUCCESS;
}


bool FindSymbolOffset(hsa_ext_brig_module_t* brig_module, 
    const char* symbol_name,
    hsa_ext_brig_code_section_offset32_t& offset) {
    
    //Get the data section
     hsa_ext_brig_section_header_t* data_section_header = 
                brig_module->section[HSA_EXT_BRIG_SECTION_DATA];
    //Get the code section
     hsa_ext_brig_section_header_t* code_section_header =
             brig_module->section[HSA_EXT_BRIG_SECTION_CODE];

    //First entry into the BRIG code section
    BrigCodeOffset32_t code_offset = code_section_header->header_byte_count;
    BrigBase* code_entry = (BrigBase*) ((char*)code_section_header + code_offset);
    size_t symbol_size = strlen(symbol_name);

    while (code_offset != code_section_header->byte_count) {
        if (code_entry->kind == BRIG_KIND_DIRECTIVE_KERNEL) {
            //Now find the data in the data section
            BrigDirectiveKernel* directive_kernel = (BrigDirectiveKernel*) (code_entry);
            BrigDataOffsetString32_t data_name_offset = directive_kernel->name;
            BrigData* data_entry = (BrigData*)((char*) data_section_header + data_name_offset);
            size_t data_entry_size = strlen((char*)data_entry->bytes);

            if (data_entry_size == symbol_size
                && strncmp(symbol_name, (char*)data_entry->bytes, symbol_size)==0) {
                offset = code_offset;
                return true;
            }

            // A HSAIL assembler has a bug that may generate symbol names 
            // with extra characters appended to the end, this is a workaround to that bug
            if (data_entry_size > symbol_size
                && strncmp(symbol_name, (char*)data_entry->bytes, symbol_size)==0) {
                offset = code_offset;
                return true;
            }

        }
        code_offset += code_entry->byteCount;
        code_entry = (BrigBase*) ((char*)code_section_header + code_offset);
    }
    return false;
}



hsa_status_t get_kernarg(hsa_region_t region, void* data) {
  hsa_region_flag_t flags;
  hsa_region_get_info(region, HSA_REGION_INFO_FLAGS, &flags);
  if (flags & HSA_REGION_FLAG_KERNARG) {
    hsa_region_t * ret = (hsa_region_t *) data;
    *ret = region;
    //printf("found kernarg region: %08X\n", region);

    //size_t alloc_max_size;
    //hsa_region_get_info(region, HSA_REGION_INFO_ALLOC_MAX_SIZE, &alloc_max_size);
    //printf("maximum allocate size: %lX\n", alloc_max_size);

    //size_t granule;
    //hsa_region_get_info(region, HSA_REGION_INFO_ALLOC_GRANULE,  &granule);
    //printf("minimum allocate size: %lX\n", granule);

    return HSA_STATUS_INFO_BREAK;
  }
  return HSA_STATUS_SUCCESS;
}

size_t roundUp(size_t size) {
  size_t times = size / 0x1000;
  size_t rem = size % 0x1000;
  if (rem != 0) ++times;
  return times * 0x1000;
}

HSAContext* HSAContext::m_pContext = 0;

class HSAContextKaveriImpl : public HSAContext {
   friend HSAContext * HSAContext::Create(); 

private:

   class DispatchImpl;

   class KernelImpl : public HSAContext::Kernel {
   private:
      HSAContextKaveriImpl* context;
      hsa_ext_code_descriptor_t *hsaCodeDescriptor;
      friend class DispatchImpl;
<<<<<<< HEAD

   public:
      KernelImpl(hsa_ext_code_descriptor_t* _hsaCodeDescriptor, HSAContextKaveriImpl* _context) {
         context = _context;
         hsaCodeDescriptor =  _hsaCodeDescriptor;
      }

   }; // end of KernelImpl


   class DispatchImpl : public HSAContext::Dispatch {
   private:
      HSAContextKaveriImpl* context;
      const KernelImpl* kernel;

=======

   public:
      KernelImpl(hsa_ext_code_descriptor_t* _hsaCodeDescriptor, HSAContextKaveriImpl* _context) {
         context = _context;
         hsaCodeDescriptor =  _hsaCodeDescriptor;
      }

   }; // end of KernelImpl


   class DispatchImpl : public HSAContext::Dispatch {
   private:
      HSAContextKaveriImpl* context;
      const KernelImpl* kernel;

>>>>>>> 9bb2182d
      std::vector<uint8_t> arg_vec;
      uint32_t arg_count;
      size_t prevArgVecCapacity;
      int launchDimensions;
      uint32_t workgroup_size[3];
      uint32_t global_size[3];
      static const int ARGS_VEC_INITIAL_CAPACITY = 256 * 8;   

      hsa_signal_t signal;
      hsa_dispatch_packet_t aql;
      bool isDispatched;

   public:
      DispatchImpl(const KernelImpl* _kernel) : kernel(_kernel), isDispatched(false) {
         context = _kernel->context;
         
         // allocate the initial argument vector capacity
         arg_vec.reserve(ARGS_VEC_INITIAL_CAPACITY);
         registerArgVecMemory();

         clearArgs();
      }

      hsa_status_t pushFloatArg(float f) {
         return pushArgPrivate(f);
      }
      
      hsa_status_t pushIntArg(int i) {
         return pushArgPrivate(i);
      }
      
      hsa_status_t pushBooleanArg(unsigned char z) {
         return pushArgPrivate(z);
      }
      
      hsa_status_t pushByteArg(char b) {
         return pushArgPrivate(b);
      }
      
      hsa_status_t pushLongArg(long j) {
         return pushArgPrivate(j);
      }

      hsa_status_t pushDoubleArg(double d) {
         return pushArgPrivate(d);
      }
      
      
      hsa_status_t pushPointerArg(void *addr) {
         return pushArgPrivate(addr);
      }

      // allow a previously pushed arg to be changed
      hsa_status_t setPointerArg(int idx, void *addr) {
         assert (idx < arg_count);
         return setArgPrivate(idx, addr);
      }

      hsa_status_t clearArgs() {
         arg_count = 0;
         arg_vec.clear();
         return HSA_STATUS_SUCCESS;
      }

       hsa_status_t setLaunchAttributes(int dims, size_t *globalDims, size_t *localDims) {
         assert((0 < dims) && (dims <= 3));

         // defaults
         workgroup_size[1] = workgroup_size[2] = global_size[1] = global_size[2] = 1;
         launchDimensions = dims;

         switch (dims) {
           case 1:
             // according to the hsa folks, this is 256 for all current targets
             computeLaunchAttr(0, globalDims[0], localDims[0], 256);
             break;
           case 2:
             // according to some experiments, 64 * 32 (2048 workitems) is the best configuration
             computeLaunchAttr(0, globalDims[0], localDims[0], 64);
             computeLaunchAttr(1, globalDims[1], localDims[1], 32);
             break;
           case 3:
             // according to some experiments, 32 * 32 * 2 (2048 workitems) is the best configuration
             computeLaunchAttr(0, globalDims[0], localDims[0], 32);
             computeLaunchAttr(1, globalDims[1], localDims[1], 32);
             computeLaunchAttr(2, globalDims[2], localDims[2], 2);
             break;
         }

         return HSA_STATUS_SUCCESS;
      }

      hsa_status_t dispatchKernelWaitComplete() {
         hsa_status_t status = HSA_STATUS_SUCCESS;
         if (isDispatched) {
           return HSA_STATUS_ERROR_INVALID_ARGUMENT;
         }
         dispatchKernelAndGetFuture().wait();
         return status;
      } 


      std::future<void> dispatchKernelAndGetFuture() {
         dispatchKernel();
         auto waitFunc = [&]() {
           this->waitComplete();
         };
         std::packaged_task<void()> waitTask(waitFunc);
         auto fut = waitTask.get_future();
         std::thread waitThread(std::move(waitTask));
         waitThread.detach();         
         return fut;
      }

      // dispatch a kernel asynchronously
      hsa_status_t dispatchKernel() {
         hsa_status_t status = HSA_STATUS_SUCCESS;
         if (isDispatched) {
           return HSA_STATUS_ERROR_INVALID_ARGUMENT;
         }

         // check if underlying arg_vec data might have changed, if so re-register
         if (arg_vec.capacity() > prevArgVecCapacity) {
            registerArgVecMemory();
         }

         // get command queue from context
         hsa_queue_t* commandQueue = context->getQueue();

         // create a signal
         status = hsa_signal_create(1, 0, NULL, &signal);
         STATUS_CHECK_Q(status, __LINE__);

         // create a dispatch packet
         memset(&aql, 0, sizeof(aql));

         // setup dispatch sizes
         aql.completion_signal = signal;
         aql.dimensions = launchDimensions;
         aql.workgroup_size_x = workgroup_size[0];
         aql.workgroup_size_y = workgroup_size[1];
         aql.workgroup_size_z = workgroup_size[2];
         aql.grid_size_x = global_size[0];
         aql.grid_size_y = global_size[1];
         aql.grid_size_z = global_size[2];

         // set dispatch fences
         aql.header.type = HSA_PACKET_TYPE_DISPATCH;
         aql.header.acquire_fence_scope = 2;
         aql.header.release_fence_scope = 2;
         aql.header.barrier = 1;

         // bind kernel code
         aql.kernel_object_address = kernel->hsaCodeDescriptor->code.handle; 

         // bind kernel arguments
         //printf("arg_vec size: %d in bytes: %d\n", arg_vec.size(), arg_vec.size());
         hsa_region_t region;
         //printf("hsa_agent_iterate_regions\n");
         hsa_agent_iterate_regions(context->device, get_kernarg, &region);
         //printf("kernarg region: %08X\n", region);

         //printf("hsa_memory_allocate in region: %08X size: %d bytes\n", region, roundUp(arg_vec.size()));
         if ((status = hsa_memory_allocate(region, roundUp(arg_vec.size()), (void**) &aql.kernarg_address)) != HSA_STATUS_SUCCESS) {
           printf("hsa_memory_allocate error: %d\n", status);
           exit(1);
         }

         //printf("memcpy dst: %08X, src: %08X, %d kernargs, %d bytes\n", aql.kernarg_address, arg_vec.data(), arg_count, arg_vec.size());
         memcpy((void*)aql.kernarg_address, arg_vec.data(), arg_vec.size());
         //for (size_t i = 0; i < arg_vec.size(); ++i) {
         //  printf("%02X ", *(((uint8_t*)aql.kernarg_address)+i));
         //}
         //printf("\n");hsa_ext_brig_module_t
#else
         //printf("arg_vec size: %d in bytes: %d\n", arg_vec.size(), arg_vec.size() * sizeof(uint64_t));
         hsa_region_t region;
         //printf("hsa_agent_iterate_regions\n");
         hsa_agent_iterate_regions(context->device, get_kernarg, &region);
         //printf("kernarg region: %08X\n", region);

         //printf("hsa_memory_allocate in region: %08X size: %d bytes\n", region, roundUp(arg_vec.size() * sizeof(uint64_t)));
         if ((status = hsa_memory_allocate(region, roundUp(arg_vec.size() * sizeof(uint64_t)), (void**) &aql.kernarg_address)) != HSA_STATUS_SUCCESS) {
           printf("hsa_memory_allocate error: %d\n", status);
           exit(1);
         }

         //printf("memcpy dst: %08X, src: %08X, %d kernargs, %d bytes\n", aql.kernarg_address, arg_vec.data(), arg_count, arg_vec.size() * sizeof(uint64_t));
         memcpy((void*)aql.kernarg_address, arg_vec.data(), arg_vec.size() * sizeof(uint64_t));
         //for (size_t i = 0; i < arg_vec.size() * sizeof(uint64_t); ++i) {
         //  printf("%02X ", *(((uint8_t*)aql.kernarg_address)+i));
         //}
         //printf("\n");
#endif

         // Initialize memory resources needed to execute
         aql.group_segment_size = kernel->hsaCodeDescriptor->workgroup_group_segment_byte_size;

         aql.private_segment_size = kernel->hsaCodeDescriptor->workitem_private_segment_byte_size;

         // write packet
         uint32_t queueMask = commandQueue->size - 1;
         uint64_t index = hsa_queue_load_write_index_relaxed(commandQueue);
         ((hsa_dispatch_packet_t*)(commandQueue->base_address))[index & queueMask] = aql;
         hsa_queue_store_write_index_relaxed(commandQueue, index + 1);

         //printf("ring door bell\n");

         // Ring door bell
         hsa_signal_store_relaxed(commandQueue->doorbell_signal, index+1);

         isDispatched = true;

         return status;
      }

      // wait for the kernel to finish execution
      hsa_status_t waitComplete() {
         hsa_status_t status = HSA_STATUS_SUCCESS;
         if (!isDispatched)  {
           return HSA_STATUS_ERROR_INVALID_ARGUMENT;
         }

         //printf("wait for completion...");

         // wait for completion
         if (hsa_signal_wait_acquire(signal, HSA_LT, 1, uint64_t(-1), HSA_WAIT_EXPECTANCY_UNKNOWN)!=0) {
           printf("Signal wait returned unexpected value\n");
           exit(0);
         }

         //printf("complete!\n");

         hsa_memory_deregister((void*)aql.kernarg_address, roundUp(arg_vec.size()));
         free((void*)aql.kernarg_address);

         hsa_signal_store_relaxed(signal, 1);
         isDispatched = false;
         return status; 
      }

      void dispose() {
         hsa_status_t status;
         status = hsa_memory_deregister(arg_vec.data(), arg_vec.capacity() * sizeof(uint8_t));
         assert(status == HSA_STATUS_SUCCESS);
      }

   private:
      template <typename T>
      hsa_status_t pushArgPrivate(T val) {
         /* add padding if necessary */
         int padding_size = arg_vec.size() % sizeof(T);
         //printf("push %lu bytes into kernarg: ", sizeof(T) + padding_size);
         for (size_t i = 0; i < padding_size; ++i) {
           arg_vec.push_back((uint8_t)0x00);
           //printf("%02X ", (uint8_t)0x00);
         }
         uint8_t*ptr = static_cast<uint8_t*>(static_cast<void*>(&val));
         for (size_t i = 0; i < sizeof(T); ++i) {
           arg_vec.push_back(ptr[i]);
           //printf("%02X ", ptr[i]);
         }
         //printf("\n");
         arg_count++;
         return HSA_STATUS_SUCCESS;
      }

      template <typename T>
      hsa_status_t setArgPrivate(int idx, T val) {
        // XXX disable this member function for now
/*
         // each arg takes up a 64-bit slot, no matter what its size
         uint64_t  argAsU64 = 0;
         T* pt = (T *) &argAsU64;
         *pt = val;
         arg_vec.at(idx) = argAsU64;    
*/
         return HSA_STATUS_SUCCESS;
      }


      void registerArgVecMemory() {
         // record current capacity to compare for changes
         prevArgVecCapacity = arg_vec.capacity();

         // register the memory behind the arg_vec
         hsa_status_t status = hsa_memory_register(arg_vec.data(), arg_vec.capacity() * sizeof(uint8_t));
         assert(status == HSA_STATUS_SUCCESS);
      }

      void computeLaunchAttr(int level, int globalSize, int localSize, int recommendedSize) {
         // localSize of 0 means pick best
         if (localSize == 0) localSize = recommendedSize;   // (globalSize > 16 ? 1 : globalSize);   
         localSize = std::min(localSize, recommendedSize);

         // Check if globalSize is a multiple of localSize
         // (this might be temporary until the runtime really does handle non-full last groups)
         int legalGroupSize = findLargestFactor(globalSize, localSize);
         //if (legalGroupSize != localSize) {
         //  std::cout << "WARNING: groupSize[" << level << "] reduced to " << legalGroupSize << std::endl;
         //}

         global_size[level] = globalSize;
         workgroup_size[level] = legalGroupSize;
         //std::cout << "level " << level << ", grid=" << global_size[level] 
         //          << ", group=" << workgroup_size[level] << std::endl;
      }

      // find largest factor less than or equal to start
      int findLargestFactor(int n, int start) {
         if (start > n) return n;
         for (int div = start; div >=1; div--) {
            if (n % div == 0) return div;
         }
         return 1;
      }


   }; // end of DispatchImpl

   private:
     hsa_agent_t device;
     hsa_queue_t* commandQueue;
     hsa_ext_program_handle_t hsaProgram;

   // constructor
   HSAContextKaveriImpl() {
     hsa_status_t status;


     // initialize HSA runtime
     status = hsa_init();
     STATUS_CHECK(status, __LINE__);

     // device discovery
     device = 0;
	   status = hsa_iterate_agents(IterateAgent, &device);
     STATUS_CHECK(status, __LINE__);


     // create command queue
     size_t queue_size = 0;
     status = hsa_agent_get_info(device, HSA_AGENT_INFO_QUEUE_MAX_SIZE, &queue_size);
     STATUS_CHECK(status, __LINE__);

     commandQueue = NULL;
     status = hsa_queue_create(device, queue_size, HSA_QUEUE_TYPE_MULTI, NULL, NULL, &commandQueue);
     STATUS_CHECK_Q(status, __LINE__);

     hsaProgram.handle = 0;
   }

public:

    hsa_agent_t* getDevice() {
      return &device;
    }

    hsa_queue_t* getQueue() {
      return commandQueue;
    }

    Dispatch* createDispatch(const Kernel* kernel) {
      return new DispatchImpl((const KernelImpl*)kernel);
    }

    Kernel* createKernel(const char *hsailBuffer, const char *entryName) {

      hsa_status_t status;

	    //Convert hsail kernel text to BRIG.
	    hsa_ext_brig_module_t* brigModule;
	    if (!CreateBrigModuleFromBrigMemory((char*)hsailBuffer, hsailSize, &brigModule)){
        STATUS_CHECK(status, __LINE__);
	    }

	    //Create hsa program.
	    status = hsa_ext_program_create(&device, 1, HSA_EXT_BRIG_MACHINE_LARGE, HSA_EXT_BRIG_PROFILE_FULL, &hsaProgram);
      STATUS_CHECK(status, __LINE__);

	    //Add BRIG module to hsa program.
	    hsa_ext_brig_module_handle_t module;
	    status = hsa_ext_add_module(hsaProgram, brigModule, &module);
      STATUS_CHECK(status, __LINE__);

	    // Construct finalization request list.
	    // @todo kzhuravl 6/16/2014 remove bare numbers, we actually need to find
	    // entry offset into the code section.
	    hsa_ext_finalization_request_t finalization_request_list;
      memset(&finalization_request_list, 0, sizeof(hsa_ext_finalization_request_t));
	    finalization_request_list.module = module;              // module handle.
	    finalization_request_list.program_call_convention = 0;  // program call convention. not supported.

	    if (!FindSymbolOffset(brigModule, entryName, finalization_request_list.symbol)){
        STATUS_CHECK(GENERIC_ERROR, __LINE__);
	    }

	    //Finalize hsa program.
	    status = hsa_ext_finalize_program(hsaProgram, device, 1, &finalization_request_list, NULL, NULL, 0, NULL, 0);
      STATUS_CHECK(status, __LINE__);

	    //Get hsa code descriptor address.
	    hsa_ext_code_descriptor_t *hsaCodeDescriptor;
	    status = hsa_ext_query_kernel_descriptor_address(hsaProgram, module, finalization_request_list.symbol, &hsaCodeDescriptor);
      STATUS_CHECK(status, __LINE__);

      return new KernelImpl(hsaCodeDescriptor, this); 
    }

   hsa_status_t dispose() {
      hsa_status_t status;

      if (hsaProgram.handle != 0) {
	      status = hsa_ext_program_destroy(hsaProgram);
        STATUS_CHECK(status, __LINE__);
      }

      status = hsa_queue_destroy(commandQueue);
      STATUS_CHECK(status, __LINE__);

      status = hsa_shut_down();

      return HSA_STATUS_SUCCESS;
   }

   hsa_status_t registerArrayMemory(void *addr, int lengthInBytes) {
      // std::cout << "HSA::registerArrayMemory: " << addr << ", " << lengthInBytes << std::endl;
      return hsa_memory_register(addr, lengthInBytes);
   }

   // destructor
   ~HSAContextKaveriImpl() {
     dispose();
   }

}; // end of HSAContextKaveriImpl

// Create an instance thru the HSAContext interface
HSAContext* HSAContext::Create() {
   if(!m_pContext)
      m_pContext = new HSAContextKaveriImpl();
  
   return m_pContext;
}
<|MERGE_RESOLUTION|>--- conflicted
+++ resolved
@@ -8,10 +8,6 @@
 #include <future>
 #include <thread>
 #include <chrono>
-<<<<<<< HEAD
-
-=======
->>>>>>> 9bb2182d
 
 #include "HSAContext.h"
 
@@ -157,7 +153,6 @@
       HSAContextKaveriImpl* context;
       hsa_ext_code_descriptor_t *hsaCodeDescriptor;
       friend class DispatchImpl;
-<<<<<<< HEAD
 
    public:
       KernelImpl(hsa_ext_code_descriptor_t* _hsaCodeDescriptor, HSAContextKaveriImpl* _context) {
@@ -173,23 +168,6 @@
       HSAContextKaveriImpl* context;
       const KernelImpl* kernel;
 
-=======
-
-   public:
-      KernelImpl(hsa_ext_code_descriptor_t* _hsaCodeDescriptor, HSAContextKaveriImpl* _context) {
-         context = _context;
-         hsaCodeDescriptor =  _hsaCodeDescriptor;
-      }
-
-   }; // end of KernelImpl
-
-
-   class DispatchImpl : public HSAContext::Dispatch {
-   private:
-      HSAContextKaveriImpl* context;
-      const KernelImpl* kernel;
-
->>>>>>> 9bb2182d
       std::vector<uint8_t> arg_vec;
       uint32_t arg_count;
       size_t prevArgVecCapacity;
