--- conflicted
+++ resolved
@@ -26,40 +26,6 @@
 std::shared_ptr<accelerator> accelerator::_gpu_accelerator = std::make_shared<accelerator>(accelerator::gpu_accelerator);
 std::shared_ptr<accelerator> accelerator::_cpu_accelerator = std::make_shared<accelerator>(accelerator::cpu_accelerator);
 std::shared_ptr<accelerator> accelerator::_default_accelerator = nullptr;
-
-std::mutex afa_u, afa_i;
-unsigned int atomic_add_unsigned(unsigned int *x, unsigned int y) {
-    std::lock_guard<std::mutex> guard(afa_u);
-    *x += y;
-    return *x;
-}
-int atomic_add_int(int *x, int y) {
-    std::lock_guard<std::mutex> guard(afa_i);
-    *x += y;
-    return *x;
-}
-std::mutex afm_u, afm_i;
-unsigned int atomic_max_unsigned(unsigned int *p, unsigned int val) {
-    std::lock_guard<std::mutex> guard(afm_u);
-    *p = std::max(*p, val);
-    return *p;
-}
-int atomic_max_int(int *p, int val) {
-    std::lock_guard<std::mutex> guard(afm_i);
-    *p = std::max(*p, val);
-    return *p;
-}
-std::mutex afi_u, afi_i;
-unsigned int atomic_inc_unsigned(unsigned int *p) {
-    std::lock_guard<std::mutex> guard(afi_u);
-    *p += 1;
-    return *p;
-}
-int atomic_inc_int(int *p) {
-    std::lock_guard<std::mutex> guard(afi_i);
-    *p += 1;
-    return *p;
-}
 
 } // namespace Concurrency
 
@@ -92,13 +58,9 @@
     m_LaunchKernelAsyncImpl(nullptr),
     m_MatchKernelNamesImpl(nullptr),
     m_PushArgImpl(nullptr),
-<<<<<<< HEAD
-    m_GetAllocatorImpl(nullptr), isCPU(false) {
-=======
     m_PushArgPtrImpl(nullptr),
     m_GetAllocatorImpl(nullptr), 
     isCPU(false) {
->>>>>>> 8fe16430
     //std::cout << "dlopen(" << libraryName << ")\n";
     m_RuntimeHandle = dlopen(libraryName, RTLD_LAZY);
     if (!m_RuntimeHandle) {
