# OpenCL/GMAC
set(GMAC_INC_DIR "${PROJECT_SOURCE_DIR}/gmac/src/include" "${PROJECT_BINARY_DIR}/gmac/src/include")
include_directories(${GMAC_INC_DIR} ${OPENCL_HEADER}/../)

add_mcwamp_library(mcwamp mcwamp.cpp)
include_directories(${CMAKE_CURRENT_BINARY_DIR})
add_mcwamp_executable(clamp-config mcwamp_main.cpp)
install(TARGETS mcwamp clamp-config
    RUNTIME DESTINATION bin
    LIBRARY DESTINATION lib
    ARCHIVE DESTINATION lib
    )
install(PROGRAMS ${CMAKE_CURRENT_BINARY_DIR}/clamp-device
    ${CMAKE_CURRENT_BINARY_DIR}/clamp-spirify
    ${CMAKE_CURRENT_BINARY_DIR}/clamp-embed
    DESTINATION bin)

if (CXXAMP_ENABLE_HSA)
<<<<<<< HEAD
add_mcwamp_library(hsacontext HSAContextKaveri.cpp elf_utils.cpp)
=======
add_mcwamp_library(hsacontext HSAContextKaveri.cpp)
install(TARGETS hsacontext
        LIBRARY DESTINATION lib
        ARCHIVE DESTINATION lib)
>>>>>>> f0a2ed57
install(PROGRAMS ${CMAKE_CURRENT_BINARY_DIR}/clamp-hsatools
    ${CMAKE_CURRENT_BINARY_DIR}/clamp-hsail
    DESTINATION bin)
endif (CXXAMP_ENABLE_HSA)

if (CXXAMP_ENABLE_HSA_OKRA)
install(PROGRAMS ${CMAKE_CURRENT_BINARY_DIR}/clamp-hsatools
    DESTINATION bin)
endif (CXXAMP_ENABLE_HSA_OKRA)

install(FILES opencl_math.bc DESTINATION lib)<|MERGE_RESOLUTION|>--- conflicted
+++ resolved
@@ -16,14 +16,10 @@
     DESTINATION bin)
 
 if (CXXAMP_ENABLE_HSA)
-<<<<<<< HEAD
 add_mcwamp_library(hsacontext HSAContextKaveri.cpp elf_utils.cpp)
-=======
-add_mcwamp_library(hsacontext HSAContextKaveri.cpp)
 install(TARGETS hsacontext
         LIBRARY DESTINATION lib
         ARCHIVE DESTINATION lib)
->>>>>>> f0a2ed57
 install(PROGRAMS ${CMAKE_CURRENT_BINARY_DIR}/clamp-hsatools
     ${CMAKE_CURRENT_BINARY_DIR}/clamp-hsail
     DESTINATION bin)
