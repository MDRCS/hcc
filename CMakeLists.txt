cmake_minimum_required( VERSION 2.8 )
project (HCC)

option(HSA_USE_AMDGPU_BACKEND "Use AMDGPU LLVM backend as compiler for HSA" OFF)



# set default installation path
if (CMAKE_INSTALL_PREFIX_INITIALIZED_TO_DEFAULT AND CMAKE_INSTALL_PREFIX MATCHES "/usr/local")
  if (HSA_USE_AMDGPU_BACKEND)
    set(CMAKE_INSTALL_PREFIX "/opt/rocm/hcc-lc" CACHE PATH "Default installation path of hcc" FORCE)
  else  (HSA_USE_AMDGPU_BACKEND)
    set(CMAKE_INSTALL_PREFIX "/opt/rocm/hcc-hsail" CACHE PATH "Default installation path of hcc" FORCE)
  endif()
endif ()
MESSAGE("Package installation path: ${CMAKE_INSTALL_PREFIX}")

SET(CMAKE_MODULE_PATH "${PROJECT_SOURCE_DIR}/scripts/cmake")
MESSAGE("Module path: ${CMAKE_MODULE_PATH}")

# set as release build by default
IF (NOT CMAKE_BUILD_TYPE)
  SET(CMAKE_BUILD_TYPE Release CACHE STRING "Choose the type of build, options are: Release Debug" FORCE)
ENDIF(NOT CMAKE_BUILD_TYPE)

# set default cppamp-ng URL
IF (NOT CLANG_URL)
  SET(CLANG_URL "https://github.com/RadeonOpenCompute/hcc-clang.git" CACHE STRING "CLANG URL" FORCE)
ENDIF (NOT CLANG_URL)
set(CMAKE_MACOSX_RPATH 1)

IF (NOT NUM_BUILD_THREADS)
  SET(NUM_BUILD_THREADS 8)
ENDIF(NOT NUM_BUILD_THREADS)

include (EnsureLLVMisPresent)
include (EnsureCLANGisPresent)
include (EnsureHLCisPresent)
include (EnsureHSAILASMisPresent)
include (SetupCBE)
include (SetupSPIRify)
include (SetupEraseNonkernel)
include (SetupCpuRename)
include (SetupTileUniform)
include (SetupHC)
include (SetupUtils)
include (MCWAMP)
include (PatchAsmParser)
include (PatchPassManagerBuilder)
include (SetupRemoveSpecialSection)
include (PatchLLVM350)
include (PatchLLVMforClangOMP)
include (SetupDivisionPrecision)

ensure_llvm_is_present(${PROJECT_SOURCE_DIR} compiler)
ensure_clang_is_present(${PROJECT_SOURCE_DIR} compiler ${CLANG_URL})
setup_CBackend(${PROJECT_SOURCE_DIR}/compiler/lib/Target CBackend)
setup_SPIRify(${PROJECT_SOURCE_DIR}/compiler/lib/Transforms SPIRify)
setup_EraseNonkernel(${PROJECT_SOURCE_DIR}/compiler/lib/Transforms EraseNonkernel)
setup_CpuRename(${PROJECT_SOURCE_DIR}/compiler/lib/Transforms CpuRename)
setup_TileUniform(${PROJECT_SOURCE_DIR}/compiler/lib/Analysis TileUniform)
setup_HC(${PROJECT_SOURCE_DIR}/compiler/lib/Transforms HC)
setup_Utils(utils)
patch_AsmParser(SPIRify)
patch_PassManagerBuilder(TileUniform)
setup_RemoveSpecialSection(${PROJECT_SOURCE_DIR}/compiler/lib/Transforms RemoveSpecialSection)
patch_LLVM350(utils)
patch_LLVM_for_ClangOMP(OpenMP)
setup_DivisionPrecision(${PROJECT_SOURCE_DIR}/compiler/lib/Transforms DivisionPrecision)

# Regression test
set(LLVM_SRC "${PROJECT_SOURCE_DIR}/compiler")
set(LLVM_ROOT "${PROJECT_BINARY_DIR}/compiler")

# obtain specific information about llvm setup
SET(LOCAL_LLVM_INCLUDE compiler/include)

# setup compilation environment
if (UNIX)
SET(EXECUTABLE_OUTPUT_PATH "${CMAKE_BINARY_DIR}/bin" )
SET(LIBRARY_OUTPUT_PATH "${CMAKE_BINARY_DIR}/lib" )
else (UNIX)
SET(EXECUTABLE_OUTPUT_PATH "${CMAKE_BINARY_DIR}/bin" )
SET(LIBRARY_OUTPUT_PATH "${CMAKE_BINARY_DIR}/lib" )
SET( CMAKE_RUNTIME_OUTPUT_DIRECTORY_DEBUG ${EXECUTABLE_OUTPUT_PATH})
SET( CMAKE_RUNTIME_OUTPUT_DIRECTORY_RELEASE ${EXECUTABLE_OUTPUT_PATH})

SET( CMAKE_LIBRARY_OUTPUT_DIRECTORY_DEBUG ${EXECUTABLE_OUTPUT_PATH})
SET( CMAKE_LIBRARY_OUTPUT_DIRECTORY_RELEASE ${EXECUTABLE_OUTPUT_PATH})

SET( CMAKE_ARCHIVE_OUTPUT_DIRECTORY_DEBUG ${LIBRARY_OUTPUT_PATH})
SET( CMAKE_ARCHIVE_OUTPUT_DIRECTORY_RELEASE ${LIBRARY_OUTPUT_PATH})
MESSAGE("(DEBUG|RELEASE) output changed to path:" "${EXECUTABLE_OUTPUT_PATH}")

endif (UNIX)

SET(PROJ_SEARCH_PATH "${PROJECT_BINARY_DIR}/include" "${PROJECT_SOURCE_DIR}/include" "${PROJECT_SOURCE_DIR}/${LOCAL_LLVM_INCLUDE}" "${PROJECT_BINARY_DIR}/${LOCAL_LLVM_INCLUDE}") #  "${PROJECT_SOURCE_DIR}/compiler/utils/unittest/googletest/include")
include_directories( ${PROJ_SEARCH_PATH} )

LINK_DIRECTORIES( ${LLVM_LIB_DIR} )


# Turn off Bolt by default for now.
option(CXXAMP_ENABLE_BOLT "Enable Bolt as external dependency" OFF)

#################
# Detect OpenCL
#################

find_path(OPENCL_HEADER cl.h PATHS ${OPENCL_HEADER_DIR} /usr/include/CL /opt/AMDAPP/include/CL /usr/local/cuda/include/CL NO_DEFAULT_PATH)
find_path(OPENCL_HEADER cl.h)
if (NOT APPLE AND NOT OPENCL_HEADER)
  MESSAGE("OpenCL header not found. Use -DOPENCL_HEADER_DIR=<path_to_cl.h>.")
endif(NOT APPLE AND NOT OPENCL_HEADER)

find_library(OPENCL_LIBRARY OpenCL PATHS ${OPENCL_LIBRARY_DIR} /usr/lib /opt/AMDAPP/lib/x86_64 /usr/local/cuda/lib64 NO_DEFAULT_PATH)
find_library(OPENCL_LIBRARY OpenCL)
if (NOT APPLE AND NOT OPENCL_LIBRARY)
  MESSAGE("OpenCL library not found. Use -DOPENCL_LIBRARY_DIR=<path_to_libOpenCL.so>.")
endif(NOT APPLE AND NOT OPENCL_LIBRARY)

# display OpenCL information
MESSAGE("")
MESSAGE("OPENCL INFORMATION:")
MESSAGE("OPENCL_HEADER_DIR = ${OPENCL_HEADER_DIR}, actually found at: ${OPENCL_HEADER}")
MESSAGE("OPENCL_LIBRARY_DIR = ${OPENCL_LIBRARY_DIR}, actually found at: ${OPENCL_LIBRARY}")
MESSAGE("")

if ((NOT OPENCL_HEADER) OR (NOT OPENCL_LIBRARY))
  set(HAS_OPENCL 0)
else ((NOT OPENCL_HEADER) OR (NOT OPENCL_LIBRARY))
  set(HAS_OPENCL 1)
endif ((NOT OPENCL_HEADER) OR (NOT OPENCL_LIBRARY))

#################
# Detect HSA
#################

# HSA external dependencies
set (HSA_ROOT "/opt/hsa"
        CACHE PATH "HSA runtime path")

set (ROCM_ROOT "/opt/rocm"
        CACHE PATH "ROCM runtime path")


set (HSA_LLVM_BIN_DIR CACHE PATH "Path to llvm tools with hsail/amdgpu support")

find_path(HSA_HEADER hsa/hsa.h PATHS ${HSA_HEADER_DIR} ${ROCM_ROOT}/include ${HSA_ROOT}/include NO_DEFAULT_PATH)
find_path(HSA_HEADER hsa/hsa.h)

if (NOT HSA_HEADER)
  MESSAGE("HSA header not found. Use -DHSA_HEADER_DIR=<path_to_hsa.h>.")
endif (NOT HSA_HEADER)


find_library(HSA_LIBRARY hsa-runtime64 PATHS ${HSA_LIBRARY_DIR} ${ROCM_ROOT}/lib ${HSA_ROOT}/lib NO_DEFAULT_PATH)
find_library(HSA_LIBRARY hsa-runtime64)
if (NOT HSA_LIBRARY)
  MESSAGE("HSA runtime library not found. Use -DHSA_LIBRARY_DIR=<path_to_libhsa-runtime64.so>.")
endif (NOT HSA_LIBRARY)

# find offline finalization tool for APU
find_program(HSA_HOF_APU hof PATHS ${HSA_HOF_DIR} ${ROCM_ROOT}/bin ${HSA_ROOT}/bin NO_DEFAULT_PATH)
find_program(HSA_HOF_APU hof)

# find offline finalization tool for DGPU
find_program(HSA_HOF_DGPU amdhsafin PATHS ${HSA_HOF_DIR} ${ROCM_ROOT}/bin ${HSA_ROOT}/bin NO_DEFAULT_PATH)
find_program(HSA_HOF_DGPU amdhasfin)

if (HSA_HOF_APU)
  set(HSA_HOF ${HSA_HOF_APU})
else (HSA_HOF_APU)
  if (HSA_HOF_DGPU)
    set(HSA_HOF ${HSA_HOF_DGPU})
  endif (HSA_HOF_DGPU)
endif (HSA_HOF_APU)

if (NOT HSA_HOF)
  MESSAGE("HSA offline finalizer (HOF) not found.  Use -DHSA_HOF_DIR=<path_to_hof>.")
endif (NOT HSA_HOF)


# display HSA information
MESSAGE("")
MESSAGE("HSA INFORMATION:")
MESSAGE("HSA_HEADER_DIR = ${HSA_HEADER_DIR}, actually found at: ${HSA_HEADER}")
MESSAGE("HSA_LIBRARY_DIR = ${HSA_LIBRARY_DIR}, actually found at: ${HSA_LIBRARY}")
MESSAGE("HSA_HOF_DIR = ${HSA_HOF_DIR}, actually found at: ${HSA_HOF}")
MESSAGE("")

#################
# Set up version information
#################

# define HCC version information
SET(KALMAR_VERSION_MAJOR "0")
SET(KALMAR_VERSION_MINOR "10")

# get date information based on UTC
# use the last two digits of year + week number + day in the week as KALMAR_VERSION_PATCH
execute_process(COMMAND date --utc +%y%W%w
                WORKING_DIRECTORY ${PROJECT_SOURCE_DIR}
                OUTPUT_VARIABLE KALMAR_VERSION_PATCH
                OUTPUT_STRIP_TRAILING_WHITESPACE)

# get commit information
execute_process(COMMAND git rev-parse --short HEAD
                WORKING_DIRECTORY ${PROJECT_SOURCE_DIR}
                OUTPUT_VARIABLE KALMAR_DRIVER_COMMIT
                OUTPUT_STRIP_TRAILING_WHITESPACE)
execute_process(COMMAND git rev-parse --short HEAD
                WORKING_DIRECTORY ${PROJECT_SOURCE_DIR}/compiler/tools/clang
                OUTPUT_VARIABLE KALMAR_COMPILER_COMMIT
                OUTPUT_STRIP_TRAILING_WHITESPACE)

# set HCC version string
if (HAS_HSA)
  # For HSA build, the rule for version string is:
  # KALMAR_VERSION_MAJOR . KALMAR_VERSION_MINOR . KALMAR_VERSION_PATCH-KALMAR_DRIVER_COMIT-KALMAR_COMPILER_COMMIT-KALMAR_HLC_COMMIT
  set(KALMAR_VERSION_STRING "${KALMAR_VERSION_MAJOR}.${KALMAR_VERSION_MINOR}.${KALMAR_VERSION_PATCH}-${KALMAR_DRIVER_COMMIT}-${KALMAR_COMPILER_COMMIT}-${KALMAR_HLC_COMMIT}")
else (HAS_HSA)
  # For non-HSA build, the rule for version string is:
  # KALMAR_VERSION_MAJOR . KALMAR_VERSION_MINOR . KALMAR_VERSION_PATCH-KALMAR_DRIVER_COMIT-KALMAR_COMPILER_COMMIT
  set(KALMAR_VERSION_STRING "${KALMAR_VERSION_MAJOR}.${KALMAR_VERSION_MINOR}.${KALMAR_VERSION_PATCH}-${KALMAR_DRIVER_COMMIT}-${KALMAR_COMPILER_COMMIT}")
endif (HAS_HSA)

# show HCC version string
MESSAGE("=============================================")
MESSAGE("HCC version: ${KALMAR_VERSION_STRING}")
MESSAGE("=============================================")

# determine if we have HSA stack available
# at least we need the followings:
# - HSA headers (installed by HSA runtime)
# - HSA runtime libraries (installed by HSA runtime)
# - HSA ext64 library (installed by HSA runtime)
<<<<<<< HEAD
# - HSA KMT library (installed by HSA KFD driver)
=======
>>>>>>> 32957386
if ((NOT HSA_HEADER) OR (NOT HSA_LIBRARY))
  set(HAS_HSA 0)
else ((NOT HSA_HEADER) OR (NOT HSA_LIBRARY))
  set(HAS_HSA 1)
endif ((NOT HSA_HEADER) OR (NOT HSA_LIBRARY))

# determine if HSA offline finalization is possible
# at least we need the followings:
# - a working HSA stack (HAS_HSA is 1)
# - HOF executable (install by HSA HOF)
if (HAS_HSA)
  if (NOT HSA_HOF)
    set (HAS_HSA_HOF 0)
  else (NOT HSA_HOF)
    set (HAS_HSA_HOF 1)
    get_filename_component(HOF_BIN ${HSA_HOF} DIRECTORY)
  endif (NOT HSA_HOF)
endif (HAS_HSA)

#################
# Detect if we have at least one of OpenCL or HSA available
#################
if ((HAS_OPENCL EQUAL 0) AND (HAS_HSA EQUAL 0))
  MESSAGE(FATAL_ERROR "Neither OpenCL nor HSA is available on the system!")
endif ((HAS_OPENCL EQUAL 0) AND (HAS_HSA EQUAL 0))

#################
# Detect AMDGPU backend for native codegen
#################

if (HSA_USE_AMDGPU_BACKEND)
  add_definitions(-DHSA_USE_AMDGPU_BACKEND)
  set(HAS_HSA_HOF 0)
  find_program(AMDPHDRS amdphdrs PATHS /opt/rocm/bin ${AMDPHDRS_DIR} NO_DEFAULT_PATH)
  find_program(AMDPHDRS amdphdrs)
  MESSAGE("AMDPHDRS_DIR = ${AMDPHDRS_DIR}, actually found at: ${AMDPHDRS}")
  if (NOT AMDPHDRS)
    MESSAGE("amdphdrs not found.  Use -DAMDPHDRS_DIR=<amdphdrs path>.")
  endif (NOT AMDPHDRS)
endif ()

set(HSA_AMDGPU_GPU_TARGET "kaveri" CACHE STRING "Target GPU device (kaveri,carrizo,fiji)")

if (NOT (HSA_AMDGPU_GPU_TARGET STREQUAL "kaveri" OR
         HSA_AMDGPU_GPU_TARGET STREQUAL "carrizo" OR
         HSA_AMDGPU_GPU_TARGET STREQUAL "fiji"))
  MESSAGE(FATAL_ERROR "${HSA_AMDGPU_GPU_TARGET} is not a valid GPU")
endif()

#################
# Setup HCC backend macro string
# Possible values:
# - CL : for non-HSA systems
# - HSAIL : for HSA systems configured with HLC backend
# - AMDGPU : for HSA systems configured with Lightning backend
#################

if (HSA_USE_AMDGPU_BACKEND)
  set(KALMAR_BACKEND "AMDGPU")
else(HSA_USE_AMDGPU_BACKEND)
  if (HAS_HSA)
    set(KALMAR_BACKEND "HSAIL")
  else (HAS_HSA)
    set(KALMAR_BACKEND "CL")
  endif (HAS_HSA)
endif(HSA_USE_AMDGPU_BACKEND)

message(STATUS "HCC configured with default backend: ${KALMAR_BACKEND}")

#########################
# build target: world
# enable HLC and HSAILasm only if HSA stack is available
#########################

if (HAS_HSA)

# setup HLC in HCC
ensure_HLC_is_present(${PROJECT_SOURCE_DIR} hlc)

# get HLC commit information
execute_process(COMMAND git rev-parse --short HEAD
                WORKING_DIRECTORY ${PROJECT_SOURCE_DIR}/hlc
                OUTPUT_VARIABLE KALMAR_HLC_COMMIT
                OUTPUT_STRIP_TRAILING_WHITESPACE)

# setup HSAILasm in HCC
ensure_HSAILASM_is_present(${PROJECT_SOURCE_DIR} HSAILasm)

endif (HAS_HSA)

# build Clang front-end
set(CLANG_SRC_DIR "${PROJECT_SOURCE_DIR}/compiler")
set(CLANG_BIN_DIR "${PROJECT_BINARY_DIR}/compiler")
file(MAKE_DIRECTORY ${CLANG_BIN_DIR})
if (HAS_HSA)
add_custom_target(clang
  COMMAND ${CMAKE_COMMAND} ${CLANG_SRC_DIR}
          -DHAS_HSA=${HAS_HSA}
          -DCMAKE_BUILD_TYPE=${CMAKE_BUILD_TYPE}
          -DKALMAR_VERSION_STRING=${KALMAR_VERSION_STRING}
          -DKALMAR_VERSION_MAJOR=${KALMAR_VERSION_MAJOR}
          -DKALMAR_VERSION_MINOR=${KALMAR_VERSION_MINOR}
          -DKALMAR_VERSION_PATCH=${KALMAR_VERSION_PATCH}
          -DKALMAR_DRIVER_COMMIT=${KALMAR_DRIVER_COMMIT}
          -DKALMAR_COMPILER_COMMIT=${KALMAR_COMPILER_COMMIT}
          -DKALMAR_HLC_COMMIT=${KALMAR_HLC_COMMIT}
          -DKALMAR_BACKEND=${KALMAR_BACKEND}
          -DLLVM_TARGETS_TO_BUILD=X86
          -DLLVM_EXPERIMENTAL_TARGETS_TO_BUILD=CBackend
          -DLLVM_INCLUDE_EXAMPLES=off
  COMMAND make -j ${NUM_BUILD_THREADS} # not portable, but we need it this way
  WORKING_DIRECTORY ${CLANG_BIN_DIR}
)
else (HAS_HSA)
add_custom_target(clang
  COMMAND ${CMAKE_COMMAND} ${CLANG_SRC_DIR}
          -DHAS_HSA=${HAS_HSA}
          -DCMAKE_BUILD_TYPE=${CMAKE_BUILD_TYPE}
          -DKALMAR_VERSION_STRING=${KALMAR_VERSION_STRING}
          -DKALMAR_VERSION_MAJOR=${KALMAR_VERSION_MAJOR}
          -DKALMAR_VERSION_MINOR=${KALMAR_VERSION_MINOR}
          -DKALMAR_VERSION_PATCH=${KALMAR_VERSION_PATCH}
          -DKALMAR_DRIVER_COMMIT=${KALMAR_DRIVER_COMMIT}
          -DKALMAR_COMPILER_COMMIT=${KALMAR_COMPILER_COMMIT}
          -DKALMAR_BACKEND=${KALMAR_BACKEND}
          -DLLVM_TARGETS_TO_BUILD=X86
          -DLLVM_EXPERIMENTAL_TARGETS_TO_BUILD=CBackend
          -DLLVM_INCLUDE_EXAMPLES=off
  COMMAND make -j ${NUM_BUILD_THREADS} # not portable, but we need it this way
  WORKING_DIRECTORY ${CLANG_BIN_DIR}
)
endif (HAS_HSA)

# create symlink of mostly used commands in clang to bin/
# - hcc
# - clang++
# - clang
add_custom_command(TARGET clang POST_BUILD
  COMMAND ${CMAKE_COMMAND} -E create_symlink ../compiler/bin/hcc ${PROJECT_BINARY_DIR}/bin/hcc
  COMMAND ${CMAKE_COMMAND} -E create_symlink ../compiler/bin/clang++ ${PROJECT_BINARY_DIR}/bin/clang++
  COMMAND ${CMAKE_COMMAND} -E create_symlink ../compiler/bin/clang ${PROJECT_BINARY_DIR}/bin/clang
  WORKING_DIRECTORY ${PROJECT_BINARY_DIR}/bin
)
install(FILES ${PROJECT_BINARY_DIR}/bin/hcc
              ${PROJECT_BINARY_DIR}/bin/clang++
              ${PROJECT_BINARY_DIR}/bin/clang
        DESTINATION bin)

# install clang along with HCC
# stored under compiler/
install(DIRECTORY ${CLANG_BIN_DIR}/bin
        DESTINATION compiler
        COMPONENT compiler
        PATTERN * PERMISSIONS OWNER_READ OWNER_WRITE OWNER_EXECUTE GROUP_READ GROUP_EXECUTE WORLD_READ WORLD_EXECUTE)

install(DIRECTORY ${CLANG_BIN_DIR}/lib
        DESTINATION compiler
        COMPONENT compiler
        PATTERN CMakeFiles EXCLUDE
        PATTERN lib*
        PATTERN LLVM*
        PERMISSIONS OWNER_READ OWNER_WRITE OWNER_EXECUTE GROUP_READ GROUP_EXECUTE WORLD_READ WORLD_EXECUTE)

if (HAS_HSA)

# build HLC

if (NOT HSA_LLVM_BIN_DIR)

set(HLC_SRC_DIR "${PROJECT_SOURCE_DIR}/hlc")
set(HLC_BIN_DIR "${PROJECT_BINARY_DIR}/hlc")
file(MAKE_DIRECTORY ${HLC_BIN_DIR})
add_custom_target(hlc
  COMMAND ${CMAKE_COMMAND} ${HLC_SRC_DIR}
          -DLLVM_ENABLE_EH=ON
          -DLLVM_ENABLE_RTTI=ON
          -DLLVM_TARGETS_TO_BUILD=
          -DLLVM_EXPERIMENTAL_TARGETS_TO_BUILD=HSAIL
          -DCMAKE_BUILD_TYPE=${CMAKE_BUILD_TYPE}
  COMMAND make -j ${NUM_BUILD_THREADS} # not portable, but we need it this way
  WORKING_DIRECTORY ${HLC_BIN_DIR}
  DEPENDS clang
)

# install HLC along with HCC
# stored under hlc/
install(DIRECTORY ${HLC_BIN_DIR}/bin
        DESTINATION hlc
        COMPONENT hlc
        PATTERN * PERMISSIONS OWNER_READ OWNER_WRITE OWNER_EXECUTE GROUP_READ GROUP_EXECUTE WORLD_READ WORLD_EXECUTE)

# build HSAILasm
set(HSAILASM_SRC_DIR "${PROJECT_SOURCE_DIR}/HSAILasm")
set(HSAILASM_BIN_DIR "${PROJECT_BINARY_DIR}/HSAILasm")
file(MAKE_DIRECTORY ${HSAILASM_BIN_DIR})
add_custom_target(HSAILasm
  COMMAND ${CMAKE_COMMAND} ${HSAILASM_SRC_DIR}
  COMMAND make -j4 # not portable, but we need it this way
  WORKING_DIRECTORY ${HSAILASM_BIN_DIR}
  DEPENDS hlc
)

# stored under HSAILasm/
install(FILES ${HSAILASM_BIN_DIR}/HSAILAsm/HSAILasm
        DESTINATION HSAILasm
        PERMISSIONS OWNER_READ OWNER_WRITE OWNER_EXECUTE GROUP_READ GROUP_EXECUTE WORLD_READ WORLD_EXECUTE
        COMPONENT HSAILasm)

# Copy binary file to directory matching the install directory
add_custom_target(HSAILasm_setup
    COMMAND ${CMAKE_COMMAND} -E copy
    "${HSAILASM_BIN_DIR}/HSAILAsm/HSAILasm" "${HSAILASM_BIN_DIR}"
    DEPENDS HSAILasm)

endif(NOT HSA_LLVM_BIN_DIR)

if (HSA_USE_AMDGPU_BACKEND AND HSA_LLVM_BIN_DIR)
  # do NOT depend on HLC or HSAILasm in case we use AMDGPU backend
  add_custom_target(world DEPENDS clang postinst postrm hcc_include_link)
else (HSA_USE_AMDGPU_BACKEND AND HSA_LLVM_BIN_DIR)
  # build hlc and HSAILasm in case HSA_USE_AMDGPU_BACKEND 
  # or HSA_LLVM_BIN_DIR is not set
  add_custom_target(world DEPENDS clang hlc HSAILasm_setup postinst postrm hcc_include_link)
endif (HSA_USE_AMDGPU_BACKEND AND HSA_LLVM_BIN_DIR)

else (HAS_HSA)

# do NOT depend on HLC or HSAILasm in case HSA is not present
add_custom_target(world
    DEPENDS clang ${DEPS}
)

endif (HAS_HSA)

add_subdirectory(lib)
add_subdirectory(utils)
add_subdirectory(tests)
add_subdirectory(include)
add_subdirectory(amp-conformance)
add_subdirectory(stl-test)

# create a "hcc" symlink in the include directory
# that points to itself so we could support
# include <hcc.hpp> and include<hcc/hcc.hpp>
add_custom_command(
  OUTPUT hcc_include_link
  COMMAND  ln -sf  ${PROJECT_BINARY_DIR}/include ${PROJECT_BINARY_DIR}/include/hcc
)

# create documentation
configure_file(
  ${PROJECT_SOURCE_DIR}/lib/doxygen_config.in
  ${PROJECT_BINARY_DIR}/lib/doxygen_config @ONLY)

add_custom_target(docs
    COMMAND doxygen "${PROJECT_BINARY_DIR}/lib/doxygen_config"
)

# install documentation
# optionally stored under doc/
install(DIRECTORY ${PROJECT_BINARY_DIR}/docs/html
        DESTINATION doc
        FILE_PERMISSIONS OWNER_READ OWNER_WRITE GROUP_READ WORLD_READ
        DIRECTORY_PERMISSIONS OWNER_READ OWNER_WRITE OWNER_EXECUTE GROUP_READ GROUP_EXECUTE WORLD_READ WORLD_EXECUTE
        COMPONENT doc
        OPTIONAL)


# Must build after 'world' target
if(CXXAMP_ENABLE_BOLT)
  # TODO: add an independent repo. for Bolt ported on clamp

  ##### Pass clamp paths to Bolt project #####
  # Note that with 'DIRS' suffix is for include/link directory and 'DIR' is for cxxflags/linkflags
  SET( CLAMP_C_COMPILER "${PROJECT_BINARY_DIR}/compiler/bin/clang"  )
  SET( CLAMP_CXX_COMPILER "${PROJECT_BINARY_DIR}/compiler/bin/clang++"  )

  SET( CLAMP_LIBRARIES mcwamp c++ dl )
  SET( CLAMP_INC_DIRS ${PROJECT_BINARY_DIR}/include ${PROJECT_SOURCE_DIR}/include )

  SET( CLAMP_LIB_DIRS ${PROJECT_BINARY_DIR}/lib )

  # This is the only source code folder we can build as a generator
  add_subdirectory( Bolt/superbuild )

  # Searched paths for BoltVersion.h and Boost headers
  # These are used in building clang-plugin and demo sample in lib/clang-plugin folder
  # Generally they shall be ouput from Bolt project. However we manually specify them in here
  
  SET( BOLT_INC_DIRS ${PROJECT_BINARY_DIR}/Bolt/superbuild/Bolt-build/include
    ${PROJECT_BINARY_DIR}/Bolt/superbuild/external/boost/src/Boost 
    ${PROJECT_SOURCE_DIR}/Bolt/include )
  
  SET( BOLT_LIB_DIRS ${PROJECT_BINARY_DIR}/Bolt/superbuild/Bolt-build/bolt/amp
    ${PROJECT_BINARY_DIR}/Bolt/superbuild/external/boost/src/Boost/stage/lib )
  
  ADD_DEPENDENCIES( Bolt world )
  
endif(CXXAMP_ENABLE_BOLT)

set(CPACK_SET_DESTDIR TRUE)
set(CPACK_INSTALL_PREFIX ${CMAKE_INSTALL_PREFIX})

if (HSA_USE_AMDGPU_BACKEND)
  set(CPACK_PACKAGE_NAME "hcc_lc")
else (HSA_USE_AMDGPU_BACKEND)
  set(CPACK_PACKAGE_NAME "hcc_hsail")
endif(HSA_USE_AMDGPU_BACKEND)

set(CPACK_PACKAGE_VENDOR "Advanced Micro Devices, Inc")
set(CPACK_PACKAGE_VERSION ${KALMAR_VERSION_STRING})
set(CPACK_PACKAGE_VERSION_MAJOR ${KALMAR_VERSION_MAJOR})
set(CPACK_PACKAGE_VERSION_MINOR ${KALMAR_VERSION_MINOR})
set(CPACK_PACKAGE_VERSION_PATCH ${KALMAR_VERSION_PATCH})
set(CPACK_PACKAGE_FILE_NAME ${CPACK_PACKAGE_NAME}-${CPACK_PACKAGE_VERSION}-${CMAKE_SYSTEM_NAME})
set(CPACK_DEBIAN_PACKAGE_DESCRIPTION "HCC: a Heterogeneous C++ to OpenCL/HSA compiler")
set(CPACK_DEBIAN_PACKAGE_MAINTAINER "Siu Chi Chan <siuchi.chan@amd.com>")

set(DEBIAN_EXTRA_SCRIPT_SOURCE_DIR "${PROJECT_SOURCE_DIR}/packaging/debian")
set(DEBIAN_EXTRA_SCRIPT_DEST_DIR "${PROJECT_BINARY_DIR}/packaging/debian")
file(MAKE_DIRECTORY ${DEBIAN_EXTRA_SCRIPT_DEST_DIR})
add_custom_command(
  OUTPUT  postinst
  COMMAND ${DEBIAN_EXTRA_SCRIPT_SOURCE_DIR}/process_packaging_script.bsh ${DEBIAN_EXTRA_SCRIPT_SOURCE_DIR}/postinst.in  ${DEBIAN_EXTRA_SCRIPT_DEST_DIR}/postinst ${CPACK_PACKAGE_NAME} ${CMAKE_INSTALL_PREFIX}
)
add_custom_command(
  OUTPUT  postrm
  COMMAND ${DEBIAN_EXTRA_SCRIPT_SOURCE_DIR}/process_packaging_script.bsh ${DEBIAN_EXTRA_SCRIPT_SOURCE_DIR}/postrm.in  ${DEBIAN_EXTRA_SCRIPT_DEST_DIR}/postrm ${CPACK_PACKAGE_NAME} ${CMAKE_INSTALL_PREFIX}
)

set(CPACK_DEBIAN_PACKAGE_CONTROL_EXTRA
  "${PROJECT_BINARY_DIR}/packaging/debian/postinst;${PROJECT_BINARY_DIR}/packaging/debian/postrm")

set(HCC_DEBIAN_DEP "hsa-rocm-dev (=1.0.0), libstdc++-4.8-dev, libc++1, libc++-dev, libc++abi1, libc++abi-dev")
if (HSA_USE_AMDGPU_BACKEND)
  set(CPACK_DEBIAN_PACKAGE_DEPENDS "${HCC_DEBIAN_DEP}, amdphdrs (=1.0), llvm-amdgpu (>=3.9)" )
else (HSA_USE_AMDGPU_BACKEND)
  set(CPACK_DEBIAN_PACKAGE_DEPENDS "${HCC_DEBIAN_DEP}" )
endif (HSA_USE_AMDGPU_BACKEND)

set(CPACK_GENERATOR "DEB;TGZ")
set(CPACK_SOURCE_GENERATOR "TGZ")
set(CPACK_BINARY_DEB "ON")
set(CPACK_BINARY_STGZ "OFF")
set(CPACK_SOURCE_TGZ "OFF")
set(CPACK_SOURCE_TZ "OFF")
set(CPACK_SOURCE_TBZ2 "OFF")
set(CPACK_BINARY_TZ "OFF")

if (HSA_USE_AMDGPU_BACKEND)
  # don't include HSAILasm and hlc if using AMDGPU backend
  set(CPACK_COMPONENTS_ALL compiler)
else (HSA_USE_AMDGPU_BACKEND)
  # put Clang front-end, HLC and HSAILasm in the package as well
  set(CPACK_COMPONENTS_ALL HSAILasm hlc compiler)
endif (HSA_USE_AMDGPU_BACKEND)

include (CPack)
MESSAGE("")
MESSAGE("** For the first time:")
MESSAGE("   'make world' to build clang, HLC, HSAILasm and library for testing.")
MESSAGE("   'make' to build the rest of LLVM tools")
MESSAGE("   'make docs' to build the HTML API reference")
MESSAGE("")
<|MERGE_RESOLUTION|>--- conflicted
+++ resolved
@@ -235,10 +235,6 @@
 # - HSA headers (installed by HSA runtime)
 # - HSA runtime libraries (installed by HSA runtime)
 # - HSA ext64 library (installed by HSA runtime)
-<<<<<<< HEAD
-# - HSA KMT library (installed by HSA KFD driver)
-=======
->>>>>>> 32957386
 if ((NOT HSA_HEADER) OR (NOT HSA_LIBRARY))
   set(HAS_HSA 0)
 else ((NOT HSA_HEADER) OR (NOT HSA_LIBRARY))
