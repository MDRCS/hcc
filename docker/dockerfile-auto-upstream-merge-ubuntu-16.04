--- conflicted
+++ resolved
@@ -18,53 +18,7 @@
     apt-get update && DEBIAN_FRONTEND=noninteractive apt-get install -y --no-install-recommends \
     sudo \
     vim \
-<<<<<<< HEAD
-    libnuma-dev \
-    rocm-utils \
-    rocm-opencl rocm-opencl-dev \
-    hcc hip_base hip_hcc \
-    gfortran gfortran-5 libgfortran-5-dev libgfortran3 \
-    libboost-program-options-dev \
-    libboost-dev \
-    libboost-system-dev \
-    libboost-filesystem-dev \
-    libssl-dev \
-    libyaml-0-2 \
-    python2.7 python-yaml \
-    cmake-qt-gui cmake-curses-gui \
-    file \
-    build-essential \
-    git \
-    zip unzip \
-    software-properties-common \
-    wget \
-    python \
-    python-numpy \
-    python-dev \
-    python-wheel \
-    python-mock \
-    python-future \
-    python-pip \
-    python-yaml \
-    python-setuptools \
-    pkg-config \
-    gcc-multilib \
-    g++-multilib \
-    gcc-multilib \
-    findutils \
-    libncurses5-dev \
-    libelf-dev \
-    findutils \
-    libpci3 \
-    debianutils \
-    cmake \
-    libnuma-dev \
-    hsa-rocr-dev && \
-    apt-get clean && \
-    rm -rf /var/lib/apt/lists/*
-=======
     zip unzip 
->>>>>>> 72ba2602
 
 ENV HCC_HOME=$ROCM_PATH/hcc
 ENV HIP_PATH=$ROCM_PATH/hip
