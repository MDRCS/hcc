<<<<<<< HEAD
// RUN: %hc %s -o %t.out -lhc_am -L/home/alexv/Programming/ROCR-Runtime/src/build -lhsa-runtime64 && %t.out
=======
// RUN: %hc %s -o %t.out && %t.out
>>>>>>> 7e3c4421
//
// Test "classic" GPU pattern of H2D copies, followed by Kernels, followed by
// D2H.
// Test allows toggling explicit host-side syncs (via accelerator-view waits) vs
// relying on efficient GPU hardware dependencies.
#include <hc/hc.hpp>
#include <hc/hc_am.hpp>

#include <algorithm>
#include <cassert>
#include <cstddef>
#include <cstdlib>
#include <iostream>
#include <limits>
#include <memory>
#include <type_traits>

// Enable to show size and function parm info for each call to simpleTests
bool p_verbose = true;

// Set non-zero to run only one test.
int p_runtest = 0;

template<typename T, bool host_pinned>
std::unique_ptr<T[], decltype(hc::am_free)*> hostAlloc(
    const hc::accelerator& acc, std::size_t cnt)
{
    std::unique_ptr<T[], decltype(hc::am_free)*> p{
        host_pinned ? static_cast<T*>(
            hc::am_alloc(
                sizeof(T) * cnt,
                const_cast<hc::accelerator&>(acc),
                am_host_pinned))
                    : new T[cnt],
        host_pinned ? hc::am_free
                    : [](void* p) {
                        delete [] static_cast<T*>(p); return AM_SUCCESS; }};

    return p;
}


// ****************************************************************************
void memcopy(
    const hc::accelerator_view& av,
    bool useAsyncCopy,
    const void* src,
    void* dst,
    std::size_t sizeBytes)
{
    if (useAsyncCopy) {
        const_cast<hc::accelerator_view&>(av).copy_async(src, dst, sizeBytes);
    }
    else {
        const_cast<hc::accelerator_view&>(av).copy(src, dst, sizeBytes);
    }
}

//---
// Test simple H2D copies, kernel, D2H copy.  Various knobs to control when
// synchronization occurs:
// acc : accelerator to run test on.  The default queue is used
//       (get_default_view).
// N = size of arrays to use, in elements.
// useAsyncCopy = use accelerator_view::copy_async for all copies. Else use
//                accelerator_view::copy.
// usePinnedHost = allocate pinned memory.  Else use malloc for allocations.
// syncAfter* - wait for accelerator_view to drain after H2D,Kernel,D2H.
//              Makes test easier since device-side dependency resolution
//              not used.
//
// Designed to stress a small number of simple smoke tests

int g_testnum = 0;

template<typename T, bool usePinnedHost>
bool simpleTest1(
    const hc::accelerator& acc,
    std::size_t N,
    bool useAsyncCopy,
    bool syncAfterH2D,
    bool syncAfterKernel,
    bool syncAfterD2H,
    int db = 0)
{
    ++g_testnum;
    if (p_runtest && (p_runtest != g_testnum)) return true;

    std::size_t Nbytes = N * sizeof(T);

    auto A_h = hostAlloc<T, usePinnedHost>(acc, N);
    auto B_h = hostAlloc<T, usePinnedHost>(acc, N);
    auto C_h = hostAlloc<T, usePinnedHost>(acc, N);

    std::unique_ptr<T[], decltype(hc::am_free)*> A_d{
        static_cast<T*>(
            hc::am_alloc(Nbytes, const_cast<hc::accelerator&>(acc), 0)),
        hc::am_free};
    std::unique_ptr<T[], decltype(hc::am_free)*> B_d{
        static_cast<T*>(
            hc::am_alloc(Nbytes, const_cast<hc::accelerator&>(acc), 0)),
        hc::am_free};
    std::unique_ptr<T[], decltype(hc::am_free)*> C_d{
        static_cast<T*>(
            hc::am_alloc(Nbytes, const_cast<hc::accelerator&>(acc), 0)),
        hc::am_free};

    if (!A_d || !B_d || !C_d) return false;

    // Initialize the host data:
    for (size_t i=0; i<N; i++) {
        A_h[i] = 3 + i;
        B_h[i] = 1 + i; // Phi
        C_h[i] = 1000 + i;
    }

    hc::accelerator_view av = acc.get_default_view();

    memcopy(av, useAsyncCopy, A_h.get(), A_d.get(), Nbytes);
    memcopy(av, useAsyncCopy, B_h.get(), B_d.get(), Nbytes);

    if (syncAfterH2D) av.wait();

    hc::parallel_for_each(
        av,
        hc::extent<1>(N),
        [A_d = A_d.get(),
            B_d = B_d.get(),
            C_d = C_d.get()](hc::index<1> idx) [[hc]] {
            C_d[idx[0]] = A_d[idx[0]] + B_d[idx[0]] ;
        });

    if (syncAfterKernel) av.wait();

    memcopy(av, useAsyncCopy, C_d.get(), C_h.get(), Nbytes);

    if (useAsyncCopy && !syncAfterD2H) return false;

    if (syncAfterD2H) av.wait();

    for (auto i = 0u; i != N; ++i) if (C_h[i] != A_h[i] + B_h[i]) return false;

    return true;
}


template<typename T>
bool test_size(const hc::accelerator& acc, std::size_t cnt)
{
    bool pass = true;

    const auto pinned_mem =
        static_cast<hsa_region_t*>(
            const_cast<hc::accelerator&>(acc).get_hsa_am_system_region());

    if (pinned_mem) {
        bool can_allocate = false;
        hsa_region_get_info(
            *pinned_mem, HSA_REGION_INFO_RUNTIME_ALLOC_ALLOWED, &can_allocate);

        if (can_allocate) {
            std::size_t max_pinned_alloc_sz = 0u;
            hsa_region_get_info(
                *pinned_mem,
                HSA_REGION_INFO_ALLOC_MAX_SIZE,
                &max_pinned_alloc_sz);

            std::size_t max_pinned_cnt =
                std::min(max_pinned_alloc_sz / sizeof(T), cnt);
            //---
            // ASYNC code + pinned memory
            // Use async calls, but av.wait() after all the important steps:
            pass = pass && simpleTest1<T, true>(
                acc,
                max_pinned_cnt,
                true/*useAsyncCopy*/,
                true/*syncAfterH2D*/,
                true/*syncAfterKernel*/,
                true/*syncAfterD2H*/,
                0);

            // test H2D -> kernel dependency:
            pass = pass && simpleTest1<T, true>(
                acc,
                max_pinned_cnt,
                true/*useAsyncCopy*/,
                false/*syncAfterH2D*/,
                true/*syncAfterKernel*/,
                true/*syncAfterD2H*/,
                0);

            // Test H2D -> kernel -> D2H dependency.  If this fails, likely
            // indicates problem with D2H
            pass = pass && simpleTest1<T, true>(
                acc,
                max_pinned_cnt,
                true/*useAsyncCopy*/,
                false/*syncAfterH2D*/,
                false/*syncAfterKernel*/,
                true/*syncAfterD2H*/,
                0);

            // Note - don't test async with syncAfterD2H removed, we need this
            // sync before reading back on host.
            //---

            //---
            // Synchronous cases, pinned mem:
            // Sync copy, sync after all steps
            pass = pass && simpleTest1<T, true>(
                acc,
                max_pinned_cnt,
                false/*useAsyncCopy*/,
                true/*syncAfterH2D*/,
                true/*syncAfterKernel*/,
                true/*syncAfterD2H*/);

            // relax syncs between stages:
            pass = pass && simpleTest1<T, true>(
                acc,
                max_pinned_cnt,
                false/*useAsyncCopy*/,
                false/*syncAfterH2D*/,
                true/*syncAfterKernel*/,
                true/*syncAfterD2H*/);
            pass = pass && simpleTest1<T, true>(
                acc,
                max_pinned_cnt,
                false/*useAsyncCopy*/,
                false/*syncAfterH2D*/,
                false/*syncAfterKernel*/,
                true/*syncAfterD2H*/);
            pass = pass && simpleTest1<T, true>(
                acc,
                max_pinned_cnt,
                false/*useAsyncCopy*/,
                false/*syncAfterH2D*/,
                false/*syncAfterKernel*/,
                false/*syncAfterD2H*/);
            //---
        }
    }

    //---
    // Synchronous cases, unpinned mem:
    pass = pass && simpleTest1<T, false>(
        acc,
        cnt,
        false/*useAsyncCopy*/,
        true/*syncAfterH2D*/,
        true/*syncAfterKernel*/,
        true/*syncAfterD2H*/);

    // relax syncs between stages:
    pass = pass && simpleTest1<T, false>(
        acc,
        cnt,
        false/*useAsyncCopy*/,
        false/*syncAfterH2D*/,
        true/*syncAfterKernel*/,
        true/*syncAfterD2H*/);
    pass = pass && simpleTest1<T, false>(
        acc,
        cnt,
        false/*useAsyncCopy*/,
        false/*syncAfterH2D*/,
        false/*syncAfterKernel*/,
        true/*syncAfterD2H*/);
    pass = pass && simpleTest1<T, false>(
        acc,
        cnt,
        false/*useAsyncCopy*/,
        false/*syncAfterH2D*/,
        false/*syncAfterKernel*/,
        false/*syncAfterD2H*/);

    return pass;
}

int main()
{
    std::vector<hc::accelerator> accs = hc::accelerator::get_all();
    auto gpu_acc = std::find_if(
        accs.cbegin(),
        accs.cend(),
        [](const hc::accelerator& a) { return !a.get_is_emulated(); });
    if (gpu_acc == accs.cend()) return EXIT_FAILURE;

    bool pass = true;
    // medium:
    pass = pass && test_size<int>(*gpu_acc, 1024 * 256);

    // small:
    pass = pass && test_size<int>(*gpu_acc, 1024);

    // large:
    pass = pass && test_size<int>(*gpu_acc, 1024 * 1024 * 16);

    return EXIT_SUCCESS;
}<|MERGE_RESOLUTION|>--- conflicted
+++ resolved
@@ -1,8 +1,4 @@
-<<<<<<< HEAD
-// RUN: %hc %s -o %t.out -lhc_am -L/home/alexv/Programming/ROCR-Runtime/src/build -lhsa-runtime64 && %t.out
-=======
 // RUN: %hc %s -o %t.out && %t.out
->>>>>>> 7e3c4421
 //
 // Test "classic" GPU pattern of H2D copies, followed by Kernels, followed by
 // D2H.
