--- conflicted
+++ resolved
@@ -2,11 +2,8 @@
 // RUN: %hc %s -I%hsa_header_path -L%hsa_library_path -lhsa-runtime64 -o %t.out && %t.out
 
 #include <hc/hc.hpp>
-<<<<<<< HEAD
-=======
 
 #include <hsa/hsa.h>
->>>>>>> 7e3c4421
 
 #include <iostream>
 #include <random>
