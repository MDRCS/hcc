--- conflicted
+++ resolved
@@ -1,17 +1,9 @@
 // RUN: %cxxamp %s -o %t.out && %t.out
-<<<<<<< HEAD
 #include <hc/hc.hpp>
 #include <stdlib.h>
 #include <iostream>
 #include <limits>
-#include <hc/hc_math.hpp.hpp>
-=======
-#include <hc.hpp>
-#include <stdlib.h>
-#include <iostream>
-#include <limits>
-#include <hc_math.hpp>
->>>>>>> 6a44f339
+#include <hc/hc_math.hpp>
 #include <cmath>
 #include <cassert>
 
