
// RUN: %hc %s -o %t.out && %t.out

<<<<<<< HEAD
=======
#include <hc/hc.hpp>

>>>>>>> 7e3c4421
#include <atomic>
#include <iostream>
#include <random>

// added for checking HSA profile
#include <hc/hc.hpp>

// test C++AMP with fine-grained SVM
// requires HSA Full Profile to operate successfully
// test capture a user functor with customized ctor by copy

#define SIZE (128)

using namespace hc;

class user_functor {
  long val;
public:
  user_functor(const user_functor& other) [[cpu, hc]] : val(other.val) {}

  user_functor(long v) [[cpu, hc]] : val(v) {}

  long value(const int& i) const [[cpu, hc]] { return static_cast<long>(i) + val; }
};

// test get the result from the functor, store the value on stack and use it
bool test1(const user_functor& functor, long val) {
  bool ret = true;

  // prepare test data
  long* const terms = new long[SIZE];
  for (int i = 0; i < SIZE; ++i) {
    terms[i] = 0;
  }
  std::atomic<long>* accumulator = new std::atomic<long>;
  *accumulator = 0;

  extent<1> ex(SIZE);
  parallel_for_each(ex, [=] (index<1>& idx) [[hc]] {
    long t = functor.value(idx[0]);
    terms[idx[0]] = t;
    accumulator->fetch_add(t);
  });

  // verify result
  long expected_accumulator = 0;
  for (int i = 0; i < SIZE; ++i) {
    if (terms[i] != i + val) {
      ret = false;
    }
    expected_accumulator += (i + val);
  }

  if (*accumulator != expected_accumulator) {
    ret = false;
  }

  // release memory allocated
  delete[] terms;
  delete accumulator;

  return ret;
}

// test get the result from the functor, store the value to memory and use it
bool test2(const user_functor& functor, long val) {
  bool ret = true;

  // prepare test data
  long* const terms = new long[SIZE];
  for (int i = 0; i < SIZE; ++i) {
    terms[i] = 0;
  }
  std::atomic<long>* accumulator = new std::atomic<long>;
  *accumulator = 0;

  extent<1> ex(SIZE);
  parallel_for_each(ex, [=] (index<1>& idx) [[hc]] {
    terms[idx[0]] = functor.value(idx[0]);
    accumulator->fetch_add(terms[idx[0]]);
  });

  // verify result
  long expected_accumulator = 0;
  for (int i = 0; i < SIZE; ++i) {
    if (terms[i] != i + val) {
      ret = false;
    }
    expected_accumulator += (i + val);
  }

  if (*accumulator != expected_accumulator) {
    ret = false;
  }

  // release memory allocated
  delete[] terms;
  delete accumulator;

  return ret;
}

// dummy test, functor is called but value is not used
bool test3(const user_functor& functor, long val) {
  bool ret = true;

  // prepare test data
  long* const terms = new long[SIZE];
  for (int i = 0; i < SIZE; ++i) {
    terms[i] = 0;
  }
  std::atomic<long>* accumulator = new std::atomic<long>;
  *accumulator = 0;

  extent<1> ex(SIZE);
  parallel_for_each(ex, [=] (index<1>& idx) [[hc]] {
    long t = idx[0] + val;
    terms[idx[0]] = t;
    accumulator->fetch_add(t);
    functor.value(idx[0]);
  });

  // verify result
  long expected_accumulator = 0;
  for (int i = 0; i < SIZE; ++i) {
    if (terms[i] != i + val) {
      ret = false;
    }
    expected_accumulator += (i + val);
  }

  if (*accumulator != expected_accumulator) {
    ret = false;
  }

  // release memory allocated
  delete[] terms;
  delete accumulator;

  return ret;
}

int main() {
  bool ret = true;

  // only conduct the test in case we are running on a HSA full profile stack
  hc::accelerator acc;
  if (acc.is_hsa_accelerator() &&
      acc.get_profile() == hc::accelerator_profile_full) {

    // setup RNG
    std::random_device rd;
    std::default_random_engine gen(rd());
    std::uniform_int_distribution<long> dis(1, 16);
  
    long val = dis(gen);
    ret &= test1(user_functor(val), val);
    ret &= test2(user_functor(val), val);
    ret &= test3(user_functor(val), val);

  }

  return !(ret == true);
}
<|MERGE_RESOLUTION|>--- conflicted
+++ resolved
@@ -1,11 +1,6 @@
 
 // RUN: %hc %s -o %t.out && %t.out
 
-<<<<<<< HEAD
-=======
-#include <hc/hc.hpp>
-
->>>>>>> 7e3c4421
 #include <atomic>
 #include <iostream>
 #include <random>
