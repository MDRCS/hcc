
// RUN: %hc %s -o %t.out && %t.out

#include <iostream>
#include <iomanip>
#include <random>
#include <atomic>
#include <thread>
#include <chrono>
<<<<<<< HEAD
#include <hc/hc.hpp>
=======
#include <hc.hpp>
>>>>>>> 29a3fd5a

// added for checking HSA profile
#include <hc/hc.hpp>

// test C++AMP with platform atomics functions
// requires HSA Full Profile to operate successfully

bool test() {
  // define inputs and output
  const int vecSize = 8;
  const int cpuSleepMsec = 25;
  const int pingPongShots = 4;

  std::atomic_int table_a[vecSize];
  auto ptr_a = &table_a[0];

  std::atomic_int thread_flag;
  auto ptr_flag = &thread_flag;

  std::atomic_bool done(false);
  auto ptr_done = &done;

  // initialize test data
  for (int i = 0; i < vecSize; ++i) {
    table_a[i].store(0);
  }
  thread_flag.store(0);

  // fire CPU thread
  std::thread cpu_thread([=]() {
    std::cout << "Enter CPU monitor thread..." << std::endl;
    std::chrono::milliseconds dura( cpuSleepMsec );
    int val;
    int direction = 0;
    int shots = 0;
    while (!*ptr_done) {
      for (int i = 0; i < vecSize; ++i) {
        val = (ptr_a + i)->load(std::memory_order_acquire);
        std::cout << std::setw(2) << val;
        if (i < vecSize - 1) {
          std::cout << ", ";
        } else {
          std::cout << std::endl;
        }

        if (val == 1) {
          if (direction == 0) {
            if ((ptr_flag->load(std::memory_order_acquire) == vecSize - 1) && (shots < pingPongShots)) {
              direction = 1;
              ++shots;
            } else {
              ptr_flag->fetch_add(1, std::memory_order_acq_rel);
            }
          } else {
            if ((ptr_flag->load(std::memory_order_acquire) == 0) && (shots < pingPongShots)) {
              direction = 0;
              ++shots;
            } else {
              ptr_flag->fetch_sub(1, std::memory_order_acq_rel);
            }
          }
        }
      }

      std::this_thread::sleep_for( dura );
    }
    std::cout << "Leave CPU monitor thread." << std::endl;
  });

  // launch kernel
  hc::extent<1> e(vecSize);
  parallel_for_each(
    e,
    [=](hc::index<1> idx) [[hc]] {

    int tid = idx[0];
    int flag;
    while (true) {
      flag = ptr_flag->load(std::memory_order_acquire);
      if (flag >= vecSize || flag < 0) {
        break;
      }

      if (flag == tid) {
        (ptr_a + tid)->store(1, std::memory_order_release);
      } else {
        (ptr_a + tid)->store(0, std::memory_order_release);
      }
    }
  });

  // stop CPU thread
  done.store(true);
  cpu_thread.join();

  // Verify
  std::cout << "Final value:\n";
  int error = 0;
  int val = 0;
  for (int i = 0; i < vecSize; ++i) {
    val = (ptr_a + i)->load();

    std::cout << std::setw(2) << val;
    if (i < vecSize - 1) {
      std::cout << ", ";
    } else {
      std::cout << std::endl;
    }
  }

  if (pingPongShots % 2 == 0) {
    for (int i = 0; i < vecSize; ++i) {
      val = (ptr_a + i)->load();
      if (i < vecSize - 1) {
        if (val != 0) {
          ++error;
        }
      } else {
        if (val != 1) {
          ++error;
        }
      }
    }
  } else {
    for (int i = 0; i < vecSize; ++i) {
      val = (ptr_a + i)->load();
      if (i > 0) {
        if (val != 0) {
          ++error;
        }
      } else {
        if (val != 1) {
          ++error;
        }
      }
    }
  }

  if (error == 0) {
    std::cout << "Verify success!\n";
  } else {
    std::cout << "Verify failed!\n";
  }
  return (error == 0);
}

int main() {
  bool ret = true;

  // only conduct the test in case we are running on a HSA full profile stack
  hc::accelerator acc;
  if (acc.is_hsa_accelerator() &&
      acc.get_profile() == hc::accelerator_profile_full) {
    ret &= test();
  }

  return !(ret == true);
}
<|MERGE_RESOLUTION|>--- conflicted
+++ resolved
@@ -7,11 +7,6 @@
 #include <atomic>
 #include <thread>
 #include <chrono>
-<<<<<<< HEAD
-#include <hc/hc.hpp>
-=======
-#include <hc.hpp>
->>>>>>> 29a3fd5a
 
 // added for checking HSA profile
 #include <hc/hc.hpp>
