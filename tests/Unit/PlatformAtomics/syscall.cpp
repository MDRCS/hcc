
// RUN: %hc %s -o %t.out && %t.out

#include <cstdlib>
#include <iostream>
#include <iomanip>
#include <atomic>
#include <thread>
<<<<<<< HEAD
#include <hc/hc.hpp>
=======
#include <hc.hpp>
>>>>>>> 29a3fd5a

// added for checking HSA profile
#include <hc/hc.hpp>

// test C++AMP with platform atomics functions
// requires HSA Full Profile to operate successfully

bool test() {
  // define inputs and output
  const int vecSize = 16;
  const int cpuSleepMsec = 25;

  // specify syscall number
  std::atomic_int table_a[vecSize];
  auto ptr_a = &table_a[0];

  // syscall parameter
  std::atomic_long table_b[vecSize];
  auto ptr_b = &table_b[0];

  // test result
  std::atomic_long table_c[vecSize];
  auto ptr_c = &table_c[0];

  // CPU syscall service thread control
  std::atomic_bool done(false);
  auto ptr_done = &done;

  // initialize test data
  for (int i = 0; i < vecSize; ++i) {
    table_a[i].store(0);
    table_b[i].store(0);
    table_c[i].store(0);
  }

  // fire CPU thread
  std::thread cpu_thread([=]() {
    std::cout << "Enter CPU syscall service thread..." << std::endl;
    std::chrono::milliseconds dura( cpuSleepMsec );
    int syscall;
    while (!*ptr_done) {
      for (int i = 0; i < vecSize; ++i) {
        syscall = (ptr_a + i)->load(std::memory_order_acquire);

        if (syscall) {
          // load parameter
          long param = (ptr_b + i)->load(std::memory_order_acquire);
          
          // do actual stuff
          long result;
          switch (syscall) {
            case 1: // malloc
              std::cout << "tid: " << i << ", malloc(" << param << ")\n";
              result = (long)malloc(param);
            break;
            case 2: // free
              std::cout << "tid: " << i << ", free(" << param << ")\n";
              free((void*)param);
              result = 0;
            break;
          }

          // store result
          (ptr_b + i)->store(result, std::memory_order_release); 

          // reset flag
          (ptr_a + i)->store(0, std::memory_order_release);
        }
      }

      std::this_thread::sleep_for( dura );
    }
    std::cout << "Leave CPU syscall service thread." << std::endl;
  });

  // launch kernel
  hc::extent<1> e(vecSize);
  parallel_for_each(
    e,
    [=](hc::index<1> idx) [[hc]] {

    int tid = idx[0];
    int flag;

    int amount = (tid + 1) * sizeof(int);

    // part 1
    // test call malloc (func 1) with argument amount

    // store the parameter
    (ptr_b + tid)->store(amount, std::memory_order_release);

    // store the signal value
    (ptr_a + tid)->store(1, std::memory_order_release);

    // wait until syscall returns
    while ((ptr_a + tid)->load(std::memory_order_acquire));

    // load result from CPU
    long result = (ptr_b + tid)->load();

    // store result
    (ptr_c + tid)->store(result, std::memory_order_release);

    // test access the memory allocated
    int *alloc_array = (int*)result;
    alloc_array[tid] = tid;
    // store result
    (ptr_c + tid)->store(alloc_array[tid], std::memory_order_release);
   
    // part 2
    // test call free (func 2) with argument result

    // store the parameter
    (ptr_b + tid)->store(result, std::memory_order_release);

    // store the signal value
    (ptr_a + tid)->store(2, std::memory_order_release);

    // wait until syscall returns
    while ((ptr_a + tid)->load(std::memory_order_acquire));

    // ignore free result

  });

  // stop CPU thread
  done.store(true);
  cpu_thread.join();

  // Verify
  std::cout << "Final value:\n";
  int error = 0;
  long val = 0;
  for (int i = 0; i < vecSize; ++i) {
    val = (ptr_c + i)->load();

    std::cout << std::setw(2) << val;
    if (i < vecSize - 1) {
      std::cout << ", ";
      if (val != i) {
        ++error;
      }
    } else {
      std::cout << std::endl;
      if (val != vecSize - 1) {
        ++error;
      }
    }
  }

  if (error == 0) {
    std::cout << "Verify success!\n";
  } else {
    std::cout << "Verify failed!\n";
  }
  return (error == 0);
}

int main() {
  bool ret = true;

  // only conduct the test in case we are running on a HSA full profile stack
  hc::accelerator acc;
  if (acc.is_hsa_accelerator() &&
      acc.get_profile() == hc::accelerator_profile_full) {
    ret &= test();
  }

  return !(ret == true);
}
<|MERGE_RESOLUTION|>--- conflicted
+++ resolved
@@ -6,11 +6,6 @@
 #include <iomanip>
 #include <atomic>
 #include <thread>
-<<<<<<< HEAD
-#include <hc/hc.hpp>
-=======
-#include <hc.hpp>
->>>>>>> 29a3fd5a
 
 // added for checking HSA profile
 #include <hc/hc.hpp>
